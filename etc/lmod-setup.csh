--- conflicted
+++ resolved
@@ -40,13 +40,11 @@
 else if ( "$L_MACHINE" == gaea ) then
    source /lustre/f2/dev/role.epic/contrib/Lmod_init.csh
 
-<<<<<<< HEAD
 else if ( "$L_MACHINE" == gaea_c5 ) then
    source /lustre/f2/dev/role.epic/contrib/Lmod_init_C5.csh
-=======
+
 else if ( "$L_MACHINE" == derecho ) then
    module reset
->>>>>>> fc0403ef
 
 else if ( "$L_MACHINE" == odin ) then
    module unload modules
