[regional_workflow]
protocol = git
<<<<<<< HEAD
### repo_url = https://github.com/NOAA-EMC/regional_workflow
### # Specify either a branch name or a hash but not both.
### #branch = release/public-v1
### hash = 856ea00
repo_url = https://github.com/climbfuji/regional_workflow
branch = port_to_gaea
=======
repo_url = https://github.com/NOAA-EMC/regional_workflow
# Specify either a branch name or a hash but not both.
#branch = release/public-v1
hash = 202ff55
>>>>>>> bcda1125
local_path = regional_workflow
required = True

[ufs_utils]
protocol = git
repo_url = https://github.com/NOAA-EMC/UFS_UTILS
#branch = release/public-v2
hash = 0b68195
local_path = src/UFS_UTILS
required = True

[ufs_weather_model]
protocol = git
repo_url = https://github.com/ufs-community/ufs-weather-model
# Specify either a branch name or a hash but not both.
#branch = release/public-v2
hash = 0ad7487
local_path = src/ufs_weather_model
required = True

[EMC_post]
protocol = git
repo_url = https://github.com/NOAA-EMC/EMC_post
# Specify either a branch name or a hash but not both.
#branch = release/public-v2
hash = cbcca75
local_path = src/EMC_post
required = True

[externals_description]
schema_version = 1.0.0<|MERGE_RESOLUTION|>--- conflicted
+++ resolved
@@ -1,18 +1,11 @@
 [regional_workflow]
 protocol = git
-<<<<<<< HEAD
 ### repo_url = https://github.com/NOAA-EMC/regional_workflow
 ### # Specify either a branch name or a hash but not both.
 ### #branch = release/public-v1
-### hash = 856ea00
+### hash = 202ff55
 repo_url = https://github.com/climbfuji/regional_workflow
 branch = port_to_gaea
-=======
-repo_url = https://github.com/NOAA-EMC/regional_workflow
-# Specify either a branch name or a hash but not both.
-#branch = release/public-v1
-hash = 202ff55
->>>>>>> bcda1125
 local_path = regional_workflow
 required = True
 
