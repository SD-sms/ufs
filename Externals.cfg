--- conflicted
+++ resolved
@@ -2,13 +2,8 @@
 protocol = git
 repo_url = https://github.com/NOAA-EPIC/regional_workflow
 # Specify either a branch name or a hash but not both.
-<<<<<<< HEAD
-branch = feature/noaacloud
-#hash = 6800643
-=======
 #branch = develop
 hash = ef63cc0
->>>>>>> 4b9b0ae1
 local_path = regional_workflow
 required = True
 
