--- conflicted
+++ resolved
@@ -2,13 +2,8 @@
 protocol = git
 repo_url = https://github.com/ufs-community/regional_workflow
 # Specify either a branch name or a hash but not both.
-<<<<<<< HEAD
-branch = release/public-v2
-#hash = de82b63
-=======
 #branch = develop
 branch = release/public-v2
->>>>>>> e024f4d8
 local_path = regional_workflow
 required = True
 
