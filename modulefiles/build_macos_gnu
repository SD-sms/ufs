--- conflicted
+++ resolved
@@ -81,20 +81,7 @@
 
 setenv CMAKE_Fortran_COMPILER_ID "GNU"
 setenv FFLAGS "-DNO_QUAD_PRECISION -fallow-argument-mismatch "
-<<<<<<< HEAD
 
-#leave setting LDFLAGS to user because MPI_ROOT does not have
-#valid value before this modulefile is fully loaded.
-set shell [module-info shelltype]
-if {$shell == "sh"} {
-   puts stderr {Please execute this command:
-        > export LDFLAGS=-L$MPI_ROOT/lib}
-} else {
-   puts stderr {Please execute this command:
-        > setenv LDFLAGS -L$MPI_ROOT/lib}
-}
-=======
 # export the environment variable LDFLAGS from the command line
 # after loading the current module:
-# export LDFLAGS="-L$MPI_ROOT/lib"
->>>>>>> 4d61d41f
+# export LDFLAGS="-L$MPI_ROOT/lib"