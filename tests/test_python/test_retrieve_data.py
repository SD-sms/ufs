--- conflicted
+++ resolved
@@ -494,15 +494,6 @@
             # Testing that there is no failure
             retrieve_data.main(args)
 
-<<<<<<< HEAD
-            # Verify files exist in temp dir
-
-            path = os.path.join(tmp_dir, "*")
-            files_on_disk = glob.glob(path)
-            self.assertEqual(len(files_on_disk), 2)
-
-=======
->>>>>>> 48929520
     @unittest.skipIf(os.environ.get("CI") == "true", "Skipping HPSS tests")
     def test_rap_obs_from_hpss(self):
 
