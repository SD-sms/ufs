--- conflicted
+++ resolved
@@ -20,12 +20,8 @@
   echo
   exit 1
 }
-
-<<<<<<< HEAD
-machines=( hera jet cheyenne derecho orion wcoss2 gaea gaea-c5 odin singularity macos noaacloud )
-=======
-machines=( hera jet cheyenne derecho orion hercules wcoss2 gaea odin singularity macos noaacloud )
->>>>>>> 87dbf19f
+ 
+machines=( hera jet cheyenne derecho orion hercules wcoss2 gaea gaea-c5 odin singularity macos noaacloud )
 
 [[ $# -gt 4 ]] && usage
 
