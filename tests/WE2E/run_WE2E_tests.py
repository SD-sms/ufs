#!/usr/bin/env python3

import os
import sys
import glob
import argparse
import logging
from textwrap import dedent
from datetime import datetime

sys.path.append("../../ush")

from generate_FV3LAM_wflow import generate_FV3LAM_wflow
from python_utils import (
    cfg_to_yaml_str,
    load_config_file,
)

from check_python_version import check_python_version

from monitor_jobs import monitor_jobs, write_monitor_file
from utils import print_test_info

def run_we2e_tests(homedir, args) -> None:
    """Function to run the WE2E tests selected by the user

    Args:
        homedir  (str): The full path of the top-level app directory
        args : The argparse.Namespace object containing command-line arguments
    Returns:
        None
    """

    # Set up logging to write to screen and logfile
    setup_logging(debug=args.debug)

    # Set some important directories
    ushdir=os.path.join(homedir,'ush')

    # Set some variables based on input arguments
    run_envir = args.run_envir
    machine = args.machine.lower()

    # Check for invalid input
    if run_envir:
        if run_envir not in ['nco', 'community']:
            raise KeyError(f"Invalid 'run_envir' provided: {run_envir}")

    # If args.tests is a list of length more than one, we assume it is a list of test names
    if len(args.tests) > 1:
        tests_to_check=args.tests
        logging.debug(f"User specified a list of tests:\n{tests_to_check}")
    else:
        #First see if args.tests is a valid test name
        user_spec_tests = args.tests
        logging.debug(f'Checking if {user_spec_tests} is a valid test name')
        match = check_test(user_spec_tests[0])
        if match:
            tests_to_check = user_spec_tests
        else:
            # If not a valid test name, check if it is a test suite
            logging.debug(f'Checking if {user_spec_tests} is a valid test suite')
            if user_spec_tests[0] == 'all':
                alltests = glob.glob('test_configs/**/config*.yaml', recursive=True)
                tests_to_check = []
                for f in alltests:
                    filename = os.path.basename(f)
                    # We just want the test name in this list, so cut out the
                    # "config." prefix and ".yaml" extension
                    tests_to_check.append(filename[7:-5])
                logging.debug(f"Will check all tests:\n{tests_to_check}")
            elif user_spec_tests[0] in ['fundamental', 'comprehensive']:
                # I am writing this section of code under protest; we should use args.run_envir to
                # check for run_envir-specific files!
                prefix = f"machine_suites/{user_spec_tests[0]}"
                testfilename = f"{prefix}.{machine}.{args.compiler}.nco"
                if not os.path.isfile(testfilename):
                    testfilename = f"{prefix}.{machine}.{args.compiler}.com"
                    if not os.path.isfile(testfilename):
                        testfilename = f"{prefix}.{machine}.{args.compiler}"
                        if not os.path.isfile(testfilename):
                            testfilename = f"{prefix}.{machine}"
                            if not os.path.isfile(testfilename):
                                testfilename = f"machine_suites/{user_spec_tests[0]}"
                    else:
                        if not run_envir:
                            run_envir = 'community'
                            logging.debug(f'{testfilename} exists for this platform and run_envir'\
                                           'has not been specified\n'\
                                           'Setting run_envir = {run_envir} for all tests')
                else:
                    if not run_envir:
                        run_envir = 'nco'
                        logging.debug(f'{testfilename} exists for this platform and run_envir has'\
                                       'not been specified\n'\
                                       'Setting run_envir = {run_envir} for all tests')
                logging.debug(f"Reading test file: {testfilename}")
                with open(testfilename, encoding="utf-8") as f:
                    tests_to_check = [x.rstrip() for x in f]
                logging.debug(f"Will check {user_spec_tests[0]} tests:\n{tests_to_check}")
            else:
                # If we have gotten this far then the only option left for user_spec_tests is a
                # file containing test names
                logging.debug(f'Checking if {user_spec_tests} is a file containing test names')
                if os.path.isfile(user_spec_tests[0]):
                    with open(user_spec_tests[0], encoding="utf-8") as f:
                        tests_to_check = [x.rstrip() for x in f]
                else:
                    raise FileNotFoundError(dedent(f"""
                    The specified 'tests' argument '{user_spec_tests}'
                    does not appear to be a valid test name, a valid test suite, or a file
                    containing valid test names.

                    Check your inputs and try again.
                    """))


    logging.info("Checking that all tests are valid")

    tests_to_run=check_tests(tests_to_check)

    pretty_list = "\n".join(str(x) for x in tests_to_run)
    logging.info(f'Will run {len(tests_to_run)} tests:\n{pretty_list}')


    config_default_file = os.path.join(ushdir,'config_defaults.yaml')
    logging.debug(f"Loading config defaults file {config_default_file}")
    config_defaults = load_config_file(config_default_file)

    machine_file = os.path.join(ushdir, 'machine', f'{machine}.yaml')
    logging.debug(f"Loading machine defaults file {machine_file}")
    machine_defaults = load_config_file(machine_file)

    # Set up dictionary for job monitoring yaml
    if not args.use_cron_to_relaunch:
        monitor_yaml = dict()

    for test in tests_to_run:
        #Starting with test yaml template, fill in user-specified and machine- and
        # test-specific options, then write resulting complete config.yaml
        test_name = os.path.basename(test).split('.')[1]
        logging.debug(f"For test {test_name}, constructing config.yaml")
        test_cfg = load_config_file(test)

        test_cfg['user'].update({"MACHINE": machine})
        test_cfg['user'].update({"ACCOUNT": args.account})
        if run_envir:
            test_cfg['user'].update({"RUN_ENVIR": run_envir})
            if run_envir == "nco":
                if 'nco' not in test_cfg:
                    test_cfg['nco'] = dict()
                test_cfg['nco'].update({"model_ver": "we2e"})
        if args.opsroot:
            if 'nco' not in test_cfg:
                test_cfg['nco'] = dict()
            test_cfg['nco'].update({"OPSROOT": args.opsroot})
        # if platform section was not in input config, initialize as empty dict
        if 'platform' not in test_cfg:
            test_cfg['platform'] = dict()
        test_cfg['platform'].update({"BUILD_MOD_FN": args.modulefile})
        test_cfg['workflow'].update({"COMPILER": args.compiler})
        if args.expt_basedir:
            test_cfg['workflow'].update({"EXPT_BASEDIR": args.expt_basedir})
        test_cfg['workflow'].update({"EXPT_SUBDIR": test_name})
        if args.exec_subdir:
            test_cfg['workflow'].update({"EXEC_SUBDIR": args.exec_subdir})
        if args.use_cron_to_relaunch:
            test_cfg['workflow'].update({"USE_CRON_TO_RELAUNCH": args.use_cron_to_relaunch})
        if args.cron_relaunch_intvl_mnts:
            test_cfg['workflow'].update({"CRON_RELAUNCH_INTVL_MNTS": args.cron_relaunch_intvl_mnts})
        if args.debug_tests:
            test_cfg['workflow'].update({"DEBUG": args.debug_tests})
        if args.verbose_tests:
            test_cfg['workflow'].update({"VERBOSE": args.verbose_tests})


        logging.debug(f"Overwriting WE2E-test-specific settings for test \n{test_name}\n")

        if 'task_get_extrn_ics' in test_cfg:
            test_cfg['task_get_extrn_ics'] = check_task_get_extrn_bcs(test_cfg,machine_defaults,
                                                                      config_defaults,"ics")
        if 'task_get_extrn_lbcs' in test_cfg:
            test_cfg['task_get_extrn_lbcs'] = check_task_get_extrn_bcs(test_cfg,machine_defaults,
                                                                       config_defaults,"lbcs")

        if 'verification' in test_cfg:
<<<<<<< HEAD
            logging.debug(test_cfg['verification'])
=======
            test_cfg['verification'] = check_task_verification(test_cfg,machine_defaults,
                                                               config_defaults)
>>>>>>> 4018b005

        logging.debug(f"Writing updated config.yaml for test {test_name}\n"\
                       "based on specified command-line arguments:\n")
        logging.debug(cfg_to_yaml_str(test_cfg))
        with open(os.path.join(ushdir,"config.yaml"),"w", encoding="utf-8") as f:
            f.writelines(cfg_to_yaml_str(test_cfg))

        logging.info(f"Calling workflow generation function for test {test_name}\n")
        if args.quiet:
            console_handler = logging.getLogger().handlers[1]
            console_handler.setLevel(logging.WARNING)
        expt_dir = generate_FV3LAM_wflow(ushdir,logfile=f"{ushdir}/log.generate_FV3LAM_wflow",
                                         debug=args.debug)
        if args.quiet:
            if args.debug:
                console_handler.setLevel(logging.DEBUG)
            else:
                console_handler.setLevel(logging.INFO)
        logging.info(f"Workflow for test {test_name} successfully generated in\n{expt_dir}\n")
        # If this job is not using crontab, we need to add an entry to monitor.yaml
        if 'USE_CRON_TO_RELAUNCH' not in test_cfg['workflow']:
            test_cfg['workflow'].update({"USE_CRON_TO_RELAUNCH": False})
        if not test_cfg['workflow']['USE_CRON_TO_RELAUNCH']:
            logging.debug(f'Creating entry for job {test_name} in job monitoring dict')
            monitor_yaml[test_name] = dict()
            monitor_yaml[test_name].update({"expt_dir": expt_dir})
            monitor_yaml[test_name].update({"status": "CREATED"})

    if not args.use_cron_to_relaunch:
        logging.info("calling function that monitors jobs, prints summary")
        monitor_file = f'WE2E_tests_{datetime.now().strftime("%Y%m%d%H%M%S")}.yaml'
        write_monitor_file(monitor_file,monitor_yaml)
        try:
            monitor_file = monitor_jobs(monitor_yaml, monitor_file=monitor_file, procs=args.procs,
                                        debug=args.debug)
        except KeyboardInterrupt:
            logging.info("\n\nUser interrupted monitor script; to resume monitoring jobs run:\n")
            logging.info(f"./monitor_jobs.py -y={monitor_file} -p={args.procs}\n")
        else:
            logging.info("All experiments are complete")
            logging.info(f"Summary of results available in {monitor_file}")
    else:
        logging.info("All experiments have been generated; using cron to submit workflows")
        logging.info("To view running experiments in cron try `crontab -l`")



def check_tests(tests: list) -> list:
    """
    Function for checking that all tests in a provided list of tests are valid

    Args:
        tests        : List of potentially valid test names
    Returns:
        tests_to_run : List of config files corresponding to test names
    """

    testfiles = glob.glob('test_configs/**/config*.yaml', recursive=True)
    # Check that there are no duplicate test filenames
    testfilenames=[]
    for testfile in testfiles:
        if os.path.basename(testfile) in testfilenames:
            duplicates = glob.glob('test_configs/**/' + os.path.basename(testfile), recursive=True)
            raise Exception(dedent(f"""
                            Found duplicate test file names:
                            {duplicates}
                            Ensure that each test file name under the test_configs/ directory
                            is unique.
                            """))
        testfilenames.append(os.path.basename(testfile))
    tests_to_run=[]
    for test in tests:
        # Skip blank/empty testnames; this avoids failure if newlines or spaces are included
        if not test or test.isspace():
            continue
        match = check_test(test)
        if not match:
            raise Exception(f"Could not find test {test}")
        tests_to_run.append(match)
    # Because some test files are symlinks to other tests, check that we don't
    # include the same test twice
    for testfile in tests_to_run.copy():
        if os.path.islink(testfile):
            if os.path.realpath(testfile) in tests_to_run:
                logging.warning(dedent(f"""WARNING: test file {testfile} is a symbolic link to a
                                test file ({os.path.realpath(testfile)}) that is also included in
                                the test list. Only the latter test will be run."""))
                tests_to_run.remove(testfile)
    if len(tests_to_run) != len(set(tests_to_run)):
        logging.warning("\nWARNING: Duplicate test names were found in list. "\
                        "Removing duplicates and continuing.\n")
        tests_to_run = list(set(tests_to_run))
    return tests_to_run



def check_test(test: str) -> str:
    """
    Function for checking that a string corresponds to a valid test name

    Args:
        test (str) : String of potential test name
    Returns:
        str        : File name of test config file (empty string if no test file found)
    """
    # potential test files
    testfiles = glob.glob('test_configs/**/config*.yaml', recursive=True)
    # potential test file for input test name
    test_config=f'config.{test.strip()}.yaml'
    config = ''
    for testfile in testfiles:
        if test_config in testfile:
            logging.debug(f"found test {test}, testfile {testfile}")
            config = os.path.abspath(testfile)
    return config


def check_task_get_extrn_bcs(cfg: dict, mach: dict, dflt: dict, ics_or_lbcs: str = "") -> dict:
    """
    Function for checking and updating various settings in task_get_extrn_ics or 
    task_get_extrn_lbcs section of test config yaml

    Args:
        cfg  : Dictionary loaded from test config file
        mach : Dictionary loaded from machine settings file
        dflt : Dictionary loaded from default config file
        ics_or_lbcs: Perform checks for ICs task or LBCs task

    Returns:
        cfg_bcs : Updated dictionary for task_get_extrn_[ics|lbcs] section of test config
    """

<<<<<<< HEAD
    #Make our lives easier by shortening some dictionary calls
    cfg_ics = cfg['task_get_extrn_ics']

    # If task_get_extrn_ics is turned off explicitly, do nothing and
    # return
    # To turn off that task, taskgroups is included without the
    # coldstart group, or task_get_extrn_ics is included without a value
    taskgroups = cfg.get('rocoto', {}).get('taskgroups')
    if taskgroups is not None and "coldstart.yaml" not in taskgroups:
        return cfg_ics
    if cfg.get('rocoto', {}).get('tasks', {}).get("task_get_extrn_ics", "NA") is None:
        return cfg_ics
=======
    if ics_or_lbcs not in ["lbcs", "ics"]:
        raise ValueError("ics_or_lbcs must be set to 'lbcs' or 'ics'")
>>>>>>> 4018b005

    I_OR_L = ics_or_lbcs.upper()

    #Make our lives easier by shortening some dictionary calls
    cfg_bcs = cfg[f'task_get_extrn_{ics_or_lbcs}']

<<<<<<< HEAD
    # If RUN_TASK_GET_EXTRN_LBCS is explicitly set to false, do nothing and return
    # To turn off that task, taskgroups is included without the
    # coldstart group, or task_get_extrn_ics is included without a value
    taskgroups = cfg.get('rocoto', {}).get('taskgroups')
    if taskgroups is not None and "coldstart.yaml" not in taskgroups:
        return cfg_lbcs
    if cfg.get('rocoto', {}).get('tasks', {}).get("task_get_extrn_lbcs", "NA") is None:
        return cfg_lbcs
=======
    # If RUN_TASK_GET_EXTRN_* is explicitly set to false, do nothing and return
    if cfg.get('workflow_switches', {}).get(f'RUN_TASK_GET_EXTRN_{I_OR_L}', True) is False:
        return cfg_bcs
>>>>>>> 4018b005

    # If USE_USER_STAGED_EXTRN_FILES not specified or false, do nothing and return
    if not cfg_bcs.get('USE_USER_STAGED_EXTRN_FILES'):
        logging.debug('USE_USER_STAGED_EXTRN_FILES not specified or False in '\
                      f'task_get_extrn_{ics_or_lbcs} section of config')
        return cfg_bcs

    # If EXTRN_MDL_SYSBASEDIR_* is "set_to_non_default_location_in_testing_script", replace with
    # test value from machine file
    if cfg_bcs.get(f'EXTRN_MDL_SYSBASEDIR_{I_OR_L}') == \
                    "set_to_non_default_location_in_testing_script":
        if f'TEST_ALT_EXTRN_MDL_SYSBASEDIR_{I_OR_L}' in mach['platform']:
            if os.path.isdir(mach['platform'][f'TEST_ALT_EXTRN_MDL_SYSBASEDIR_{I_OR_L}']):
                raise FileNotFoundError("Non-default input file location "\
                                        f"TEST_ALT_EXTRN_MDL_SYSBASEDIR_{I_OR_L} from machine "\
                                        "file does not exist or is not a directory")
            cfg_bcs[f'EXTRN_MDL_SYSBASEDIR_{I_OR_L}'] = \
                    mach['platform'][f'TEST_ALT_EXTRN_MDL_SYSBASEDIR_{I_OR_L}']
        else:
            raise KeyError("Non-default input file location "\
                           f"TEST_ALT_EXTRN_MDL_SYSBASEDIR_{I_OR_L} not set in machine file")
        return cfg_bcs

    # Because USE_USER_STAGED_EXTRN_FILES is true, only look on disk, and ensure the staged data
    # directory exists
    cfg['platform']['EXTRN_MDL_DATA_STORES'] = "disk"
    if 'TEST_EXTRN_MDL_SOURCE_BASEDIR' not in mach['platform']:
        raise KeyError("TEST_EXTRN_MDL_SOURCE_BASEDIR, the directory for staged test data,"\
                       "has not been specified in the machine file for this platform")
    if not os.path.isdir(mach['platform']['TEST_EXTRN_MDL_SOURCE_BASEDIR']):
        raise FileNotFoundError(dedent(
                f"""The directory for staged test data specified in this platform's machine file
                TEST_EXTRN_MDL_SOURCE_BASEDIR = {mach['platform']['TEST_EXTRN_MDL_SOURCE_BASEDIR']}
                does not exist."""))

    # Different input data types have different directory structures; set data dir accordingly
    if cfg_bcs[f'EXTRN_MDL_NAME_{I_OR_L}'] == 'FV3GFS':
        if f'FV3GFS_FILE_FMT_{I_OR_L}' not in cfg_bcs:
            cfg_bcs[f'FV3GFS_FILE_FMT_{I_OR_L}'] = \
                    dflt[f'task_get_extrn_{ics_or_lbcs}'][f'FV3GFS_FILE_FMT_{I_OR_L}']
        cfg_bcs[f'EXTRN_MDL_SOURCE_BASEDIR_{I_OR_L}'] = \
                os.path.join(f"{mach['platform']['TEST_EXTRN_MDL_SOURCE_BASEDIR']}",
                f"{cfg_bcs[f'EXTRN_MDL_NAME_{I_OR_L}']}",f"{cfg_bcs[f'FV3GFS_FILE_FMT_{I_OR_L}']}",
                f"${{yyyymmddhh}}")
    else:
        cfg_bcs[f'EXTRN_MDL_SOURCE_BASEDIR_{I_OR_L}'] = \
                os.path.join(f"{mach['platform']['TEST_EXTRN_MDL_SOURCE_BASEDIR']}",
                f"{cfg_bcs[f'EXTRN_MDL_NAME_{I_OR_L}']}/${{yyyymmddhh}}")

    return cfg_bcs

<<<<<<< HEAD
=======
def check_task_verification(cfg: dict, mach: dict, dflt: dict) -> dict:
    """
    Function for checking and updating various settings in verification section of test config yaml

    Args:
        cfg  : Dictionary loaded from test config file
        mach : Dictionary loaded from machine settings file
        dflt : Dictionary loaded from default config file
    Returns:
        cfg_vx : Updated dictionary for verification section of test config
    """

    # Make our lives easier by shortening some dictionary calls
    if 'verification' in cfg:
        cfg_vx = cfg['verification']
    else:
        cfg_vx = dict()

    # If VX_FCST_INPUT_BASEDIR is already explicitly set in the test configuration
    # dictionary, keep that value and just return.
    if 'VX_FCST_INPUT_BASEDIR' in cfg_vx:
        return cfg_vx

    # Attempt to obtain the values of RUN_TASK_RUN_FCST, WRITE_DO_POST, and RUN_TASK_RUN_POST
    # from the test configuration dictionary.  If not available there, get them from the default
    # configuration dictionary.
    flags = {'RUN_TASK_RUN_FCST': False, 'WRITE_DOPOST': False, 'RUN_TASK_RUN_POST': False}
    for section in ['workflow_switches', 'task_run_fcst']:
        for flag in flags:
            if (section in cfg) and (flag in cfg[section]):
                flags[flag] = cfg[section][flag]
            elif flag in dflt[section]:
                flags[flag] = dflt[section][flag]

    # If UPP is going to be run (either in-line or as a separate set of tasks), set the
    # VX_FCST_INPUT_BASEDIR to the default directory for the experiment.  Otherwise, set
    # it to the value of TEST_VX_FCST_INPUT_BASEDIR in the machine file.
    if (flags['RUN_TASK_RUN_FCST'] and flags['WRITE_DOPOST']) or flags['RUN_TASK_RUN_POST']:
        cfg_vx['VX_FCST_INPUT_BASEDIR'] = dflt['workflow']['EXPTDIR']
    else:
        if 'TEST_VX_FCST_INPUT_BASEDIR' in mach['platform']:
            cfg_vx['VX_FCST_INPUT_BASEDIR'] = mach['platform']['TEST_VX_FCST_INPUT_BASEDIR']
        else:
            cfg_vx['VX_FCST_INPUT_BASEDIR'] = ''

    return cfg_vx


>>>>>>> 4018b005
def setup_logging(logfile: str = "log.run_WE2E_tests", debug: bool = False) -> None:
    """
    Sets up logging, printing high-priority (INFO and higher) messages to screen, and printing all
    messages with detailed timing and routine info in the specified text file.
    """
    logging.getLogger().setLevel(logging.DEBUG)

    formatter = logging.Formatter("%(name)-16s %(levelname)-8s %(message)s")

    fh = logging.FileHandler(logfile, mode='a')
    fh.setLevel(logging.DEBUG)
    fh.setFormatter(formatter)
    logging.getLogger().addHandler(fh)

    logging.debug(f"Finished setting up debug file logging in {logfile}")
    console = logging.StreamHandler()
    if debug:
        console.setLevel(logging.DEBUG)
    else:
        console.setLevel(logging.INFO)
    logging.getLogger().addHandler(console)
    logging.debug("Logging set up successfully")



if __name__ == "__main__":

    # Check python version and presence of some non-standard packages
    check_python_version()

    #Get the "Home" directory, two levels above this one
    homedir=os.path.dirname(os.path.dirname(os.path.dirname(os.path.abspath(__file__))))
    logfile='log.run_WE2E_tests'

    #Parse arguments
    parser = argparse.ArgumentParser(epilog="For more information about config arguments (denoted "\
                                            "in CAPS), see ush/config_defaults.yaml\n")
    # Create a group for optional arguments so they can be listed after required args
    optional = parser._action_groups.pop()
    required = parser.add_argument_group('required arguments')

    required.add_argument('-m', '--machine', type=str,
                          help='Machine name; see ush/machine/ for valid values', required=True)
    required.add_argument('-a', '--account', type=str,
                          help='Account name for running submitted jobs', required=True)
    required.add_argument('-t', '--tests', type=str, nargs="*",
                          help="""Can be one of three options (in order of priority):
    1. A test name or list of test names.
    2. A test suite name ("fundamental", "comprehensive", or "all")
    3. The name of a file (full or relative path) containing a list of test names.
    """, required=True)

    parser.add_argument('-c', '--compiler', type=str,
                        help='Compiler used for building the app', default='intel')
    parser.add_argument('-d', '--debug', action='store_true',
                        help='Script will be run in debug mode with more verbose output')
    parser.add_argument('-q', '--quiet', action='store_true',
                        help='Suppress console output from workflow generation; this will help '\
                             'keep the screen uncluttered')
    parser.add_argument('-p', '--procs', type=int,
                        help='Run resource-heavy tasks (such as calls to rocotorun) in parallel, '\
                             'with provided number of parallel tasks', default=1)

    parser.add_argument('--modulefile', type=str, help='Modulefile used for building the app')
    parser.add_argument('--run_envir', type=str,
                        help='Overrides RUN_ENVIR variable to a new value ("nco" or "community") '\
                             'for all experiments', default='')
    parser.add_argument('--expt_basedir', type=str,
                        help='Explicitly set EXPT_BASEDIR for all experiments')
    parser.add_argument('--exec_subdir', type=str,
                        help='Explicitly set EXEC_SUBDIR for all experiments')
    parser.add_argument('--use_cron_to_relaunch', action='store_true',
                        help='Explicitly set USE_CRON_TO_RELAUNCH for all experiments; this '\
                             'option disables the "monitor" script functionality')
    parser.add_argument('--cron_relaunch_intvl_mnts', type=int,
                        help='Overrides CRON_RELAUNCH_INTVL_MNTS for all experiments')
    parser.add_argument('--opsroot', type=str,
                        help='If test is for NCO mode, sets OPSROOT (see config_defaults.yaml for '\
                             'more details on this variable)')
    parser.add_argument('--print_test_info', action='store_true',
                        help='Create a "WE2E_test_info.txt" file summarizing each test prior to'\
                             'starting experiment')
    parser.add_argument('--debug_tests', action='store_true',
                        help='Explicitly set DEBUG=TRUE for all experiments')
    parser.add_argument('--verbose_tests', action='store_true',
                        help='Explicitly set VERBOSE=TRUE for all experiments')

    parser._action_groups.append(optional)

    args = parser.parse_args()

    #Set defaults that need other argument values
    if args.modulefile is None:
        args.modulefile = f'build_{args.machine.lower()}_{args.compiler}'
    if args.procs < 1:
        raise ValueError('You can not have less than one parallel process; select a valid value '\
                         'for --procs')

    # Print test details (if requested)
    if args.print_test_info:
        print_test_info()
    #Call main function

    try:
        run_we2e_tests(homedir,args)
    except:
        logging.exception(
            dedent(
                f"""
                *********************************************************************
                FATAL ERROR:
                Experiment generation failed. See the error message(s) printed below.
                For more detailed information, check the log file from the workflow
                generation script: {logfile}
                *********************************************************************\n
                """
            )
        )<|MERGE_RESOLUTION|>--- conflicted
+++ resolved
@@ -184,12 +184,7 @@
                                                                        config_defaults,"lbcs")
 
         if 'verification' in test_cfg:
-<<<<<<< HEAD
             logging.debug(test_cfg['verification'])
-=======
-            test_cfg['verification'] = check_task_verification(test_cfg,machine_defaults,
-                                                               config_defaults)
->>>>>>> 4018b005
 
         logging.debug(f"Writing updated config.yaml for test {test_name}\n"\
                        "based on specified command-line arguments:\n")
@@ -322,43 +317,24 @@
         cfg_bcs : Updated dictionary for task_get_extrn_[ics|lbcs] section of test config
     """
 
-<<<<<<< HEAD
+    if ics_or_lbcs not in ["lbcs", "ics"]:
+        raise ValueError("ics_or_lbcs must be set to 'lbcs' or 'ics'")
+
     #Make our lives easier by shortening some dictionary calls
-    cfg_ics = cfg['task_get_extrn_ics']
-
-    # If task_get_extrn_ics is turned off explicitly, do nothing and
-    # return
+    cfg_bcs = cfg[f'task_get_extrn_{ics_or_lbcs}']
+
+    # If the task is turned off explicitly, do nothing and return
     # To turn off that task, taskgroups is included without the
-    # coldstart group, or task_get_extrn_ics is included without a value
+    # coldstart group, or task_get_extrn_{ics_or_lbcs} is included
+    # without a value
     taskgroups = cfg.get('rocoto', {}).get('taskgroups')
     if taskgroups is not None and "coldstart.yaml" not in taskgroups:
-        return cfg_ics
-    if cfg.get('rocoto', {}).get('tasks', {}).get("task_get_extrn_ics", "NA") is None:
-        return cfg_ics
-=======
-    if ics_or_lbcs not in ["lbcs", "ics"]:
-        raise ValueError("ics_or_lbcs must be set to 'lbcs' or 'ics'")
->>>>>>> 4018b005
+        return cfg_bcs
+    rocoto_tasks = cfg.get('rocoto', {}).get('tasks',{})
+    if rocoto_tasks.get(f"task_get_extrn_{ics_or_lbcs}", "NA") is None:
+        return cfg_bcs
 
     I_OR_L = ics_or_lbcs.upper()
-
-    #Make our lives easier by shortening some dictionary calls
-    cfg_bcs = cfg[f'task_get_extrn_{ics_or_lbcs}']
-
-<<<<<<< HEAD
-    # If RUN_TASK_GET_EXTRN_LBCS is explicitly set to false, do nothing and return
-    # To turn off that task, taskgroups is included without the
-    # coldstart group, or task_get_extrn_ics is included without a value
-    taskgroups = cfg.get('rocoto', {}).get('taskgroups')
-    if taskgroups is not None and "coldstart.yaml" not in taskgroups:
-        return cfg_lbcs
-    if cfg.get('rocoto', {}).get('tasks', {}).get("task_get_extrn_lbcs", "NA") is None:
-        return cfg_lbcs
-=======
-    # If RUN_TASK_GET_EXTRN_* is explicitly set to false, do nothing and return
-    if cfg.get('workflow_switches', {}).get(f'RUN_TASK_GET_EXTRN_{I_OR_L}', True) is False:
-        return cfg_bcs
->>>>>>> 4018b005
 
     # If USE_USER_STAGED_EXTRN_FILES not specified or false, do nothing and return
     if not cfg_bcs.get('USE_USER_STAGED_EXTRN_FILES'):
@@ -410,57 +386,6 @@
 
     return cfg_bcs
 
-<<<<<<< HEAD
-=======
-def check_task_verification(cfg: dict, mach: dict, dflt: dict) -> dict:
-    """
-    Function for checking and updating various settings in verification section of test config yaml
-
-    Args:
-        cfg  : Dictionary loaded from test config file
-        mach : Dictionary loaded from machine settings file
-        dflt : Dictionary loaded from default config file
-    Returns:
-        cfg_vx : Updated dictionary for verification section of test config
-    """
-
-    # Make our lives easier by shortening some dictionary calls
-    if 'verification' in cfg:
-        cfg_vx = cfg['verification']
-    else:
-        cfg_vx = dict()
-
-    # If VX_FCST_INPUT_BASEDIR is already explicitly set in the test configuration
-    # dictionary, keep that value and just return.
-    if 'VX_FCST_INPUT_BASEDIR' in cfg_vx:
-        return cfg_vx
-
-    # Attempt to obtain the values of RUN_TASK_RUN_FCST, WRITE_DO_POST, and RUN_TASK_RUN_POST
-    # from the test configuration dictionary.  If not available there, get them from the default
-    # configuration dictionary.
-    flags = {'RUN_TASK_RUN_FCST': False, 'WRITE_DOPOST': False, 'RUN_TASK_RUN_POST': False}
-    for section in ['workflow_switches', 'task_run_fcst']:
-        for flag in flags:
-            if (section in cfg) and (flag in cfg[section]):
-                flags[flag] = cfg[section][flag]
-            elif flag in dflt[section]:
-                flags[flag] = dflt[section][flag]
-
-    # If UPP is going to be run (either in-line or as a separate set of tasks), set the
-    # VX_FCST_INPUT_BASEDIR to the default directory for the experiment.  Otherwise, set
-    # it to the value of TEST_VX_FCST_INPUT_BASEDIR in the machine file.
-    if (flags['RUN_TASK_RUN_FCST'] and flags['WRITE_DOPOST']) or flags['RUN_TASK_RUN_POST']:
-        cfg_vx['VX_FCST_INPUT_BASEDIR'] = dflt['workflow']['EXPTDIR']
-    else:
-        if 'TEST_VX_FCST_INPUT_BASEDIR' in mach['platform']:
-            cfg_vx['VX_FCST_INPUT_BASEDIR'] = mach['platform']['TEST_VX_FCST_INPUT_BASEDIR']
-        else:
-            cfg_vx['VX_FCST_INPUT_BASEDIR'] = ''
-
-    return cfg_vx
-
-
->>>>>>> 4018b005
 def setup_logging(logfile: str = "log.run_WE2E_tests", debug: bool = False) -> None:
     """
     Sets up logging, printing high-priority (INFO and higher) messages to screen, and printing all
