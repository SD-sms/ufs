--- conflicted
+++ resolved
@@ -1076,15 +1076,12 @@
 # so the factor of 3600 is needed to convert the number of seconds to hours.
 #
       # Convert cycles to seconds
-<<<<<<< HEAD
-=======
       if [[ $DATE_FIRST_CYCL != [0-9]* ]]; then
         DATE_FIRST_CYCL=$(eval ${DATE_FIRST_CYCL})
       fi
       if [[ $DATE_LAST_CYCL != [0-9]* ]]; then
         DATE_LAST_CYCL=$(eval ${DATE_LAST_CYCL})
       fi
->>>>>>> bf075422
       first=$(date --utc --date "${DATE_FIRST_CYCL:0:8} ${DATE_FIRST_CYCL:8:2}" +"%s")
       last=$(date --utc --date "${DATE_LAST_CYCL:0:8} ${DATE_LAST_CYCL:8:2}" +"%s")
       # Diff and convert seconds to number of cycles where freq is in
