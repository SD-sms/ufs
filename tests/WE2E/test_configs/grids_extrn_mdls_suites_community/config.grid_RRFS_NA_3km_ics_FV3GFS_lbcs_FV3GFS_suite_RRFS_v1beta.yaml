metadata:
  description: |-
    This test is to ensure that the workflow running in community mode
    completes successfully on the RRFS_NA_3km grid using the RRFS_v1beta
    physics suite with ICs and LBCs derived from the FV3GFS.
    Note that this test also sets various resource parameters for several
    of the rocoto tasks in order to more efficiently run the code on this
    (very large) grid.
user:
  RUN_ENVIR: community
workflow:
  CCPP_PHYS_SUITE: FV3_RRFS_v1beta
  PREDEF_GRID_NAME: RRFS_NA_3km
  DATE_FIRST_CYCL: '2019070100'
  DATE_LAST_CYCL: '2019070100'
  FCST_LEN_HRS: 6
  PREEXISTING_DIR_METHOD: rename
<<<<<<< HEAD
=======
workflow_switches:
  RUN_TASK_RUN_PRDGEN: true
task_make_orog:
  WTIME_MAKE_OROG: 01:00:00
>>>>>>> 4018b005
task_get_extrn_ics:
  EXTRN_MDL_NAME_ICS: FV3GFS
  USE_USER_STAGED_EXTRN_FILES: true
task_get_extrn_lbcs:
  EXTRN_MDL_NAME_LBCS: FV3GFS
  LBC_SPEC_INTVL_HRS: 6
  USE_USER_STAGED_EXTRN_FILES: true
task_make_ics:
  OMP_STACKSIZE_MAKE_ICS: 2048m
task_run_fcst:
  OMP_STACKSIZE_RUN_FCST: 2048m
<<<<<<< HEAD
rocoto:
  tasks:
    task_make_orog:
      walltime: 01:00:00
    task_make_ics_#mem#:
      nnodes: 12
      ppn: 4
    task_make_lbcs_#mem#:
      nnodes: 12
      ppn: 4
      walltime: 01:00:00
    task_run_post_mem#mem#_f#fhr#:
      ppn: 12
      nnodes: 8
=======
task_run_post:
  NNODES_RUN_POST: 8
  PPN_RUN_POST: 12
task_run_prdgen:
  DO_PARALLEL_PRDGEN: true
  PPN_RUN_PRDGEN: 22
>>>>>>> 4018b005
<|MERGE_RESOLUTION|>--- conflicted
+++ resolved
@@ -15,13 +15,6 @@
   DATE_LAST_CYCL: '2019070100'
   FCST_LEN_HRS: 6
   PREEXISTING_DIR_METHOD: rename
-<<<<<<< HEAD
-=======
-workflow_switches:
-  RUN_TASK_RUN_PRDGEN: true
-task_make_orog:
-  WTIME_MAKE_OROG: 01:00:00
->>>>>>> 4018b005
 task_get_extrn_ics:
   EXTRN_MDL_NAME_ICS: FV3GFS
   USE_USER_STAGED_EXTRN_FILES: true
@@ -33,8 +26,10 @@
   OMP_STACKSIZE_MAKE_ICS: 2048m
 task_run_fcst:
   OMP_STACKSIZE_RUN_FCST: 2048m
-<<<<<<< HEAD
+task_run_prdgen:
+  DO_PARALLEL_PRDGEN: true
 rocoto:
+  taskgroups: '{{ ["parm/wflow/prep.yaml", "parm/wflow/coldstart.yaml", "parm/wflow/post.yaml", "parm/wflow/prdgen.yaml"]|include }}'
   tasks:
     task_make_orog:
       walltime: 01:00:00
@@ -48,11 +43,3 @@
     task_run_post_mem#mem#_f#fhr#:
       ppn: 12
       nnodes: 8
-=======
-task_run_post:
-  NNODES_RUN_POST: 8
-  PPN_RUN_POST: 12
-task_run_prdgen:
-  DO_PARALLEL_PRDGEN: true
-  PPN_RUN_PRDGEN: 22
->>>>>>> 4018b005
