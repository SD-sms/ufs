--- conflicted
+++ resolved
@@ -7,10 +7,7 @@
   RUN_ENVIR: community
 workflow:
   CCPP_PHYS_SUITE: FV3_HRRR
-<<<<<<< HEAD
-=======
   PREDEF_GRID_NAME: RRFS_CONUScompact_25km
->>>>>>> bf075422
   DATE_FIRST_CYCL: '2020081000'
   DATE_LAST_CYCL: '2020081000'
   FCST_LEN_HRS: 24
