#!/usr/bin/env bash

# `exec -c` runs this script with clean environment; this avoids some problems
# with double-loading conda environments. Since we do need $HOME to be set for
# rocoto to run properly, pass it as an argument and export it later

[ -n "$HOME" ] && exec -c "$0" "$HOME" "$@"

#----------------------------------------------------------------------
#  Wrapper for the automation of UFS Short Range Weather App Workflow
#  End to End Tests.
#
#  The wrapper loads the appropriate workflow environment for the
#  machine, and sets the machine test suite file before invoking the
#  run_WE2E_tests.py script.
#
#  The script is dependent on a successful build of this repo using the
#  tests/build.sh script in the ufs-srweather-app repository.  The UFS
#  build must be completed in a particular manner for this script to
#  function properly, notably the location of the build and install
#  directories: 
#    BUILD_DIR=${APP_DIR}/build_${compiler}
#    INSTALL_DIR=${APP_DIR}/install_${compiler}
#
#  Example: ./setup_WE2E_tests.sh hera zrtrr
#----------------------------------------------------------------------

#-----------------------------------------------------------------------
#  Set variables
#-----------------------------------------------------------------------

function usage {
  echo
  echo "Usage: $0 machine account [compiler] [tests] [others] | -h"
  echo
  echo "   machine   [required] is one of: ${machines[@]}"
  echo "   account   [required] case sensitive name of the user-specific slurm account"
  echo "   compiler  [optional] compiler used to build binaries (intel or gnu)"
  echo "   tests     [optional] tests to run: can be suite (all|comprehensive|fundamental|coverage)
                        a filename, or a test name"
  echo "   others    [optional] All other arguments are forwarded to run_WE2E_tests.py"
  echo "   -h        display this help"
  echo
  exit 1

}

<<<<<<< HEAD
machines=( hera jet cheyenne orion wcoss2 gaea gaea_c5 odin singularity macos noaacloud )
=======
machines=( hera jet cheyenne derecho orion wcoss2 gaea odin singularity macos noaacloud )
>>>>>>> fc0403ef

if [ "$1" = "-h" ] ; then usage ; fi
[[ $# -le 2 ]] && usage

homedir=$1
machine=${2,,}
account=$3
compiler=${4:-intel}
tests=${5:-coverage}

#----------------------------------------------------------------------
# Set some default options, if user did not pass them
#----------------------------------------------------------------------
opts=
if [[ "$*" != *"debug"* ]]; then
   opts="${opts} --debug"
fi
if [[ "$*" != *"verbose"* ]]; then
   opts="${opts} --verbose"
fi
if [[ "$*" != *"exec_subdir"* ]]; then
   opts="${opts} --exec_subdir=install_${compiler}/exec"
fi

#-----------------------------------------------------------------------
# Run E2E Tests
#-----------------------------------------------------------------------
# Export HOME environment variable; needed for rocoto
export HOME=$homedir

# Load Python Modules
source ../../ush/load_modules_wflow.sh ${machine}

# Run the E2E Workflow tests
./run_WE2E_tests.py \
  --machine=${machine} \
  --account=${account} \
  --compiler=${compiler} \
  --tests=${tests} \
  ${opts} \
  "${@:6}"
<|MERGE_RESOLUTION|>--- conflicted
+++ resolved
@@ -45,11 +45,7 @@
 
 }
 
-<<<<<<< HEAD
-machines=( hera jet cheyenne orion wcoss2 gaea gaea_c5 odin singularity macos noaacloud )
-=======
-machines=( hera jet cheyenne derecho orion wcoss2 gaea odin singularity macos noaacloud )
->>>>>>> fc0403ef
+machines=( hera jet cheyenne derecho orion wcoss2 gaea gaea_c5 odin singularity macos noaacloud )
 
 if [ "$1" = "-h" ] ; then usage ; fi
 [[ $# -le 2 ]] && usage
