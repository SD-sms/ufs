# This configuration file maintains the modifications that need to be 
# made to the base FV3 namelist specified in 
#
#   parm/input.nml.FV3
#
# to obtain the namelist for each physics suite that the SRW App can 
# run with.


FV3_RRFS_v1beta:
  gfs_physics_nml: &RRFS_v1beta_phys
    do_deep: False
    do_mynnsfclay: True
    imfdeepcnv: -1
    imfshalcnv: -1
    iopt_alb: 2
    iopt_btr: 1
    iopt_crs: 1
    iopt_dveg: 2
    iopt_frz: 1
    iopt_inf: 1
    iopt_rad: 1
    iopt_run: 1
    iopt_sfc: 1
    iopt_snf: 4
    iopt_stc: 1
    iopt_tbot: 2
    iopt_trs: 2
    lsm: 2
    lsoil_lsm: 4
FV3_WoFS_v0:
  gfs_physics_nml:
    do_deep: False
    imfdeepcnv: 0
    imfshalcnv: 0
    iopt_alb: 2
    iopt_btr: 1
    iopt_crs: 1
    iopt_dveg: 2
    iopt_frz: 1
    iopt_inf: 1
    iopt_rad: 1
    iopt_run: 1
    iopt_sfc: 1
    iopt_snf: 4
    iopt_stc: 1
    iopt_tbot: 2
    do_mynnsfclay: True
    imfdeepcnv: -1
    imfshalcnv: -1
    lsm: 1
    lsoil_lsm: 4
    imp_physics: 17
    nssl_cccn: 0.6e+9
    nssl_hail_on: True
    nssl_ccn_on: True
  fv_core_nml:
    nwat: 7
  fv_diagnostics_nml:
    do_hailcast: True

FV3_HRRR:
  fv_core_nml: &HRRR_fv_core
    hord_dp: 6
    hord_mt: 6
    hord_tm: 6
    hord_vt: 6
    hord_tr: 8
    kord_mt: 9
    kord_tm: -9
    kord_tr: 9
    kord_wz: 9
    nord_tr: 0
    nrows_blend: 20
    d_con: 0.5
    n_sponge: 9
  gfs_physics_nml:
    <<: *RRFS_v1beta_phys
    cdmbgwd: [3.5, 1.0]
    do_mynnsfclay: True
    do_sfcperts: null
    gwd_opt: 3
    do_gsl_drag_ss: True
    do_gsl_drag_tofd: True
    do_gsl_drag_ls_bl: True
    iaer: 5111
    icliq_sw: 2
    iovr: 3
    lsm: 3
    lsoil_lsm: 9
    sfclay_compute_flux: True
    diag_log: True
    ialb: 2
    iems: 2
    isncond_opt: 2
    isncovr_opt: 3
    mosaic_lu: 0
    mosaic_soil: 0
    thsfc_loc: False
    nst_anl: null
    nstf_name: null

FV3_RAP:
  fv_core_nml:
    <<: *HRRR_fv_core
  gfs_physics_nml:
    <<: *RRFS_v1beta_phys
    cdmbgwd: [3.5, 1.0]
    do_mynnsfclay: True
    do_sfcperts: null
    gwd_opt: 3
    do_gsl_drag_ss: True
    do_gsl_drag_tofd: True
    do_gsl_drag_ls_bl: True
    iaer: 5111
    icliq_sw: 2
    iovr: 3
    lsm: 3
    lsoil_lsm: 9
    sfclay_compute_flux: False
    do_deep: True
    shal_cnv: True
    imfdeepcnv: 3
    imfshalcnv: 3

FV3_GFS_2017_gfdlmp:
  atmos_model_nml:
    avg_max_length: 3600.0
  fv_core_nml: &gfs_2017_gfdlmp_fv_core
    agrid_vel_rst: False
    d4_bg: 0.15
    delt_max: 0.008
    do_sat_adj: True
    fv_debug: False
    k_split: 6
    n_split: 6
    nord: 2
    nord_zs_filter: null
    range_warn: False
    vtdm4: 0.075
  gfs_physics_nml: &gfs_2017_gfdlmp_phys
    avg_max_length: 3600.0
    bl_mynn_tkeadvect: null
    bl_mynn_edmf: null
    bl_mynn_edmf_mom: null
    cdmbgwd: [3.5, 0.01]
    cplflx: null
    do_deep: False
    do_mynnedmf: null
    do_mynnsfclay: null
    fhcyc: 0.0
    fhlwr: 3600.0
    fhswr: 3600.0
    hybedmf: True
    icloud_bl: null
    imfdeepcnv: 2
    imfshalcnv: 2
    imp_physics: 11
    lgfdlmprad: True
    lheatstrg: null
    lndp_type: null
    lsm: null
    lsoil: null
    lsoil_lsm: null
    ltaerosol: null
    n_var_lndp: null
    oz_phys: True
    oz_phys_2015: False
    satmedmf: null
    shal_cnv: True
    ttendlim: null
  gfdl_cloud_microphysics_nml: &gfs_gfdl_cloud_mp
    c_cracw: 0.8
    c_paut: 0.5
    c_pgacs: 0.01
    c_psaci: 0.05
    ccn_l: 300.0
    ccn_o: 100.0
    const_vg: False
    const_vi: False
    const_vr: False
    const_vs: False
    de_ice: False
    do_qa: True
    do_sedi_heat: False
    dw_land: 0.16
    dw_ocean: 0.1
    fast_sat_adj: True
    fix_negative: True
    icloud_f: 1
    mono_prof: True
    mp_time: 90.0
    prog_ccn: False
    qi0_crt: 8.0e-05
    qi_lim: 1.0
    ql_gen: 0.001
    ql_mlt: 0.001
    qs0_crt: 0.001
    rad_graupel: True
    rad_rain: True
    rad_snow: True
    rh_inc: 0.3
    rh_inr: 0.3
    rh_ins: 0.3
    rthresh: 1.0e-05
    sedi_transport: False
    tau_g2v: 900.0
    tau_i2s: 1000.0
    tau_l2v: 180.0
    tau_v2l: 90.0
    use_ccn: True
    use_ppm: False
    vg_max: 12.0
    vi_max: 1.0
    vr_max: 12.0
    vs_max: 2.0
    z_slope_ice: True
    z_slope_liq: True

FV3_GFS_2017_gfdlmp_regional:
  atmos_model_nml:
    avg_max_length: 3600.0
  fv_core_nml:
    <<: *gfs_2017_gfdlmp_fv_core
    k_split: 2
  gfs_physics_nml:
    <<: *gfs_2017_gfdlmp_phys
    cplflx: False
    effr_in: False
    iopt_alb: 2
    iopt_btr: 1
    iopt_crs: 1
    iopt_dveg: 2
    iopt_frz: 1
    iopt_inf: 1
    iopt_rad: 1
    iopt_run: 1
    iopt_sfc: 1
    iopt_snf: 4
    iopt_stc: 1
    iopt_tbot: 2
    iopt_trs: 2
    lgfdlmprad: True
    lheatstrg: False
    lndp_type: 0
    lsm: 1
    n_var_lndp: 0
    nstf_name: [2, 0, 0, 0, 0]
    oz_phys: False
    oz_phys_2015: True
    satmedmf: False
  gfdl_cloud_microphysics_nml:
    <<: *gfs_gfdl_cloud_mp

FV3_GFS_v15p2:
  fv_core_nml: &gfs_v15_fv_core
    agrid_vel_rst: False
    d2_bg_k1: 0.15
    d2_bg_k2: 0.02
    do_sat_adj: True
    fv_debug: False
    fv_sg_adj: 600
    k_split: 1
    kord_mt: 9
    kord_tm: -9
    kord_tr: 9
    kord_wz: 9
    n_split: 8
    n_sponge: 30
    nord_zs_filter: null
    nudge_qv: True
    range_warn: False
    rf_cutoff: 750.0
    rf_fast: False
  gfdl_cloud_microphysics_nml:
    <<: *gfs_gfdl_cloud_mp
    sedi_transport: True
    tau_l2v: 225.0
    tau_v2l: 150.0
  gfs_physics_nml: &gfs_v15_gfs_physics
    bl_mynn_edmf: null
    bl_mynn_edmf_mom: null
    bl_mynn_tkeadvect: null
    cnvcld: True
    cnvgwd: True    
    cplflx: null
    do_myjpbl: False
    do_myjsfc: False
    do_mynnedmf: null
    do_mynnsfclay: null
    do_tofd: False
    do_ugwp: False
    do_ysu: False
    fhcyc: 0.0
    fhlwr: 3600.0
    fhswr: 3600.0
    hybedmf: True
    iau_delthrs: null
    iaufhrs: null
    imfdeepcnv: 2
    imfshalcnv: 2
    imp_physics: 11
    icloud_bl: null
    iopt_alb: 2
    iopt_btr: 1
    iopt_crs: 1
    iopt_dveg: 2
    iopt_frz: 1
    iopt_inf: 1
    iopt_rad: 1
    iopt_run: 1
    iopt_sfc: 1
    iopt_snf: 4
    iopt_stc: 1
    iopt_tbot: 2
    iopt_trs: 2
    ldiag_ugwp: False
    lgfdlmprad: True
    lradar: null
    lsm: 1
    lsoil: null
    lsoil_lsm: null
    ltaerosol: null
    shal_cnv: True
    shinhong: False
    ttendlim: null
    xkzm_h: 1.0
    xkzm_m: 1.0
    xkzminv: 0.3
  namsfc:
    landice: True
    ldebug: False
  surf_map_nml: null

FV3_GFS_v15_thompson_mynn_lam3km:
  atmos_model_nml:
    avg_max_length: 3600.0
  fv_core_nml:
    agrid_vel_rst: True
    full_zs_filter: null
    n_sponge: 9
    npz_type: ''
    rf_fast: False
    sg_cutoff: 10000.0
    vtdm4: 0.02
  gfs_physics_nml:
    avg_max_length: 3600.0
    cdmbgwd: [0.88, 0.04]
    debug: True
    do_deep: False
    do_gsl_drag_ls_bl: False
    do_gsl_drag_ss: True
    do_gsl_drag_tofd: True
    do_mynnsfclay: True
    do_tofd: False
    do_ugwp: False
    do_ugwp_v0: False
    do_ugwp_v0_nst_only: False
    do_ugwp_v0_orog_only: False
    fhswr: 900.0
    fhlwr: 900.0
    gwd_opt: 2
    iaer: 1011
    iccn: 2
    icliq_sw: 2
    imfdeepcnv: 2
    imfshalcnv: 2
    iopt_alb: 2
    iopt_btr: 1
    iopt_crs: 1
    iopt_dveg: 2
    iopt_frz: 1
    iopt_inf: 1
    iopt_rad: 1
    iopt_run: 1
    iopt_sfc: 1
    iopt_snf: 4
    iopt_stc: 1
    iopt_tbot: 2
    iopt_trs: null
    iovr: 3
    ldiag_ugwp: False
    lgfdlmprad: False
    lsm: 1
    lsoil: null
    lsoil_lsm: null
    ltaerosol: False    
    print_diff_pgr: True
    sfclay_compute_flux: null
    xkzminv: 0.3
    xkzm_m: 1.0
    xkzm_h: 1.0
  surf_map_nml: null

FV3_GFS_v16:
  cires_ugwp_nml:
    launch_level: 27
  fv_core_nml:
    <<: *gfs_v15_fv_core
    agrid_vel_rst: False
    d2_bg_k1: 0.2
    d2_bg_k2: 0.0
    delt_max: 0.002
    dz_min: 6
    fv_sg_adj: 450
    hord_dp: -5
    hord_mt: 5
    hord_tm: 5
    hord_vt: 5
    k_split: 6
    make_nh: False
    n_split: 6
    n_sponge: 10
    na_init: 0
    nudge_dz: False
    res_latlon_dynamics: ''
    rf_fast: null
    tau: 10.0
  gfdl_cloud_microphysics_nml:
    <<: *gfs_gfdl_cloud_mp
    mp_time: 150.0
    reiflag: 2
    sedi_transport: True
    tau_l2v: 225.0
    tau_v2l: 150.0
  gfs_physics_nml:
    <<: *gfs_v15_gfs_physics
    cdmbgwd: [4.0, 0.15, 1.0, 1.0]
    do_myjpbl: null
    do_myjsfc: null
    do_tofd: True
    do_ysu: null
    hybedmf: False
    iaer: 5111
    icliq_sw: 2
    iopt_dveg: 1
    iovr: 3
    isatmedmf: 1
    lgfdlmprad: True
    lheatstrg: True
    lndp_type: null
    lsoil: 4
    n_var_lndp: null
    prautco: [0.00015, 0.00015]
    psautco: [0.0008, 0.0005]
    satmedmf: True
    shinhong: null
    xkzminv: null
    xkzm_m: null
    xkzm_h: null
  mpp_io_nml:
    deflate_level: 1
    shuffle: 1
  namsfc:
    landice: True
    ldebug: False
  surf_map_nml: null

FV3_GFS_v17_p8:
  cires_ugwp_nml:
    launch_level: 27
  fv_core_nml:
    <<: *gfs_v15_fv_core
    agrid_vel_rst: False
    d2_bg_k1: 0.2
    d2_bg_k2: 0.0
    dnats: 0
    do_sat_adj: False
<<<<<<< HEAD
    do_vort_damp: null
    full_zs_filter: null
=======
>>>>>>> 79bbe5df
    fv_sg_adj: 450
    hord_dp: -5
    hord_mt: 5
    hord_tm: 5
    hord_tr: 8
    hord_vt: 5
    k_split: 6
    make_nh: True
    n_split: 6
    n_sponge: 10
    na_init: 1
    nord: 1
    nudge_dz: False
<<<<<<< HEAD
    n_zs_filter: null
    range_warn: True
=======
>>>>>>> 79bbe5df
    res_latlon_dynamics: ''
    rf_fast: null
    tau: 10.0
  gfs_physics_nml:
    cdmbgwd: [4.0, 0.05, 1.0, 1.0]
    cnvcld: True
    cnvgwd: True
    decfl: 10
    do_deep: True
    do_gsl_drag_ls_bl: False
    do_gsl_drag_ss: True
    do_gsl_drag_tofd: False
<<<<<<< HEAD
    do_myjpbl: null
    do_myjsfc: null
=======
>>>>>>> 79bbe5df
    do_mynnedmf: False
    do_mynnsfclay: False
    do_tofd: False
    do_ugwp: False
    do_ugwp_v0: True
    do_ugwp_v0_orog_only: False
    do_ugwp_v0_nst_only: False
    do_ugwp_v1: False
    do_ugwp_v1_orog_only: False
<<<<<<< HEAD
    do_ysu: null
    doGP_cldoptics_LUT: False
    doGP_lwscat: False
    dt_inner: 150
    frac_grid: True
=======
    dt_inner: 150.0
    fhlwr: 1200.0
    fhswr: 1200.0
    frac_grid: False
>>>>>>> 79bbe5df
    gwd_opt: 2
    iaer: 1011
    ialb: 2
<<<<<<< HEAD
    iau_inc_files: null
    icloud_bl: 1
=======
>>>>>>> 79bbe5df
    icliq_sw: 2
    iems: 2
    imfdeepcnv: 2
    imfshalcnv: 2
    iopt_alb: 1
    iopt_btr: 1
    iopt_crs: 2
    iopt_dveg: 4
    iopt_frz: 1
    iopt_inf: 1
    iopt_rad: 3
    iopt_run: 1
    iopt_sfc: 3
    iopt_snf: 4
    iopt_stc: 3
    iopt_tbot: 2
    iovr: 3
    isatmedmf: 1
<<<<<<< HEAD
    ldiag_ugwp: null
=======
    ldiag_ugwp: False
    lseaspray: True
>>>>>>> 79bbe5df
    lgfdlmprad: False
    lheatstrg: False
    lradar: False
    lsm: 2
    lsoil_lsm: 4
    ltaerosol: False
    min_lakeice: 0.15
    min_seaice: 0.15
<<<<<<< HEAD
    nsfullradar_diag: null
    prautco: [0.00015, 0.00015]
    psautco: [0.0008, 0.0005]
=======
>>>>>>> 79bbe5df
    qdiag3d: False
    ras: False
    satmedmf: True
    sedi_semi: True
<<<<<<< HEAD
    sfclay_compute_flux: null
    shinhong: null
    sw_file_clouds: rrtmgp-cloud-optics-coeffs-sw.nc
    sw_file_gas: rrtmgp-data-sw-g112-210809.nc
    ttendlim: -999
    xkzminv: null
    xkzm_m: null
    xkzm_h: null
=======
    shal_cnv: True
>>>>>>> 79bbe5df
  mpp_io_nml:
    deflate_level: 1
    shuffle: 1
  namsfc:
<<<<<<< HEAD
    fsicl: 0
    fsics: 0
    landice: False
    ldebug: False
  surf_map_nml:
=======
  surf_map_nml: !!python/none
>>>>>>> 79bbe5df
<|MERGE_RESOLUTION|>--- conflicted
+++ resolved
@@ -466,11 +466,6 @@
     d2_bg_k2: 0.0
     dnats: 0
     do_sat_adj: False
-<<<<<<< HEAD
-    do_vort_damp: null
-    full_zs_filter: null
-=======
->>>>>>> 79bbe5df
     fv_sg_adj: 450
     hord_dp: -5
     hord_mt: 5
@@ -484,11 +479,6 @@
     na_init: 1
     nord: 1
     nudge_dz: False
-<<<<<<< HEAD
-    n_zs_filter: null
-    range_warn: True
-=======
->>>>>>> 79bbe5df
     res_latlon_dynamics: ''
     rf_fast: null
     tau: 10.0
@@ -501,11 +491,6 @@
     do_gsl_drag_ls_bl: False
     do_gsl_drag_ss: True
     do_gsl_drag_tofd: False
-<<<<<<< HEAD
-    do_myjpbl: null
-    do_myjsfc: null
-=======
->>>>>>> 79bbe5df
     do_mynnedmf: False
     do_mynnsfclay: False
     do_tofd: False
@@ -515,26 +500,13 @@
     do_ugwp_v0_nst_only: False
     do_ugwp_v1: False
     do_ugwp_v1_orog_only: False
-<<<<<<< HEAD
-    do_ysu: null
-    doGP_cldoptics_LUT: False
-    doGP_lwscat: False
-    dt_inner: 150
-    frac_grid: True
-=======
     dt_inner: 150.0
     fhlwr: 1200.0
     fhswr: 1200.0
     frac_grid: False
->>>>>>> 79bbe5df
     gwd_opt: 2
     iaer: 1011
     ialb: 2
-<<<<<<< HEAD
-    iau_inc_files: null
-    icloud_bl: 1
-=======
->>>>>>> 79bbe5df
     icliq_sw: 2
     iems: 2
     imfdeepcnv: 2
@@ -553,12 +525,8 @@
     iopt_tbot: 2
     iovr: 3
     isatmedmf: 1
-<<<<<<< HEAD
-    ldiag_ugwp: null
-=======
     ldiag_ugwp: False
     lseaspray: True
->>>>>>> 79bbe5df
     lgfdlmprad: False
     lheatstrg: False
     lradar: False
@@ -567,38 +535,12 @@
     ltaerosol: False
     min_lakeice: 0.15
     min_seaice: 0.15
-<<<<<<< HEAD
-    nsfullradar_diag: null
-    prautco: [0.00015, 0.00015]
-    psautco: [0.0008, 0.0005]
-=======
->>>>>>> 79bbe5df
     qdiag3d: False
     ras: False
     satmedmf: True
     sedi_semi: True
-<<<<<<< HEAD
-    sfclay_compute_flux: null
-    shinhong: null
-    sw_file_clouds: rrtmgp-cloud-optics-coeffs-sw.nc
-    sw_file_gas: rrtmgp-data-sw-g112-210809.nc
-    ttendlim: -999
-    xkzminv: null
-    xkzm_m: null
-    xkzm_h: null
-=======
     shal_cnv: True
->>>>>>> 79bbe5df
   mpp_io_nml:
     deflate_level: 1
     shuffle: 1
-  namsfc:
-<<<<<<< HEAD
-    fsicl: 0
-    fsics: 0
-    landice: False
-    ldebug: False
-  surf_map_nml:
-=======
-  surf_map_nml: !!python/none
->>>>>>> 79bbe5df
+  surf_map_nml: null