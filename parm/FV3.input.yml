# This configuration file maintains the modifications that need to be 
# made to the base FV3 namelist specified in 
#
#   parm/input.nml.FV3
#
# to obtain the namelist for each physics suite that the SRW App can 
# run with.  To build a namelist for one of these configurations, use 
# the Python helper script 
#
#   ush/set_namelist.py
#
# and provide this file and the desired section via the -c option.


FV3_RRFS_v1beta:
  gfs_physics_nml: &RRFS_v1beta_phys
    do_deep: False
    do_mynnsfclay: True
    imfdeepcnv: -1
    imfshalcnv: -1
    iopt_alb: 2
    iopt_btr: 1
    iopt_crs: 1
    iopt_dveg: 2
    iopt_frz: 1
    iopt_inf: 1
    iopt_rad: 1
    iopt_run: 1
    iopt_sfc: 1
    iopt_snf: 4
    iopt_stc: 1
    iopt_tbot: 2
    iopt_trs: 2
    lsm: 2
    lsoil_lsm: 4
FV3_WoFS_v0:
  gfs_physics_nml:
    do_deep: False
    imfdeepcnv: 0
    imfshalcnv: 0
    iopt_alb: 2
    iopt_btr: 1
    iopt_crs: 1
    iopt_dveg: 2
    iopt_frz: 1
    iopt_inf: 1
    iopt_rad: 1
    iopt_run: 1
    iopt_sfc: 1
    iopt_snf: 4
    iopt_stc: 1
    iopt_tbot: 2
    do_mynnsfclay: True
    imfdeepcnv: -1
    imfshalcnv: -1
    lsm: 1
    lsoil_lsm: 4
    imp_physics: 17
    nssl_cccn: 0.6e+9
    nssl_hail_on: True
    nssl_ccn_on: True
  fv_core_nml:
    nwat: 7
  fv_diagnostics_nml:
    do_hailcast: True

FV3_HRRR:
  fv_core_nml:
    hord_dp: -5
    hord_mt: 5
    hord_tm: 5
    hord_vt: 5
    kord_mt: 9
    kord_tm: -9
    kord_tr: 9
    kord_wz: 9
    nord_tr: 2
    nrows_blend: 10
  gfs_physics_nml:
    <<: *RRFS_v1beta_phys
    cdmbgwd: [3.5, 1.0]
    do_mynnsfclay: True
    do_sfcperts: !!python/none
    gwd_opt: 3
    do_gsl_drag_ss: True
    do_gsl_drag_tofd: True
    do_gsl_drag_ls_bl: True 
    iaer: 5111
    icliq_sw: 2
    iovr: 3
    lsm: 3
    lsoil_lsm: 9
    sfclay_compute_flux: True

FV3_GFS_2017_gfdlmp:
  atmos_model_nml:
    avg_max_length: 3600.0
  fv_core_nml: &gfs_2017_gfdlmp_fv_core
    agrid_vel_rst: False
    d4_bg: 0.15
    delt_max: 0.008
    do_sat_adj: True
    fv_debug: False
    k_split: 6
    n_split: 6
    nord: 2
    nord_zs_filter: !!python/none
    range_warn: False
    vtdm4: 0.075
  gfs_physics_nml: &gfs_2017_gfdlmp_phys
    avg_max_length: 3600.0
    bl_mynn_tkeadvect: !!python/none
    bl_mynn_edmf: !!python/none
    bl_mynn_edmf_mom: !!python/none
    cdmbgwd: [3.5, 0.01]
    cplflx: !!python/none
    do_deep: False
    do_mynnedmf: !!python/none
    do_mynnsfclay: !!python/none
    fhcyc: 0.0
    fhlwr: 3600.0
    fhswr: 3600.0
    hybedmf: True
    icloud_bl: !!python/none
    imfdeepcnv: 2
    imfshalcnv: 2
    imp_physics: 11
    lgfdlmprad: True
    lheatstrg: !!python/none
    lndp_type: !!python/none
    lsm: !!python/none
    lsoil: !!python/none
    lsoil_lsm: !!python/none
    ltaerosol: !!python/none
    n_var_lndp: !!python/none
    oz_phys: True
    oz_phys_2015: False
    satmedmf: !!python/none
    shal_cnv: True
    ttendlim: !!python/none
  gfdl_cloud_microphysics_nml: &gfs_gfdl_cloud_mp
    c_cracw: 0.8
    c_paut: 0.5
    c_pgacs: 0.01
    c_psaci: 0.05
    ccn_l: 300.0
    ccn_o: 100.0
    const_vg: False
    const_vi: False
    const_vr: False
    const_vs: False
    de_ice: False
    do_qa: True
    do_sedi_heat: False
    dw_land: 0.16
    dw_ocean: 0.1
    fast_sat_adj: True
    fix_negative: True
    icloud_f: 1
    mono_prof: True
    mp_time: 90.0
    prog_ccn: False
    qi0_crt: 8.0e-05
    qi_lim: 1.0
    ql_gen: 0.001
    ql_mlt: 0.001
    qs0_crt: 0.001
    rad_graupel: True
    rad_rain: True
    rad_snow: True
    rh_inc: 0.3
    rh_inr: 0.3
    rh_ins: 0.3
    rthresh: 1.0e-05
    sedi_transport: False
    tau_g2v: 900.0
    tau_i2s: 1000.0
    tau_l2v: 180.0
    tau_v2l: 90.0
    use_ccn: True
    use_ppm: False
    vg_max: 12.0
    vi_max: 1.0
    vr_max: 12.0
    vs_max: 2.0
    z_slope_ice: True
    z_slope_liq: True

FV3_GFS_2017_gfdlmp_regional:
  atmos_model_nml:
    avg_max_length: 3600.0
  fv_core_nml:
    <<: *gfs_2017_gfdlmp_fv_core
    k_split: 2
  gfs_physics_nml:
    <<: *gfs_2017_gfdlmp_phys
    cplflx: False
    effr_in: False
    iopt_alb: 2
    iopt_btr: 1
    iopt_crs: 1
    iopt_dveg: 2
    iopt_frz: 1
    iopt_inf: 1
    iopt_rad: 1
    iopt_run: 1
    iopt_sfc: 1
    iopt_snf: 4
    iopt_stc: 1
    iopt_tbot: 2
    iopt_trs: 2
    lgfdlmprad: True
    lheatstrg: False
    lndp_type: 0
    lsm: 1
    n_var_lndp: 0
    nstf_name: [2, 0, 0, 0, 0]
    oz_phys: False
    oz_phys_2015: True
    satmedmf: False
  gfdl_cloud_microphysics_nml:
    <<: *gfs_gfdl_cloud_mp

FV3_GFS_v15p2:
  fv_core_nml: &gfs_v15_fv_core
    agrid_vel_rst: False
    d2_bg_k1: 0.15
    d2_bg_k2: 0.02
    do_sat_adj: True
    fv_debug: False
    fv_sg_adj: 600
    k_split: 1   
    kord_mt: 9
    kord_tm: -9
    kord_tr: 9
    kord_wz: 9
    n_split: 8
    n_sponge: 30
    nord_zs_filter: !!python/none
    nudge_qv: True
    range_warn: False
    rf_cutoff: 750.0
    rf_fast: False
  gfdl_cloud_microphysics_nml:
    <<: *gfs_gfdl_cloud_mp
    sedi_transport: True
    tau_l2v: 225.0
    tau_v2l: 150.0
  gfs_physics_nml: &gfs_v15_gfs_physics
    bl_mynn_edmf: !!python/none
    bl_mynn_edmf_mom: !!python/none
    bl_mynn_tkeadvect: !!python/none
    cnvcld: True
    cnvgwd: True    
    cplflx: !!python/none
    do_myjpbl: False
    do_myjsfc: False
    do_mynnedmf: !!python/none
    do_mynnsfclay: !!python/none
    do_tofd: False
    do_ugwp: False
    do_ysu: False
    fhcyc: 0.0
    fhlwr: 3600.0
    fhswr: 3600.0
    hybedmf: True
    iau_delthrs: !!python/none
    iaufhrs: !!python/none
    imfdeepcnv: 2
    imfshalcnv: 2
    imp_physics: 11
    icloud_bl: !!python/none
    iopt_alb: 2
    iopt_btr: 1
    iopt_crs: 1
    iopt_dveg: 2
    iopt_frz: 1
    iopt_inf: 1
    iopt_rad: 1
    iopt_run: 1
    iopt_sfc: 1
    iopt_snf: 4
    iopt_stc: 1
    iopt_tbot: 2
    iopt_trs: 2
    ldiag_ugwp: False
    lgfdlmprad: True
    lradar: !!python/none
    lsm: 1
    lsoil: !!python/none
    lsoil_lsm: !!python/none
    ltaerosol: !!python/none
    shal_cnv: True
    shinhong: False
    ttendlim: !!python/none
    xkzm_h: 1.0
    xkzm_m: 1.0
    xkzminv: 0.3
  namsfc:
    landice: True
    ldebug: False
  surf_map_nml:

FV3_GFS_v15_thompson_mynn_lam3km:
  atmos_model_nml:
    avg_max_length: 3600.0
  fv_core_nml:
    agrid_vel_rst: True
    full_zs_filter: !!python/none
    n_sponge: 9
    npz_type: ''
    rf_fast: False
    sg_cutoff: 10000.0
    vtdm4: 0.02
  gfs_physics_nml:
    avg_max_length: 3600.0
    cdmbgwd: [0.88, 0.04]
    do_deep: False
    do_mynnsfclay: True
    do_ugwp: False
    fhswr: 900.0
    fhlwr: 900.0
    iaer: 1011
    iccn: 2
    icliq_sw: 2
    imfdeepcnv: 2
    imfshalcnv: 2
    iopt_alb: 2
    iopt_btr: 1
    iopt_crs: 1
    iopt_dveg: 2
    iopt_frz: 1
    iopt_inf: 1
    iopt_rad: 1
    iopt_run: 1
    iopt_sfc: 1
    iopt_snf: 4
    iopt_stc: 1
    iopt_tbot: 2
    iopt_trs: 2
    iovr: 3
    ldiag_ugwp: False
    lgfdlmprad: False
    lsm: 1
    lsoil_lsm: !!python/none
    ltaerosol: False    
    xkzminv: 0.3
    xkzm_m: 1.0
    xkzm_h: 1.0

FV3_GFS_v16:
  cires_ugwp_nml:
    launch_level: 27
  fv_core_nml:
    <<: *gfs_v15_fv_core
    agrid_vel_rst: False
    d2_bg_k1: 0.2
    d2_bg_k2: 0.0
    fv_sg_adj: 450
    hord_dp: -5
    hord_mt: 5
    hord_tm: 5
    hord_vt: 5
    k_split: 6
    make_nh: False
    n_split: 6
    n_sponge: 10
    na_init: 0
    nudge_dz: False
    res_latlon_dynamics: ''
    rf_fast: !!python/none
    tau: 10.0
  gfdl_cloud_microphysics_nml:
    <<: *gfs_gfdl_cloud_mp
    mp_time: 150.0
    reiflag: 2
    sedi_transport: True
    tau_l2v: 225.0
    tau_v2l: 150.0
  gfs_physics_nml:
    <<: *gfs_v15_gfs_physics
    cdmbgwd: [4.0, 0.15, 1.0, 1.0]
    do_myjpbl: !!python/none
    do_myjsfc: !!python/none
    do_tofd: True
    do_ysu: !!python/none
    hybedmf: False
    iaer: 5111
    icliq_sw: 2
    iopt_dveg: 1
    iovr: 3
    isatmedmf: 1
    lgfdlmprad: True
    lheatstrg: True
    lndp_type: !!python/none
    lsoil: 4
    n_var_lndp: !!python/none
    nstf_name: [2, 1, 0, 0, 0]
    prautco: [0.00015, 0.00015]
    psautco: [0.0008, 0.0005]
    satmedmf: True
    shinhong: !!python/none
    xkzminv: !!python/none
    xkzm_m: !!python/none
    xkzm_h: !!python/none
  mpp_io_nml:
    deflate_level: 1
    shuffle: 1
  namsfc:
    landice: True
    ldebug: False
  surf_map_nml: !!python/none

FV3_GFS_v17_p8:
  cires_ugwp_nml:
    launch_level: 27
  fv_core_nml:
    <<: *gfs_v15_fv_core
    agrid_vel_rst: True
    d2_bg_k1: 0.2
    d2_bg_k2: 0.04
    delt_max: 0.002
    dnats: 0
    do_sat_adj: False
    do_vort_damp: !!python/none
    full_zs_filter: !!python/none
    fv_sg_adj: 450
    hord_dp: -5
    hord_mt: 5
    hord_tm: 5
    hord_vt: 5
    hord_tr: 8
    k_split: 6
    n_split: 6
    n_sponge: 10
    nord: 2
    nudge_dz: False
    n_zs_filter: !!python/none
    range_warn: True
    res_latlon_dynamics: ''
    rf_fast: !!python/none
    tau: 10.0
  gfdl_cloud_microphysics_nml:
    <<: *gfs_gfdl_cloud_mp
    mp_time: 150.0
    reiflag: 2
    rthresh: 1.0e-06
    sedi_transport: True
    tau_l2v: 225.0
    tau_v2l: 150.0
  gfs_physics_nml:
    <<: *gfs_v15_gfs_physics
    active_gases: h2o_co2_o3_n2o_ch4_o2
    bl_mynn_edmf: 1
    bl_mynn_edmf_mom: 1
    bl_mynn_tkeadvect: True
    cdmbgwd: [4.0, 0.15, 1.0, 1.0]
    cplchm: False
    decfl: 10
    do_gsl_drag_ls_bl: False
    do_gsl_drag_ss: True
    do_gsl_drag_tofd: False
    do_myjpbl: !!python/none
    do_myjsfc: !!python/none
    do_mynnedmf: False
    do_mynnsfclay: False
    do_RRTMGP: False
    do_ugwp_v0: True
    do_ugwp_v0_nst_only: False
    do_ugwp_v0_orog_only: False
    do_ugwp_v1: False
    do_ugwp_v1_orog_only: False
    do_ysu: !!python/none
    doGP_cldoptics_LUT: False
    doGP_lwscat: False
    dt_inner: 150
    fhzero: 6
    frac_grid: True
    gwd_opt: 2
    hybedmf: False
    iaer: 1011
    ialb: 2
    iau_inc_files: !!python/none
    icloud_bl: 1
    icliq_sw: 2
    iems: 2
    imp_physics: 8
    iopt_alb: 1
    iopt_crs: 2
    iopt_dveg: 4
    iopt_rad: 3
    iopt_sfc: 3
    iopt_stc: 3
    iovr: 3
    isatmedmf: 1
    ldiag_ugwp: !!python/none
    lgfdlmprad: False
    lradar: False
    lseaspray: True
    lsm: 2
    lsoil: 4
    lsoil_lsm: 4
    ltaerosol: False
    lw_file_clouds: rrtmgp-cloud-optics-coeffs-lw.nc
    lw_file_gas: rrtmgp-data-lw-g128-210809.nc
    min_lakeice: 0.15
    min_seaice: 0.15
    nsradar_reset: !!python/none
    nstf_name: [2, 0, 0, 0, 0]
    prautco: [0.00015, 0.00015]
    psautco: [0.0008, 0.0005]
    qdiag3d: False
    ras: False
    rrtmgp_nBandsLW: 16
    rrtmgp_nBandsSW: 14
    rrtmgp_nGptsLW: 128
    rrtmgp_nGptsSW: 112
    satmedmf: True
    sedi_semi: True
    sfclay_compute_flux: !!python/none
    shinhong: !!python/none
    sw_file_clouds: rrtmgp-cloud-optics-coeffs-sw.nc
    sw_file_gas: rrtmgp-data-sw-g112-210809.nc
    ttendlim: -999
    xkzminv: !!python/none
    xkzm_m: !!python/none
    xkzm_h: !!python/none
  mpp_io_nml:
    deflate_level: 1
    shuffle: 1
  namsfc:
    fsicl: 0
    fsics: 0
    landice: False
    ldebug: False
<<<<<<< HEAD
  surf_map_nml: !!python/none
=======
  surf_map_nml: !!python/none
>>>>>>> 4997e4f1
<|MERGE_RESOLUTION|>--- conflicted
+++ resolved
@@ -533,8 +533,4 @@
     fsics: 0
     landice: False
     ldebug: False
-<<<<<<< HEAD
   surf_map_nml: !!python/none
-=======
-  surf_map_nml: !!python/none
->>>>>>> 4997e4f1
