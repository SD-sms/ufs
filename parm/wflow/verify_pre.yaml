default_task_verify_pre: &default_task_verify_pre
  account: '&ACCOUNT;'
  attrs:
    cycledefs: cycledefs_obs_days_inst
    maxtries: '1'
  envars: &default_vars
    GLOBAL_VAR_DEFNS_FP: '&GLOBAL_VAR_DEFNS_FP;'
    USHdir: '&USHdir;'
    PDY: !cycstr '@Y@m@d'
    cyc: !cycstr "@H"
    subcyc: !cycstr "@M"
    LOGDIR: !cycstr "&LOGDIR;"
    nprocs: '{{ parent.nnodes * parent.ppn }}'
  join: !cycstr '&LOGDIR;/{{ jobname }}_@Y@m@d@H&LOGEXT;'
  memory: '{% if user.MACHINE not in ["NOAACLOUD"] %}{{ "2G" }}{% endif %}'
  native: '{{ platform.SCHED_NATIVE_CMD }}'
  nnodes: 1
  nodes: '{{ nnodes }}:ppn={{ ppn }}'
  partition: '{% if platform.get("PARTITION_DEFAULT") %}&PARTITION_DEFAULT;{% else %}None{% endif %}'
  ppn: 1
  queue: '&QUEUE_DEFAULT;'
  walltime: 00:30:00

task_get_obs_ccpa:
  <<: *default_task_verify_pre
  attrs:
    cycledefs: cycledefs_obs_days_cumul
    maxtries: '1'
  command: '&LOAD_MODULES_RUN_TASK; "get_obs" "&JOBSdir;/JREGIONAL_GET_VERIF_OBS"'
  envars:
    <<: *default_vars
    OBTYPE: 'CCPA'
  native: '{% if platform.get("SCHED_NATIVE_CMD_HPSS") %}{{ platform.SCHED_NATIVE_CMD_HPSS }}{% else %}{{ platform.SCHED_NATIVE_CMD}}{% endif %}'
  partition: '{% if platform.get("PARTITION_HPSS") %}&PARTITION_HPSS;{% else %}None{% endif %}'
  queue: "&QUEUE_HPSS;"
  walltime: 02:00:00

task_get_obs_nohrsc:
  <<: *default_task_verify_pre
  attrs:
    cycledefs: cycledefs_obs_days_cumul
    maxtries: '1'
  command: '&LOAD_MODULES_RUN_TASK; "get_obs" "&JOBSdir;/JREGIONAL_GET_VERIF_OBS"'
  envars:
    <<: *default_vars
    OBTYPE: 'NOHRSC'
  native: '{% if platform.get("SCHED_NATIVE_CMD_HPSS") %}{{ platform.SCHED_NATIVE_CMD_HPSS }}{% else %}{{ platform.SCHED_NATIVE_CMD}}{% endif %}'
  partition: '{% if platform.get("PARTITION_HPSS") %}&PARTITION_HPSS;{% else %}None{% endif %}'
  queue: "&QUEUE_HPSS;"
  walltime: 00:45:00

task_get_obs_mrms:
  <<: *default_task_verify_pre
  command: '&LOAD_MODULES_RUN_TASK; "get_obs" "&JOBSdir;/JREGIONAL_GET_VERIF_OBS"'
  envars:
    <<: *default_vars
    OBTYPE: 'MRMS'
  native: '{% if platform.get("SCHED_NATIVE_CMD_HPSS") %}{{ platform.SCHED_NATIVE_CMD_HPSS }}{% else %}{{ platform.SCHED_NATIVE_CMD}}{% endif %}'
  partition: '{% if platform.get("PARTITION_HPSS") %}&PARTITION_HPSS;{% else %}None{% endif %}'
  queue: "&QUEUE_HPSS;"
  walltime: 00:45:00

task_get_obs_ndas:
  <<: *default_task_verify_pre
  command: '&LOAD_MODULES_RUN_TASK; "get_obs" "&JOBSdir;/JREGIONAL_GET_VERIF_OBS"'
  envars:
    <<: *default_vars
    OBTYPE: 'NDAS'
  queue: "&QUEUE_HPSS;"
  native: '{% if platform.get("SCHED_NATIVE_CMD_HPSS") %}{{ platform.SCHED_NATIVE_CMD_HPSS }}{% else %}{{ platform.SCHED_NATIVE_CMD}}{% endif %}'
  partition: '{% if platform.get("PARTITION_HPSS") %}&PARTITION_HPSS;{% else %}None{% endif %}'
  walltime: 02:00:00

task_run_MET_Pb2nc_obs_NDAS:
  <<: *default_task_verify_pre
  attrs:
    cycledefs: cycledefs_obs_days_inst
    maxtries: '2'
  command: '&LOAD_MODULES_RUN_TASK; "run_vx" "&JOBSdir;/JREGIONAL_RUN_MET_PB2NC_OBS"'
  envars:
    <<: *default_vars
    FIELD_GROUP: 'SFC'
    ACCUM_HH: '01'
    FCST_OR_OBS: OBS
    OBTYPE: NDAS
    OBS_DIR: '&NDAS_OBS_DIR;'
    METPLUSTOOLNAME: 'PB2NC'
  dependency:
    and:
      datadep:
        text: "&NDAS_OBS_DIR;"
      or:
        not:
          taskvalid:
            attrs:
              task: get_obs_ndas
        taskdep:
          attrs:
            task: get_obs_ndas

metatask_PcpCombine_APCP_all_accums_obs_CCPA:
  var:
    ACCUM_HH: '{% for ah in verification.VX_APCP_ACCUMS_HRS %}{% if workflow.FCST_LEN_HRS >= ah %}{{ "%02d " % ah }}{% endif %}{% endfor %}'
  task_run_MET_PcpCombine_APCP#ACCUM_HH#h_obs_CCPA:
    <<: *default_task_verify_pre
    attrs:
      cycledefs: forecast
      maxtries: '2'
    command: '&LOAD_MODULES_RUN_TASK; "run_vx" "&JOBSdir;/JREGIONAL_RUN_MET_PCPCOMBINE"'
    envars:
      <<: *default_vars
      FIELD_GROUP: 'APCP'
      ACCUM_HH: '#ACCUM_HH#'
      FCST_OR_OBS: OBS
      OBTYPE: CCPA
      OBS_DIR: '&CCPA_OBS_DIR;'
      OBS_AVAIL_INTVL_HRS: '{{- verification.CCPA_OBS_AVAIL_INTVL_HRS }}'
      METPLUSTOOLNAME: 'PCPCOMBINE'
    dependency:
      and:
        datadep:
          text: "&CCPA_OBS_DIR;"
        datadep_all_get_obs_ccpa_complete:
          attrs:
            age: 00:00:00:30
          # Check that the flag files that indicate that the get_obs_ccpa tasks
          # are complete are all present before launching any PcpCombine task.
          text: '{%- set num_obs_days = workflow.OBS_DAYS_ALL_CYCLES_CUMUL|length %}
                 {%- set indent = "      " %}
                 {%- set indent_p2 = indent + "  " %}
                 {%- for n in range(0, num_obs_days) %}
                   {%- set yyyymmdd = workflow.OBS_DAYS_ALL_CYCLES_CUMUL[n] %}
                   {%- if n == 0 %}
                     {{- workflow.WFLOW_FLAG_FILES_DIR ~ "/get_obs_ccpa_" ~ yyyymmdd ~ "_complete.txt" }}
                   {%- else %}
                     {{- indent ~ "</datadep>\n" }}
                     {{- indent ~ "<datadep age=\"00:00:00:30\">\n" }}
                     {{- indent_p2 ~ workflow.WFLOW_FLAG_FILES_DIR ~ "/get_obs_ccpa_" ~ yyyymmdd ~ "_complete.txt" }}
                   {%- endif %}
                   {%- if n != num_obs_days-1 %} {{- "\n" }} {%- endif %}
                 {%- endfor %}'

metatask_PcpCombine_ASNOW_all_accums_obs_NOHRSC:
  var:
    ACCUM_HH: '{% for ah in verification.VX_ASNOW_ACCUMS_HRS %}{% if workflow.FCST_LEN_HRS >= ah %}{{ "%02d " % ah }}{% endif %}{% endfor %}'
  task_run_MET_PcpCombine_ASNOW#ACCUM_HH#h_obs_NOHRSC:
    <<: *default_task_verify_pre
    attrs:
      cycledefs: forecast
      maxtries: '2'
    command: '&LOAD_MODULES_RUN_TASK; "run_vx" "&JOBSdir;/JREGIONAL_RUN_MET_PCPCOMBINE"'
    envars:
      <<: *default_vars
      FIELD_GROUP: 'ASNOW'
      ACCUM_HH: '#ACCUM_HH#'
      FCST_OR_OBS: OBS
      OBTYPE: NOHRSC
      OBS_DIR: '&NOHRSC_OBS_DIR;'
      OBS_AVAIL_INTVL_HRS: '{{- verification.NOHRSC_OBS_AVAIL_INTVL_HRS }}'
      METPLUSTOOLNAME: 'PCPCOMBINE'
    dependency:
      and:
        datadep:
          text: "&NOHRSC_OBS_DIR;"
        datadep_all_get_obs_nohrsc_complete:
          attrs:
            age: 00:00:00:30
          # Check that the flag files that indicate that the get_obs_nohrsc tasks
          # are complete are all present before launching any PcpCombine task.
          text: '{%- set num_obs_days = workflow.OBS_DAYS_ALL_CYCLES_CUMUL|length %}
                 {%- set indent = "      " %}
                 {%- set indent_p2 = indent + "  " %}
                 {%- for n in range(0, num_obs_days) %}
                   {%- set yyyymmdd = workflow.OBS_DAYS_ALL_CYCLES_CUMUL[n] %}
                   {%- if n == 0 %}
                     {{- workflow.WFLOW_FLAG_FILES_DIR ~ "/get_obs_nohrsc_" ~ yyyymmdd ~ "_complete.txt" }}
                   {%- else %}
                     {{- indent ~ "</datadep>\n" }}
                     {{- indent ~ "<datadep age=\"00:00:00:30\">\n" }}
                     {{- indent_p2 ~ workflow.WFLOW_FLAG_FILES_DIR ~ "/get_obs_nohrsc_" ~ yyyymmdd ~ "_complete.txt" }}
                   {%- endif %}
                   {%- if n != num_obs_days-1 %} {{- "\n" }} {%- endif %}
                 {%- endfor %}'

metatask_check_post_output_all_mems:
  var:
    mem: '{% if global.DO_ENSEMBLE %}{% for m in range(1, global.NUM_ENS_MEMBERS+1) %}{{ "%03d "%m }}{%- endfor -%} {% else %}{{ "000"|string }}{% endif %}'
  task_check_post_output_mem#mem#:
    <<: *default_task_verify_pre
    attrs:
      cycledefs: forecast
      maxtries: '1'
    command: '&LOAD_MODULES_RUN_TASK; "run_vx" "&JOBSdir;/JREGIONAL_CHECK_POST_OUTPUT"'
    envars:
      <<: *default_vars
      ENSMEM_INDX: '#mem#'
    dependency:
      # This "or" checks that the necessary stand-alone post tasks or forecast
      # tasks with inline post have run to generate the post files that are 
      # needed as forecast input to various verification tasks.
      or_post_files_exist: &post_files_exist
        # This "and" is to check whether post is being run stand-alone (i.e. outside
        # the weather model in tasks separate from the forecast task(s)), and if
        # so, to ensure that the stand-alone post metatask for the current member
        # has completed for all forecast hours.
        and_standalone_post:
          # This "or" is to check whether a stand-alane post task exists [either for
          # mem000 (if running a deterministic forecast) or for mem001 (if running
          # an ensemble forecast)].  Checking for forecast hour 000 is sufficient.  
          # If so, it implies post is being run stand-alone.
          or_post_task_exists: &post_task_exists
            taskvalid_mem000:
              attrs:
                task: run_post_mem000_f000
            taskvalid_mem001:
              attrs:
                task: run_post_mem001_f000
          # We would like a dependency here on the run_post_#mem#_all_fhrs metatask,
          # but that is apparently not possible in rocoto with a metataskvalid/
          # metataskdep combination (currently, metataskvalid is not a defined
          # dependency type in ROCOTO); that approach only works for tasks.  Thus, 
          # here we use jinja directives to explicitly list all the tasks in the
          # run_post_#mem#_all_fhrs metatask.
          #or_post_metatask:
          #  not:
          #    metataskvalid:
          #      attrs:
          #        metatask: run_post_mem#mem#_all_fhrs
          #  metataskdep:
          #    attrs:
          #      metatask: run_post_mem#mem#_all_fhrs
          taskdep: 
            attrs:
              task: '{%- for h in range(0, workflow.LONG_FCST_LEN+1) %}
                       {%- if h > 0 %}
                         {{- "      <taskdep task=" }}
                       {%- endif %}
                       {{- "\"run_post_mem#mem#_f%03d\"" % h }}
                       {%- if h < workflow.LONG_FCST_LEN %}
                         {{- "/>\n" }}
                       {%- endif %}
                     {%- endfor %}'
        # This "and" is to check whether post is being run inline (i.e. as part of
        # the weather model), and if so, to ensure that the forecast task for the
        # current member has completed.
        and_inline_post:
          # This "not" is to check whether a stand-alone post task DOESN'T exist
          # [either for mem000 (if running a deterministic forecast) or for mem001
          # (if running an ensemble forecast)].  If so, it implies that either
          # post is being run inline (as part of the weather model) or is not being
          # run at all.
          not: 
            or_post_task_exists:
              <<: *post_task_exists
          # This "or" is to verify that either the forecast task for the current
          # member exists and has completed, or that it doesn't exist.
          or_run_fcst:
            and:
              taskvalid: &fcst_task_exists
                attrs:
                  task: run_fcst_mem#mem#
              taskdep:
                attrs:
                  task: run_fcst_mem#mem#
            not:
              taskvalid:
                <<: *fcst_task_exists

metatask_PcpCombine_APCP_all_accums_all_mems:
  var:
    ACCUM_HH: '{% for ah in verification.VX_APCP_ACCUMS_HRS %}{% if workflow.FCST_LEN_HRS >= ah %}{{ "%02d " % ah }}{% endif %}{% endfor %}'
  metatask_PcpCombine_APCP#ACCUM_HH#h_all_mems:
    var:
      mem: '{% if global.DO_ENSEMBLE %}{% for m in range(1, global.NUM_ENS_MEMBERS+1) %}{{ "%03d "%m }}{%- endfor -%} {% else %}{{ "000"|string }}{% endif %}'
    task_run_MET_PcpCombine_APCP#ACCUM_HH#h_fcst_mem#mem#:
      <<: *default_task_verify_pre
      attrs:
        cycledefs: forecast
        maxtries: '2'
      command: '&LOAD_MODULES_RUN_TASK; "run_vx" "&JOBSdir;/JREGIONAL_RUN_MET_PCPCOMBINE"'
      envars:
        <<: *default_vars
        FIELD_GROUP: 'APCP'
        ACCUM_HH: '#ACCUM_HH#'
        FCST_OR_OBS: FCST
        OBTYPE: CCPA
        OBS_DIR: '&CCPA_OBS_DIR;'
        METPLUSTOOLNAME: 'PCPCOMBINE'
        ENSMEM_INDX: "#mem#"
      dependency:
        datadep:
          attrs:
            age: 00:00:00:30
          text: !cycstr '{{ workflow.EXPTDIR }}/@Y@m@d@H/post_files_exist_mem#mem#.txt'
<<<<<<< HEAD
      walltime: 00:30:00
=======
      walltime: 00:10:00
>>>>>>> 00e15f8f

metatask_PcpCombine_ASNOW_all_accums_all_mems:
  var:
    ACCUM_HH: '{% for ah in verification.VX_ASNOW_ACCUMS_HRS %}{% if workflow.FCST_LEN_HRS >= ah %}{{ "%02d " % ah }}{% endif %}{% endfor %}'
  metatask_PcpCombine_ASNOW#ACCUM_HH#h_all_mems:
    var:
      mem: '{% if global.DO_ENSEMBLE %}{% for m in range(1, global.NUM_ENS_MEMBERS+1) %}{{ "%03d "%m }}{%- endfor -%} {% else %}{{ "000"|string }}{% endif %}'
    task_run_MET_PcpCombine_ASNOW#ACCUM_HH#h_fcst_mem#mem#:
      <<: *default_task_verify_pre
      attrs:
        cycledefs: forecast
        maxtries: '2'
      command: '&LOAD_MODULES_RUN_TASK; "run_vx" "&JOBSdir;/JREGIONAL_RUN_MET_PCPCOMBINE"'
      envars:
        <<: *default_vars
        FIELD_GROUP: 'ASNOW'
        ACCUM_HH: '#ACCUM_HH#'
        FCST_OR_OBS: FCST
        OBTYPE: NOHRSC
        OBS_DIR: '&NOHRSC_OBS_DIR;'
        METPLUSTOOLNAME: 'PCPCOMBINE'
        ENSMEM_INDX: "#mem#"
      dependency:
        datadep:
          attrs:
            age: 00:00:00:30
          text: !cycstr '{{ workflow.EXPTDIR }}/@Y@m@d@H/post_files_exist_mem#mem#.txt'
<<<<<<< HEAD
      walltime: 00:30:00
=======
      walltime: 00:05:00
>>>>>>> 00e15f8f
<|MERGE_RESOLUTION|>--- conflicted
+++ resolved
@@ -292,11 +292,11 @@
           attrs:
             age: 00:00:00:30
           text: !cycstr '{{ workflow.EXPTDIR }}/@Y@m@d@H/post_files_exist_mem#mem#.txt'
-<<<<<<< HEAD
+
       walltime: 00:30:00
-=======
+
       walltime: 00:10:00
->>>>>>> 00e15f8f
+
 
 metatask_PcpCombine_ASNOW_all_accums_all_mems:
   var:
@@ -324,8 +324,7 @@
           attrs:
             age: 00:00:00:30
           text: !cycstr '{{ workflow.EXPTDIR }}/@Y@m@d@H/post_files_exist_mem#mem#.txt'
-<<<<<<< HEAD
+
       walltime: 00:30:00
-=======
+
       walltime: 00:05:00
->>>>>>> 00e15f8f
