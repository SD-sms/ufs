default_task_verify_pre: &default_task_verify_pre
  account: '&ACCOUNT;'
  attrs:
    cycledefs: forecast
    maxtries: '1'
  envars: &default_vars
    GLOBAL_VAR_DEFNS_FP: '&GLOBAL_VAR_DEFNS_FP;'
    USHdir: '&USHdir;'
    PDY: !cycstr '@Y@m@d'
    cyc: !cycstr "@H"
    subcyc: !cycstr "@M"
    LOGDIR: !cycstr "&LOGDIR;"
    nprocs: '{{ parent.nnodes * parent.ppn }}'
  join: !cycstr '&LOGDIR;/{{ jobname }}_@Y@m@d@H&LOGEXT;'
  memory: '{% if user.MACHINE not in ["NOAACLOUD"] %}{{ "2G" }}{% endif %}'
  native: '{{ platform.SCHED_NATIVE_CMD }}'
  nnodes: 1
  nodes: '{{ nnodes }}:ppn={{ ppn }}'
  partition: '{% if platform.get("PARTITION_DEFAULT") %}&PARTITION_DEFAULT;{% else %}None{% endif %}'
  ppn: 1
  queue: '&QUEUE_DEFAULT;'
  walltime: 00:30:00

task_get_obs_ccpa:
  <<: *default_task_verify_pre
  command: '&LOAD_MODULES_RUN_TASK_FP; "get_obs" "&JOBSdir;/JREGIONAL_GET_VERIF_OBS"'
  envars:
    <<: *default_vars
    ACCUM_HH: '01'
    OBS_DIR: '&CCPA_OBS_DIR;'
    OBTYPE: 'CCPA'
    FHR: '{% for h in range(0, workflow.FCST_LEN_HRS+1) %}{{ " %02d" % h  }}{% endfor %}'
  partition: '{% if platform.get("PARTITION_HPSS") %}&PARTITION_HPSS;{% else %}None{% endif %}'
  queue: "&QUEUE_HPSS;"
  walltime: 00:45:00

task_get_obs_nohrsc:
  <<: *default_task_verify_pre
  command: '&LOAD_MODULES_RUN_TASK_FP; "get_obs" "&JOBSdir;/JREGIONAL_GET_VERIF_OBS"'
  envars:
    <<: *default_vars
    OBS_DIR: '&NOHRSC_OBS_DIR;'
    OBTYPE: 'NOHRSC'
    FHR: '{% for h in range(0, workflow.FCST_LEN_HRS+1) %}{{ " %02d" % h  }}{% endfor %}'
  partition: '{% if platform.get("PARTITION_HPSS") %}&PARTITION_HPSS;{% else %}None{% endif %}'
  queue: "&QUEUE_HPSS;"
  walltime: 00:45:00

task_get_obs_mrms:
  <<: *default_task_verify_pre
  command: '&LOAD_MODULES_RUN_TASK_FP; "get_obs" "&JOBSdir;/JREGIONAL_GET_VERIF_OBS"'
  envars:
    <<: *default_vars
    OBS_DIR: '&MRMS_OBS_DIR;'
    OBTYPE: 'MRMS'
    VAR: 'REFC RETOP'
    FHR: '{% for h in range(0, workflow.FCST_LEN_HRS+1) %}{{ " %02d" % h  }}{% endfor %}'
  partition: '{% if platform.get("PARTITION_HPSS") %}&PARTITION_HPSS;{% else %}None{% endif %}'
  queue: "&QUEUE_HPSS;"
  walltime: 00:45:00

task_get_obs_ndas:
  <<: *default_task_verify_pre
  envars:
    <<: *default_vars
    OBS_DIR: '&NDAS_OBS_DIR;'
    OBTYPE: 'NDAS'
    FHR: '{% for h in range(0, workflow.FCST_LEN_HRS+1) %}{{ " %02d" % h  }}{% endfor %}'
  command: '&LOAD_MODULES_RUN_TASK_FP; "get_obs" "&JOBSdir;/JREGIONAL_GET_VERIF_OBS"'
  queue: "&QUEUE_HPSS;"
  partition: '{% if platform.get("PARTITION_HPSS") %}&PARTITION_HPSS;{% else %}None{% endif %}'
  walltime: 02:00:00

task_run_MET_Pb2nc_obs:
  <<: *default_task_verify_pre
  attrs:
    cycledefs: forecast
    maxtries: '2'
  command: '&LOAD_MODULES_RUN_TASK_FP; "run_vx" "&JOBSdir;/JREGIONAL_RUN_MET_PB2NC_OBS"'
  envars:
    <<: *default_vars
    VAR: ADPSFC
    ACCUM_HH: '01'
    obs_or_fcst: obs
    OBTYPE: NDAS
    OBS_DIR: '&NDAS_OBS_DIR;'
    METPLUSTOOLNAME: 'PB2NC'
  dependency:
    and:
      datadep:
        text: "&NDAS_OBS_DIR;"
      or:
        not:
          taskvalid:
            attrs:
              task: get_obs_ndas
        taskdep:
          attrs:
            task: get_obs_ndas

metatask_PcpCombine_obs:
  var:
    ACCUM_HH: '{% for ah in verification.VX_APCP_ACCUMS_HRS %}{% if workflow.FCST_LEN_HRS >= ah %}{{ "%02d " % ah }}{% endif %}{% endfor %}'
  task_run_MET_PcpCombine_obs_APCP#ACCUM_HH#h:
    <<: *default_task_verify_pre
    attrs:
      cycledefs: forecast
      maxtries: '2'
    command: '&LOAD_MODULES_RUN_TASK_FP; "run_vx" "&JOBSdir;/JREGIONAL_RUN_MET_PCPCOMBINE"'
    envars:
      <<: *default_vars
      VAR: APCP
      ACCUM_HH: '#ACCUM_HH#'
      obs_or_fcst: obs
      OBTYPE: CCPA
      OBS_DIR: '&CCPA_OBS_DIR;'
<<<<<<< HEAD
      METPLUSTOOLNAME: 'PCPCOMBINE'
      ENSMEM_INDX: ''
=======
      MET_TOOL: 'PCPCOMBINE'
>>>>>>> 7df8b2d4
    dependency:
      and:
        datadep:
          text: "&CCPA_OBS_DIR;"
        or:
          not:
            taskvalid:
              attrs:
                task: get_obs_ccpa
          taskdep:
            attrs:
              task: get_obs_ccpa

metatask_check_post_output_all_mems:
  var:
    mem: '{% if global.DO_ENSEMBLE %}{% for m in range(1, global.NUM_ENS_MEMBERS+1) %}{{ "%03d "%m }}{%- endfor -%} {% else %}{{ "000"|string }}{% endif %}'
  task_check_post_output_mem#mem#:
    <<: *default_task_verify_pre
    attrs:
      cycledefs: forecast
      maxtries: '1'
    command: '&LOAD_MODULES_RUN_TASK_FP; "run_vx" "&JOBSdir;/JREGIONAL_CHECK_POST_OUTPUT"'
    envars:
      <<: *default_vars
      VAR: APCP
      ACCUM_HH: '01'
      ENSMEM_INDX: '#mem#'
    dependency:
      # This "or" checks that the necessary stand-alone post tasks or forecast
      # tasks with inline post have run to generate the post files that are 
      # needed as forecast input to various verification tasks.
      or_post_files_exist: &post_files_exist
        # This "and" is to check whether post is being run stand-alone (i.e. outside
        # the weather model in tasks separate from the forecast task(s)), and if
        # so, to ensure that the stand-alone post metatask for the current member
        # has completed for all forecast hours.
        and_standalone_post:
          # This "or" is to check whether a stand-alane post task exists [either for
          # mem000 (if running a deterministic forecast) or for mem001 (if running
          # an ensemble forecast)].  Checking for forecast hour 000 is sufficient.  
          # If so, it implies post is being run stand-alone.
          or_post_task_exists: &post_task_exists
            taskvalid_mem000:
              attrs:
                task: run_post_mem000_f000
            taskvalid_mem001:
              attrs:
                task: run_post_mem001_f000
          # We would like a dependency here on the run_post_#mem#_all_fhrs metatask,
          # but that is apparently not possible in rocoto with a metataskvalid/
          # metataskdep combination (currently, metataskvalid is not a defined
          # dependency type in ROCOTO); that approach only works for tasks.  Thus, 
          # here we use jinja directives to explicitly list all the tasks in the
          # run_post_#mem#_all_fhrs metatask.
          #or_post_metatask:
          #  not:
          #    metataskvalid:
          #      attrs:
          #        metatask: run_post_mem#mem#_all_fhrs
          #  metataskdep:
          #    attrs:
          #      metatask: run_post_mem#mem#_all_fhrs
          taskdep: 
            attrs:
              task: '{% for h in range(0, workflow.LONG_FCST_LEN+1) %}{% if h > 0 %}{{"      <taskdep task="}}{% endif %}{{ "\"run_post_mem#mem#_f%03d\"" % h }}{% if h < workflow.LONG_FCST_LEN %}{{"/>\n"}}{% endif %}{%- endfor -%}'
        # This "and" is to check whether post is being run inline (i.e. as part of
        # the weather model), and if so, to ensure that the forecast task for the
        # current member has completed.
        and_inline_post:
          # This "not" is to check whether a stand-alone post task DOESN'T exist
          # [either for mem000 (if running a deterministic forecast) or for mem001
          # (if running an ensemble forecast)].  If so, it implies that either
          # post is being run inline (as part of the weather model) or is not being
          # run at all.
          not: 
            or_post_task_exists:
              <<: *post_task_exists
          # This "or" is to verify that either the forecast task for the current
          # member exists and has completed, or that it doesn't exist.
          or_run_fcst:
            and:
              taskvalid: &fcst_task_exists
                attrs:
                  task: run_fcst_mem#mem#
              taskdep:
                attrs:
                  task: run_fcst_mem#mem#
            not:
              taskvalid:
                <<: *fcst_task_exists

metatask_PcpCombine_fcst_APCP_all_accums_all_mems:
  var:
    ACCUM_HH: '{% for ah in verification.VX_APCP_ACCUMS_HRS %}{% if workflow.FCST_LEN_HRS >= ah %}{{ "%02d " % ah }}{% endif %}{% endfor %}'
  metatask_PcpCombine_fcst_APCP#ACCUM_HH#h_all_mems:
    var:
      mem: '{% if global.DO_ENSEMBLE %}{% for m in range(1, global.NUM_ENS_MEMBERS+1) %}{{ "%03d "%m }}{%- endfor -%} {% else %}{{ "000"|string }}{% endif %}'
    task_run_MET_PcpCombine_fcst_APCP#ACCUM_HH#h_mem#mem#:
      <<: *default_task_verify_pre
      attrs:
        cycledefs: forecast
        maxtries: '2'
      command: '&LOAD_MODULES_RUN_TASK_FP; "run_vx" "&JOBSdir;/JREGIONAL_RUN_MET_PCPCOMBINE"'
      envars:
        <<: *default_vars
        VAR: APCP
        ACCUM_HH: '#ACCUM_HH#'
        obs_or_fcst: fcst
        OBTYPE: CCPA
        OBS_DIR: '&CCPA_OBS_DIR;'
        METPLUSTOOLNAME: 'PCPCOMBINE'
        ENSMEM_INDX: "#mem#"
      dependency:
        datadep:
          attrs:
            age: 00:00:00:30
          text: !cycstr '{{ workflow.EXPTDIR }}/@Y@m@d@H/post_files_exist_mem#mem#.txt'
      walltime: 00:10:00

metatask_PcpCombine_fcst_ASNOW_all_accums_all_mems:
  var:
    ACCUM_HH: '{% for ah in verification.VX_ASNOW_ACCUMS_HRS %}{% if workflow.FCST_LEN_HRS >= ah %}{{ "%02d " % ah }}{% endif %}{% endfor %}'
  metatask_PcpCombine_fcst_ASNOW#ACCUM_HH#h_all_mems:
    var:
      mem: '{% if global.DO_ENSEMBLE %}{% for m in range(1, global.NUM_ENS_MEMBERS+1) %}{{ "%03d "%m }}{%- endfor -%} {% else %}{{ "000"|string }}{% endif %}'
    task_run_MET_PcpCombine_fcst_ASNOW#ACCUM_HH#h_mem#mem#:
      <<: *default_task_verify_pre
      attrs:
        cycledefs: forecast
        maxtries: '2'
      command: '&LOAD_MODULES_RUN_TASK_FP; "run_vx" "&JOBSdir;/JREGIONAL_RUN_MET_PCPCOMBINE"'
      envars:
        <<: *default_vars
        VAR: ASNOW
        ACCUM_HH: '#ACCUM_HH#'
        obs_or_fcst: fcst
        OBTYPE: NOHRSC
        OBS_DIR: '&NOHRSC_OBS_DIR;'
        METPLUSTOOLNAME: 'PCPCOMBINE'
        ENSMEM_INDX: "#mem#"
      dependency:
        datadep:
          attrs:
            age: 00:00:00:30
          text: !cycstr '{{ workflow.EXPTDIR }}/@Y@m@d@H/post_files_exist_mem#mem#.txt'
      walltime: 00:10:00<|MERGE_RESOLUTION|>--- conflicted
+++ resolved
@@ -114,12 +114,7 @@
       obs_or_fcst: obs
       OBTYPE: CCPA
       OBS_DIR: '&CCPA_OBS_DIR;'
-<<<<<<< HEAD
       METPLUSTOOLNAME: 'PCPCOMBINE'
-      ENSMEM_INDX: ''
-=======
-      MET_TOOL: 'PCPCOMBINE'
->>>>>>> 7df8b2d4
     dependency:
       and:
         datadep:
