--- conflicted
+++ resolved
@@ -5,11 +5,7 @@
   entities:
     ACCOUNT: '{{ user.ACCOUNT }}'
     CCPA_OBS_DIR: '{{ platform.CCPA_OBS_DIR }}'
-<<<<<<< HEAD
     COMIN_DIR: '{% if user.RUN_ENVIR == "nco" %}{{"{}/{}.@Y@m@d/@H".format(nco.COMIN_BASEDIR,nco.RUN_default)}}{% else %}{{"{}/@Y@m@d@H".format(workflow.EXPTDIR)}}{% endif %}'
-=======
-    COMIN_DIR: '{% if user.RUN_ENVIR == "nco" %}{{"{}/{}.@Y@m@d/@H".format(nco.COMIN_BASEDIR,nco.RUN)}}{% else %}{{"{}/@Y@m@d@H".format(workflow.EXPTDIR)}}{% endif %}'
->>>>>>> 1d80d7b2... documentation updates and code cleanup
     COMINgfs: '{{ platform.get("COMINgfs") }}'
     FCST_DIR: '{% if user.RUN_ENVIR == "nco" %}{{"{}/run_fcst_mem#mem#.{}_@Y@m@d@H".format(nco.DATAROOT_default,workflow.WORKFLOW_ID)}}{% else %}{{"{}/@Y@m@d@H".format(workflow.EXPTDIR)}}{% endif %}'
     GLOBAL_VAR_DEFNS_FP: '{{ workflow.GLOBAL_VAR_DEFNS_FP }}'
@@ -20,15 +16,9 @@
     MRMS_OBS_DIR: '{{ platform.MRMS_OBS_DIR }}'
     NCORES_PER_NODE: '{{ platform.NCORES_PER_NODE }}'
     NDAS_OBS_DIR: '{{ platform.NDAS_OBS_DIR }}'
-<<<<<<< HEAD
     NET: '{{ nco.NET_default }}'
-=======
-    NET: '{{ nco.NET }}'
-<<<<<<< HEAD
->>>>>>> 1d80d7b2... documentation updates and code cleanup
-=======
->>>>>>> 1d80d7b2
     NOHRSC_OBS_DIR: '{{ platform.NOHRSC_OBS_DIR }}'
+    PARTITION_DEFAULT: '{{ platform.get("PARTITION_DEFAULT") }}'
     PARTITION_DEFAULT: '{{ platform.get("PARTITION_DEFAULT") }}'
     PARTITION_FCST: '{{ platform.get("PARTITION_FCST") }}'
     PARTITION_HPSS: '{{ platform.get("PARTITION_HPSS") }}'
