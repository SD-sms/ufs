{%- macro dependency_tree(dep_dict) %}
{%- if dep_dict is mapping %}
  {%- for tag, values in dep_dict.items() %}
    {%- set tag_type = tag.split("_")[0] %}
    {%- if values is mapping %}
      <{{ tag_type -}} {% for attr, val in values.pop("attrs", {}).items() %} {{ attr }}="{{ val }}"{%- endfor -%}{%- if tag_type in ["taskdep", "metataskdep", "taskvalid"] %}/{%- endif %}>
      {%- if values.get("text") %}
        {{ values.pop("text") }}
      </{{ tag_type }}>
      {%- elif values %}
      {{- dependency_tree(values)|indent(2) }}
      </{{ tag_type }}>
      {%- endif %}
    {%- else %}
      <{{ tag_type|indent(2) -}}>
        {{- values -}}
      </{{ tag_type|indent(2) }}>
    {%- endif %}
  {%- endfor %}
{%- endif %}
{%- endmacro -%}

{%- macro task(name, settings) %}
  <task name="{{name}}" {% for attr, val in settings.get("attrs", {}).items() %}{{ attr }}="{{ val }}" {% endfor %}>

    {%- for key, value in settings.items() -%}
    {%- if key not in ["envars", "attrs", "dependency", "nnodes", "ppn"] %}
    <{{ key }}>{{ value }}</{{ key }}>
    {%- endif %}
    {%- endfor %}

    {% for var, value in settings.get("envars", {}).items() %}
    <envar><name>{{ var }}</name><value>{{ value }}</value></envar>
    {%- endfor %}

    {% if settings.get("dependency") -%}
    <dependency>
    {{- dependency_tree(dep_dict=settings.get("dependency")) }}
    </dependency>
    {%- endif %}
  </task>
<<<<<<< HEAD
{%- endif %}
{%- if run_task_run_fcst %}
<!--
************************************************************************
************************************************************************
-->
  <task name="&TN_RUN_FCST;{{ uscore_ensmem_name }}" cycledefs="forecast" maxtries="{{ maxtries_run_fcst }}">

    &RSRV_FCST;
    <command>&LOAD_MODULES_RUN_TASK_FP; "&TN_RUN_FCST;" "&JOBSdir;/JREGIONAL_RUN_FCST"</command>
  {%- if machine in ["JET", "HERA", "LINUX"]  %}
    <cores>{{ ncores_run_fcst }}</cores>
    <native>{{ native_run_fcst }}</native>
  {%- elif machine in ["WCOSS2"]  %}
    <nodes>{{ nnodes_run_fcst }}:ppn={{ ppn_run_fcst }}:tpp={{ omp_num_threads_run_fcst }}</nodes>
    <nodesize>&NCORES_PER_NODE;</nodesize>
  {%- else %}
    <nodes>{{ nnodes_run_fcst }}:ppn={{ ppn_run_fcst }}</nodes>
    <nodesize>&NCORES_PER_NODE;</nodesize>
  {%- endif %}
    <native>&SCHED_NATIVE_CMD;</native>
    <walltime>{{ wtime_run_fcst }}</walltime>
    <jobname>&TN_RUN_FCST;{{ uscore_ensmem_name }}</jobname>
    <join>&LOGDIR;/&TN_RUN_FCST;{{ uscore_ensmem_name }}<cyclestr>_@Y@m@d@H</cyclestr>&LOGEXT;</join>

    <envar><name>GLOBAL_VAR_DEFNS_FP</name><value>&GLOBAL_VAR_DEFNS_FP;</value></envar>
    <envar><name>USHdir</name><value>&USHdir;</value></envar>
    <envar><name>PDY</name><value><cyclestr>@Y@m@d</cyclestr></value></envar>
    <envar><name>cyc</name><value><cyclestr>@H</cyclestr></value></envar>
    <envar><name>subcyc</name><value><cyclestr>@M</cyclestr></value></envar>
    <envar><name>LOGDIR</name><value>&LOGDIR;</value></envar>
    <envar><name>SLASH_ENSMEM_SUBDIR</name><value><cyclestr>{{ slash_ensmem_subdir }}</cyclestr></value></envar>
    <envar><name>ENSMEM_INDX</name><value><cyclestr>#{{ ensmem_indx_name }}#</cyclestr></value></envar>

    <dependency>
      <and>
        <taskdep task="&TN_MAKE_ICS;{{ uscore_ensmem_name }}"/>
        <taskdep task="&TN_MAKE_LBCS;{{ uscore_ensmem_name }}"/>
{%- if run_task_nexus_emission %}
        <taskdep task="&TN_NEXUS_POST_SPLIT;"/>
{%- endif %}
{%- if run_task_fire_emission %}
        <taskdep task="&TN_FIRE_EMISSION;"/>
{%- endif %}
{%- if run_task_point_source %}
        <taskdep task="&TN_POINT_SOURCE;"/>
{%- endif %}
{%- if run_task_aqm_ics %}
        <or>
          <taskdep task="&TN_AQM_ICS;"/>
{%- if not coldstart %}
          <and>
            <not><cycleexistdep cycle_offset="-{{- cycl_freq -}}"/></not>
            <taskdep task="&TN_AQM_EXTRN_ICS;"/>
          </and>
{%- else %}
          <not><cycleexistdep cycle_offset="-{{- cycl_freq -}}"/></not>
{%- endif %}
        </or>
{%- endif %}
{%- if run_task_aqm_lbcs %}
        <taskdep task="&TN_AQM_LBCS;"/>
{%- endif %}
      </and>
    </dependency>
=======
{%- endmacro -%}
>>>>>>> 276bdd67

{%- macro metatask(name, settings) %}
  <metatask name="{{name}}" {% for attr, val in settings.get("attrs", {}).items() %}{{ attr }}="{{ val }}" {% endfor %}>
    {% for varname, value in settings.get("var", {}).items() %}
    <var name="{{ varname }}">{{ value }}</var>
    {%- endfor %}
    {%- for item, task_settings in settings.items() %}
      {%- if item.split("_", 1)[0] == "task" %}
      {%- if task_settings.get("command") %}
      {{ task(name=item.split("_", 1)[-1], settings=task_settings)|indent(2) }}
      {%- endif %}
      {%- elif item.split("_", 1)[0] == "metatask" %}
      {{ metatask(name=item.split("_", 1)[-1], settings=task_settings)|indent(2) }}
      {%- endif %}
    {%- endfor %}
  </metatask>

{%- endmacro -%}

<?xml version="1.0" encoding="UTF-8"?>
<!DOCTYPE workflow [

{%- for entity, value in entities.items() %}
  <!ENTITY {{ entity }} "{{ value }}">
{%- endfor %}

]>
<workflow {% for attr, val in attrs.items() %}{{ attr }}="{{ val }}" {% endfor %}>

  {%- for group, cdefs in cycledefs.items() %}
    {%- for cdef in cdefs %}
  <cycledef group="{{ group }}">{{ cdef }}</cycledef>
    {%- endfor %}
  {%- endfor %}

  <log>{{ log }}</log>

{%- for item, settings in tasks.items() %}
  {%- if item.split("_", 1)[0] == "task" %}
  {{ task(name=item.split("_", 1)[-1], settings=settings ) }}
  {%- elif item.split("_", 1)[0] == "metatask" %}
  {{ metatask(name=item.split("_", 1)[-1], settings=settings ) }}
  {%- endif %}
<<<<<<< HEAD
{%- else %}
      <taskdep task="&TN_RUN_FCST;{{ uscore_ensmem_name }}"/>
{%- endif %}
    </dependency>
  </task>
{%- endif %}
{%- if run_task_post_stat_o3 %}
<!--
************************************************************************
************************************************************************
-->
  <task name="&TN_POST_STAT_O3;" cycledefs="forecast" maxtries="{{ maxtries_post_stat_o3 }}">
    &RSRV_DEFAULT;
    <command>&LOAD_MODULES_RUN_TASK_FP; "&TN_POST_STAT_O3;" "&JOBSdir;/JREGIONAL_POST_STAT_O3"</command>
    <nodes>{{ nnodes_post_stat_o3 }}:ppn={{ ppn_post_stat_o3 }}</nodes>
{%- if machine not in ["GAEA"]  %}
    <memory>{{ mem_post_stat_o3 }}</memory>
{%- endif %}
    <walltime>{{ wtime_post_stat_o3 }}</walltime>
    <nodesize>&NCORES_PER_NODE;</nodesize>
    <jobname>&TN_POST_STAT_O3;</jobname>
    <join>&LOGDIR;/&TN_POST_STAT_O3;<cyclestr>_@Y@m@d@H&LOGEXT;</cyclestr></join>

    <envar><name>GLOBAL_VAR_DEFNS_FP</name><value>&GLOBAL_VAR_DEFNS_FP;</value></envar>
    <envar><name>USHdir</name><value>&USHdir;</value></envar>    
    <envar><name>PDY</name><value><cyclestr>@Y@m@d</cyclestr></value></envar>
    <envar><name>cyc</name><value><cyclestr>@H</cyclestr></value></envar>
    <envar><name>subcyc</name><value><cyclestr>@M</cyclestr></value></envar> 
    <envar><name>LOGDIR</name><value>&LOGDIR;</value></envar>    
    <envar><name>SLASH_ENSMEM_SUBDIR</name><value><cyclestr>{{ slash_ensmem_subdir }}</cyclestr></value></envar>

    <dependency>
      <taskdep task="&TN_PRE_POST_STAT;"/>
    </dependency>

  </task>
{%- endif %}
{%- if run_task_post_stat_pm25 %}
<!--
************************************************************************
************************************************************************
-->
  <task name="&TN_POST_STAT_PM25;" cycledefs="forecast" maxtries="{{ maxtries_post_stat_pm25 }}">
    &RSRV_DEFAULT;
    <command>&LOAD_MODULES_RUN_TASK_FP; "&TN_POST_STAT_PM25;" "&JOBSdir;/JREGIONAL_POST_STAT_PM25"</command>
    <nodes>{{ nnodes_post_stat_pm25 }}:ppn={{ ppn_post_stat_pm25 }}</nodes>
{%- if machine not in ["GAEA"]  %}
    <memory>{{ mem_post_stat_pm25 }}</memory>
{%- endif %}    
    <walltime>{{ wtime_post_stat_pm25 }}</walltime>
    <nodesize>&NCORES_PER_NODE;</nodesize>
    <jobname>&TN_POST_STAT_PM25;</jobname>
    <join>&LOGDIR;/&TN_POST_STAT_PM25;<cyclestr>_@Y@m@d@H&LOGEXT;</cyclestr></join>

    <envar><name>GLOBAL_VAR_DEFNS_FP</name><value>&GLOBAL_VAR_DEFNS_FP;</value></envar>
    <envar><name>USHdir</name><value>&USHdir;</value></envar>    
    <envar><name>PDY</name><value><cyclestr>@Y@m@d</cyclestr></value></envar>
    <envar><name>cyc</name><value><cyclestr>@H</cyclestr></value></envar>
    <envar><name>subcyc</name><value><cyclestr>@M</cyclestr></value></envar> 
    <envar><name>LOGDIR</name><value>&LOGDIR;</value></envar>    
    <envar><name>SLASH_ENSMEM_SUBDIR</name><value><cyclestr>{{ slash_ensmem_subdir }}</cyclestr></value></envar>

    <dependency>
      <taskdep task="&TN_PRE_POST_STAT;"/>
    </dependency>

  </task>
{%- endif %}
{%- if run_task_bias_correction_o3 %}
<!--
************************************************************************
************************************************************************
-->
  <task name="&TN_BIAS_CORRECTION_O3;" cycledefs="forecast" maxtries="{{ maxtries_bias_correction_o3 }}">
    &RSRV_DEFAULT;
    <command>&LOAD_MODULES_RUN_TASK_FP; "&TN_BIAS_CORRECTION_O3;" "&JOBSdir;/JREGIONAL_BIAS_CORRECTION_O3"</command>
{%- if machine in ["WCOSS2"]  %}
    <nodes>{{ nnodes_bias_correction_o3 }}:ppn={{ ppn_bias_correction_o3 }}:tpp={{ omp_num_threads_bias_correction_o3 }}</nodes>
{%- else %}
    <nodes>{{ nnodes_bias_correction_o3 }}:ppn={{ ppn_bias_correction_o3 }}</nodes>
{%- endif %}
{%- if machine not in ["GAEA"]  %}
    <memory>{{ mem_bias_correction_o3 }}</memory>
{%- endif %}
    <walltime>{{ wtime_bias_correction_o3 }}</walltime>
    <nodesize>&NCORES_PER_NODE;</nodesize>
    <jobname>&TN_BIAS_CORRECTION_O3;</jobname>
    <join>&LOGDIR;/&TN_BIAS_CORRECTION_O3;<cyclestr>_@Y@m@d@H&LOGEXT;</cyclestr></join>

    <envar><name>GLOBAL_VAR_DEFNS_FP</name><value>&GLOBAL_VAR_DEFNS_FP;</value></envar>
    <envar><name>USHdir</name><value>&USHdir;</value></envar>    
    <envar><name>PDY</name><value><cyclestr>@Y@m@d</cyclestr></value></envar>
    <envar><name>cyc</name><value><cyclestr>@H</cyclestr></value></envar>
    <envar><name>subcyc</name><value><cyclestr>@M</cyclestr></value></envar> 
    <envar><name>LOGDIR</name><value>&LOGDIR;</value></envar>    
    <envar><name>SLASH_ENSMEM_SUBDIR</name><value><cyclestr>{{ slash_ensmem_subdir }}</cyclestr></value></envar>

    <dependency>
      <taskdep task="&TN_PRE_POST_STAT;"/>
    </dependency>

  </task>
{%- endif %}
{%- if run_task_bias_correction_pm25 %}
<!--
************************************************************************
************************************************************************
-->
  <task name="&TN_BIAS_CORRECTION_PM25;" cycledefs="forecast" maxtries="{{ maxtries_bias_correction_pm25 }}">
    &RSRV_DEFAULT;
    <command>&LOAD_MODULES_RUN_TASK_FP; "&TN_BIAS_CORRECTION_PM25;" "&JOBSdir;/JREGIONAL_BIAS_CORRECTION_PM25"</command>
{%- if machine in ["WCOSS2"]  %}
    <nodes>{{ nnodes_bias_correction_pm25 }}:ppn={{ ppn_bias_correction_pm25 }}:tpp={{ omp_num_threads_bias_correction_pm25 }}</nodes>
{%- else %}
    <nodes>{{ nnodes_bias_correction_pm25 }}:ppn={{ ppn_bias_correction_pm25 }}</nodes>
{%- endif %}
{%- if machine not in ["GAEA"]  %}
    <memory>{{ mem_bias_correction_pm25 }}</memory>
{%- endif %}
    <walltime>{{ wtime_bias_correction_pm25 }}</walltime>
    <nodesize>&NCORES_PER_NODE;</nodesize>
    <jobname>&TN_BIAS_CORRECTION_PM25;</jobname>
    <join>&LOGDIR;/&TN_BIAS_CORRECTION_PM25;<cyclestr>_@Y@m@d@H&LOGEXT;</cyclestr></join>

    <envar><name>GLOBAL_VAR_DEFNS_FP</name><value>&GLOBAL_VAR_DEFNS_FP;</value></envar>
    <envar><name>USHdir</name><value>&USHdir;</value></envar>    
    <envar><name>PDY</name><value><cyclestr>@Y@m@d</cyclestr></value></envar>
    <envar><name>cyc</name><value><cyclestr>@H</cyclestr></value></envar>
    <envar><name>subcyc</name><value><cyclestr>@M</cyclestr></value></envar> 
    <envar><name>LOGDIR</name><value>&LOGDIR;</value></envar>    
    <envar><name>SLASH_ENSMEM_SUBDIR</name><value><cyclestr>{{ slash_ensmem_subdir }}</cyclestr></value></envar>

    <dependency>
      <taskdep task="&TN_PRE_POST_STAT;"/>
    </dependency>

  </task>
{%- endif %}


{#-
Tasks for combining (adding) hourly APCP (accumulated precipitation) from
forecasts to obtain APCP obs for longer accumulation periods (3 hours,
6 hours, etc).  These are needed for downstream verification tasks (both
deterministic and ensemble).
#}
{%- if run_tasks_metvx_det or run_tasks_metvx_ens %}

  {%- if ("APCP" in vx_fields) %}

    {%- for accum_hh in vx_apcp_accums_hh -%}
      {%- set obtype = "CCPA" %}
      {%- set field = "APCP" %}
      {%- set accum = accum_hh|int %}
      {%- set fieldname = field ~ accum_hh ~ "h" %}
      {%- set base_tn = tn_run_met_pcpcombine -%}
      {%- set tn = base_tn ~ "_fcst_" ~ fieldname ~ uscore_ensmem_name -%}
      {%- set maxtries = maxtries_run_met_pcpcombine_fcst -%}
      {%- set nnodes = nnodes_run_met_pcpcombine_fcst -%}
      {%- set ppn = ppn_run_met_pcpcombine_fcst -%}
      {%- set wtime = wtime_run_met_pcpcombine_fcst -%}

      {%- set is_ens_fcst = false -%}

      {%- if (accum > 1) and (fcst_len_hrs >= accum) %}
<!--
************************************************************************
************************************************************************
-->
  <task name="{{tn}}" cycledefs="forecast" maxtries="{{maxtries}}">

    &RSRV_DEFAULT;
    <command>&LOAD_MODULES_RUN_TASK_FP; "&VX_LOCAL_MODULE_FN;" "&JOBSdir;/JREGIONAL_RUN_MET_PCPCOMBINE"</command>
    <nodes>{{nnodes}}:ppn={{ppn}}</nodes>
    <walltime>{{wtime}}</walltime>
    <nodesize>&NCORES_PER_NODE;</nodesize>
    <native>&SCHED_NATIVE_CMD;</native>
    <jobname>{{tn}}</jobname>
    <join>&LOGDIR;/{{tn}}_<cyclestr>@Y@m@d@H</cyclestr>&LOGEXT;</join>

    <envar><name>GLOBAL_VAR_DEFNS_FP</name><value>&GLOBAL_VAR_DEFNS_FP;</value></envar>
    <envar><name>USHdir</name><value>&USHdir;</value></envar>
    <envar><name>LOGDIR</name><value>&LOGDIR;</value></envar>
    <envar><name>PDY</name><value><cyclestr>@Y@m@d</cyclestr></value></envar>
    <envar><name>cyc</name><value><cyclestr>@H</cyclestr></value></envar>
    <envar><name>subcyc</name><value><cyclestr>@M</cyclestr></value></envar>
    <envar><name>VAR</name><value>{{field}}</value></envar>
    <envar><name>ACCUM_HH</name><value>{{accum_hh}}</value></envar>
    <envar><name>obs_or_fcst</name><value>fcst</value></envar>
    <envar><name>OBTYPE</name><value>{{obtype}}</value></envar>
    <envar><name>OBS_DIR</name><value>&{{obtype}}_OBS_DIR;</value></envar>
    <envar><name>USCORE_ENSMEM_NAME_OR_NULL</name><value>{{uscore_ensmem_name}}</value></envar>
    <envar><name>SLASH_ENSMEM_SUBDIR_OR_NULL</name><value><cyclestr>{{slash_ensmem_subdir}}</cyclestr></value></envar>
          {%- if is_ens_fcst or run_tasks_metvx_ens %}
    <envar><name>MEM_INDX_OR_NULL</name><value>#{{ensmem_indx_name}}#</value></envar>
          {%- else %}
    <envar><name>MEM_INDX_OR_NULL</name><value></value></envar>
          {%- endif %}

    <dependency>
      <and>
{#- Redundant dependency to simplify jinja code. #}
        <streq><left>TRUE</left><right>TRUE</right></streq>
{#-
If the post-processed forecast output needed for verification is being
generated by the TN_RUN_FCST task (by having RUN_TASK_RUN_FCST and
WRITE_DOPOST both set to TRUE, which causes UPP to be called inline,
i.e. from within the weather model), then include a dependency on the
TN_RUN_FCST task.
#}
        {%- if run_task_run_fcst and write_dopost %}
        <taskdep task="&TN_RUN_FCST;{{uscore_ensmem_name}}"/>
{#-
Otherwise, if UPP is being called separately from the forecast (by
having RUN_TASK_RUN_POST set to TRUE), then inlude a dependency on the
TN_RUN_POST metatask (which runs UPP for all forecast output hours).

Note that in this case, we have to wait until the whole TN_RUN_POST
metatask is complete before this task can launch, i.e. we cannot launch
this task as the UPP output files for each forecast output hour become
available.  This is because the loop over forecast hours for this task
is performed within MET/METplus, not here in rocoto, whereas the loop
over forecast hours for the post-processing is done by rocoto in this
xml.  This may be changed in the future.
#}
        {%- elif run_task_run_post %}
        <metataskdep metatask="&TN_RUN_POST;{{uscore_ensmem_name}}"/>
        {%- endif %}
      </and>
    </dependency>

  </task>
      {%- endif %}
    {%- endfor %}

  {%- endif %}

{%- endif %}



{%- if run_task_get_obs_ccpa %}
<!--
************************************************************************
************************************************************************
-->
  <task name="&TN_GET_OBS_CCPA;" cycledefs="forecast" maxtries="{{ maxtries_get_obs_ccpa }}">

    &RSRV_HPSS;
    <command>&LOAD_MODULES_RUN_TASK_FP; "&GET_OBS_LOCAL_MODULE_FN;" "&JOBSdir;/JREGIONAL_GET_OBS_CCPA"</command>
    <nodes>{{ nnodes_get_obs_ccpa }}:ppn={{ ppn_get_obs_ccpa }}</nodes>
  {%- if machine not in ["GAEA", "NOAACLOUD"]  %}
    <memory>{{ mem_get_obs_ccpa }}</memory>
  {%- endif %}
    <walltime>{{ wtime_get_obs_ccpa }}</walltime>
    <nodesize>&NCORES_PER_NODE;</nodesize>
    <native>&SCHED_NATIVE_CMD;</native>
    <jobname>&TN_GET_OBS_CCPA;</jobname>
    <join>&LOGDIR;/&TN_GET_OBS_CCPA;<cyclestr>_@Y@m@d@H</cyclestr>&LOGEXT;</join>

    <envar><name>GLOBAL_VAR_DEFNS_FP</name><value>&GLOBAL_VAR_DEFNS_FP;</value></envar>
    <envar><name>USHdir</name><value>&USHdir;</value></envar>
    <envar><name>OBS_DIR</name><value>&CCPA_OBS_DIR;</value></envar>
    <envar><name>PDY</name><value><cyclestr>@Y@m@d</cyclestr></value></envar>
    <envar><name>cyc</name><value><cyclestr>@H</cyclestr></value></envar>
    <envar><name>subcyc</name><value><cyclestr>@M</cyclestr></value></envar>
    <envar><name>LOGDIR</name><value>&LOGDIR;</value></envar>
    <envar><name>FHR</name><value><cyclestr> {% for h in range(0, fcst_len_hrs+1) %}{{ " %02d" % h  }}{% endfor %} </cyclestr></value></envar>
    <envar><name>ACCUM</name><value>01</value></envar>

  </task>
{%- endif %}

{%- if run_task_get_obs_mrms %}
<!--
************************************************************************
************************************************************************
-->
  <task name="&TN_GET_OBS_MRMS;" cycledefs="forecast" maxtries="{{ maxtries_get_obs_mrms }}">

    &RSRV_HPSS;
    <command>&LOAD_MODULES_RUN_TASK_FP; "&GET_OBS_LOCAL_MODULE_FN;" "&JOBSdir;/JREGIONAL_GET_OBS_MRMS"</command>
    <nodes>{{ nnodes_get_obs_mrms }}:ppn={{ ppn_get_obs_mrms }}</nodes>
  {%- if machine not in ["GAEA", "NOAACLOUD"]  %}
    <memory>{{ mem_get_obs_mrms }}</memory>
  {%- endif %}
    <walltime>{{ wtime_get_obs_mrms }}</walltime>
    <nodesize>&NCORES_PER_NODE;</nodesize>
    <native>&SCHED_NATIVE_CMD;</native>
    <jobname>&TN_GET_OBS_MRMS;</jobname>
    <join>&LOGDIR;/&TN_GET_OBS_MRMS;<cyclestr>_@Y@m@d@H</cyclestr>&LOGEXT;</join>

    <envar><name>GLOBAL_VAR_DEFNS_FP</name><value>&GLOBAL_VAR_DEFNS_FP;</value></envar>
    <envar><name>USHdir</name><value>&USHdir;</value></envar>
    <envar><name>OBS_DIR</name><value>&MRMS_OBS_DIR;</value></envar>
    <envar><name>PDY</name><value><cyclestr>@Y@m@d</cyclestr></value></envar>
    <envar><name>cyc</name><value><cyclestr>@H</cyclestr></value></envar>
    <envar><name>subcyc</name><value><cyclestr>@M</cyclestr></value></envar>
    <envar><name>LOGDIR</name><value>&LOGDIR;</value></envar>
    <envar><name>FHR</name><value><cyclestr> {% for h in range(0, fcst_len_hrs+1) %}{{ " %02d" % h  }}{% endfor %} </cyclestr></value></envar>
    <envar><name>SCRIPTSdir</name><value>&SCRIPTSdir;</value></envar>
    <envar><name>VAR</name><value>REFC RETOP</value></envar>
 
  </task>
{%- endif %}

{%- if run_task_get_obs_ndas %}
<!--
************************************************************************
************************************************************************
-->
  <task name="&TN_GET_OBS_NDAS;" cycledefs="forecast" maxtries="{{ maxtries_get_obs_ndas }}">

    &RSRV_HPSS;
    <command>&LOAD_MODULES_RUN_TASK_FP; "&GET_OBS_LOCAL_MODULE_FN;" "&JOBSdir;/JREGIONAL_GET_OBS_NDAS"</command>
    <nodes>{{ nnodes_get_obs_ndas }}:ppn={{ ppn_get_obs_ndas }}</nodes>
  {%- if machine not in ["GAEA", "NOAACLOUD"]  %}
    <memory>{{ mem_get_obs_ndas }}</memory>
  {%- endif %}
    <walltime>{{ wtime_get_obs_ndas }}</walltime>
    <nodesize>&NCORES_PER_NODE;</nodesize>
    <native>&SCHED_NATIVE_CMD;</native>
    <jobname>&TN_GET_OBS_NDAS;</jobname>
    <join>&LOGDIR;/&TN_GET_OBS_NDAS;<cyclestr>_@Y@m@d@H</cyclestr>&LOGEXT;</join>

    <envar><name>GLOBAL_VAR_DEFNS_FP</name><value>&GLOBAL_VAR_DEFNS_FP;</value></envar>
    <envar><name>USHdir</name><value>&USHdir;</value></envar>
    <envar><name>OBS_DIR</name><value>&NDAS_OBS_DIR;</value></envar>
    <envar><name>PDY</name><value><cyclestr>@Y@m@d</cyclestr></value></envar>
    <envar><name>cyc</name><value><cyclestr>@H</cyclestr></value></envar>
    <envar><name>subcyc</name><value><cyclestr>@M</cyclestr></value></envar>
    <envar><name>LOGDIR</name><value>&LOGDIR;</value></envar>
    <envar><name>FHR</name><value><cyclestr> {% for h in range(0, fcst_len_hrs+1) %}{{ " %02d" % h  }}{% endfor %} </cyclestr></value></envar>

  </task>
{%- endif %}




{#-
Obs processing tasks that must be run if either deterministic or ensemble
verification tasks are going to be run.
#}
{%- if run_tasks_metvx_det or run_tasks_metvx_ens %}

{#-
Task for pre-processing of NDAS observations to convert prep-buffer files
to NetCDF format.
    {%- set obtype = "NDAS" %}
#}
  {%- if ("SFC" in vx_fields) or ("UPA" in vx_fields) %}
{#-
This for-loop isn't strictly necessary because it loops over only one 
item, but having it allows for the use of the "set" tag to define new
variables within the loop (in Jinja, it is not possible to define variables
outside a loop unless one uses a namespace, which would be overkill in
this case).  So here we opt for a redundant for-loop.
#}
    {%- for obtype in ["NDAS"] -%}
      {%- set tn = tn_run_met_pb2nc_obs -%}
      {%- set maxtries = maxtries_run_met_pb2nc_obs -%}
      {%- set nnodes = nnodes_run_met_pb2nc_obs -%}
      {%- set ppn = ppn_run_met_pb2nc_obs -%}
      {%- set wtime = wtime_run_met_pb2nc_obs -%}
<!--
************************************************************************
************************************************************************
-->
  <task name="{{tn}}" cycledefs="forecast" maxtries="{{maxtries}}">

    &RSRV_DEFAULT;
    <command>&LOAD_MODULES_RUN_TASK_FP; "&VX_LOCAL_MODULE_FN;" "&JOBSdir;/JREGIONAL_RUN_MET_PB2NC_OBS"</command>
    <nodes>{{nnodes}}:ppn={{ppn}}</nodes>
    <walltime>{{wtime}}</walltime>
    <nodesize>&NCORES_PER_NODE;</nodesize>
    <native>&SCHED_NATIVE_CMD;</native>
    <jobname>{{tn}}</jobname>
    <join>&LOGDIR;/{{tn}}_<cyclestr>@Y@m@d@H</cyclestr>&LOGEXT;</join>

    <envar><name>GLOBAL_VAR_DEFNS_FP</name><value>&GLOBAL_VAR_DEFNS_FP;</value></envar>
    <envar><name>USHdir</name><value>&USHdir;</value></envar>
    <envar><name>LOGDIR</name><value>&LOGDIR;</value></envar>
    <envar><name>PDY</name><value><cyclestr>@Y@m@d</cyclestr></value></envar>
    <envar><name>cyc</name><value><cyclestr>@H</cyclestr></value></envar>
    <envar><name>subcyc</name><value><cyclestr>@M</cyclestr></value></envar>
    <envar><name>VAR</name><value>SFC</value></envar>
    <envar><name>ACCUM_HH</name><value>01</value></envar>
    <envar><name>obs_or_fcst</name><value>obs</value></envar>
    <envar><name>OBTYPE</name><value>{{obtype}}</value></envar>
    <envar><name>OBS_DIR</name><value>&{{obtype}}_OBS_DIR;</value></envar>

    <dependency>
      <and>
  {%- if run_task_get_obs_ndas %}
        <taskdep task="&TN_GET_OBS_NDAS;"/>
  {%- else %}
{#-
We only check for the existence of the NDAS observations directory, not
for individual prepbufr files within.  This is because this and other
downstream vx tasks can complete successfully even when some obs files
are missing (the check for individual files is done by the scripts that
this task calls).
#}
        <datadep><cyclestr>&NDAS_OBS_DIR;</cyclestr></datadep>
  {%- endif %}
      </and>
    </dependency>

  </task>
    {%- endfor %}

  {%- endif %}

{#-
Tasks for combining (adding) hourly APCP (accumulated precipitation) from
CCPA observations to obtain APCP obs for longer accumulation periods 
(3 hours, 6 hours, etc).
#}
  {%- if ("APCP" in vx_fields) %}

    {%- for accum_hh in vx_apcp_accums_hh -%}
      {%- set obtype = "CCPA" %}
      {%- set field = "APCP" -%}
      {%- set accum = accum_hh|int %}
      {%- set fieldname = field ~ accum_hh ~ "h" -%}
      {%- set base_tn = tn_run_met_pcpcombine -%}
      {%- set tn = base_tn ~ "_obs_" ~ fieldname -%}
      {%- set maxtries = maxtries_run_met_pcpcombine_obs -%}
      {%- set nnodes = nnodes_run_met_pcpcombine_obs -%}
      {%- set ppn = ppn_run_met_pcpcombine_obs -%}
      {%- set wtime = wtime_run_met_pcpcombine_obs -%}

      {%- if (accum > 1) and (fcst_len_hrs >= accum) %}
<!--
************************************************************************
************************************************************************
-->
  <task name="{{tn}}" cycledefs="forecast" maxtries="{{maxtries}}">

    &RSRV_DEFAULT;
    <command>&LOAD_MODULES_RUN_TASK_FP; "&VX_LOCAL_MODULE_FN;" "&JOBSdir;/JREGIONAL_RUN_MET_PCPCOMBINE"</command>
    <nodes>{{nnodes}}:ppn={{ppn}}</nodes>
    <walltime>{{wtime}}</walltime>
    <nodesize>&NCORES_PER_NODE;</nodesize>
    <native>&SCHED_NATIVE_CMD;</native>
    <jobname>{{tn}}</jobname>
    <join>&LOGDIR;/{{tn}}_<cyclestr>@Y@m@d@H</cyclestr>&LOGEXT;</join>

    <envar><name>GLOBAL_VAR_DEFNS_FP</name><value>&GLOBAL_VAR_DEFNS_FP;</value></envar>
    <envar><name>USHdir</name><value>&USHdir;</value></envar>
    <envar><name>LOGDIR</name><value>&LOGDIR;</value></envar>
    <envar><name>PDY</name><value><cyclestr>@Y@m@d</cyclestr></value></envar>
    <envar><name>cyc</name><value><cyclestr>@H</cyclestr></value></envar>
    <envar><name>subcyc</name><value><cyclestr>@M</cyclestr></value></envar>
    <envar><name>VAR</name><value>{{field}}</value></envar>
    <envar><name>ACCUM_HH</name><value>{{accum_hh}}</value></envar>
    <envar><name>obs_or_fcst</name><value>obs</value></envar>
    <envar><name>OBTYPE</name><value>{{obtype}}</value></envar>
    <envar><name>OBS_DIR</name><value>&{{obtype}}_OBS_DIR;</value></envar>
    <envar><name>USCORE_ENSMEM_NAME_OR_NULL</name><value></value></envar>
    <envar><name>SLASH_ENSMEM_SUBDIR_OR_NULL</name><value><cyclestr></cyclestr></value></envar>

    <dependency>
      <and>
  {%- if run_task_get_obs_ccpa %}
        <taskdep task="&TN_GET_OBS_CCPA;"/>
  {%- else %}
{#-
We only check for the existence of the top-level CCPA observations
directory, not the individual daily subdirectories within.  This is
because this and other downstream vx tasks can complete successfully
even when some obs files are missing (the check for individual files is
done by the scripts that this task calls).
#}
        <datadep><cyclestr>&CCPA_OBS_DIR;</cyclestr></datadep>
  {%- endif %}
      </and>
    </dependency>

  </task>
      {%- endif %}

    {%- endfor %}
  {%- endif %}

{%- endif %}





{%- if run_task_vx_gridstat %}
<!--
************************************************************************
************************************************************************
-->
  <task name="&TN_RUN_MET_GRIDSTAT_VX_APCP01H;{{ uscore_ensmem_name }}" cycledefs="forecast" maxtries="{{ maxtries_run_met_gridstat_vx_apcp01h }}">

    &RSRV_DEFAULT;
    <command>&LOAD_MODULES_RUN_TASK_FP; "&VX_LOCAL_MODULE_FN;" "&JOBSdir;/JREGIONAL_RUN_MET_GRIDSTAT_VX"</command>
    <nodes>{{ nnodes_run_met_gridstat_vx_apcp01h }}:ppn={{ ppn_run_met_gridstat_vx_apcp01h }}</nodes>
  {%- if machine not in ["GAEA", "NOAACLOUD"]  %}
    <memory>{{ mem_run_met_gridstat_vx_apcp01h }}</memory>
  {%- endif %}
    <walltime>{{ wtime_run_met_gridstat_vx_apcp01h }}</walltime>
    <nodesize>&NCORES_PER_NODE;</nodesize>
    <native>&SCHED_NATIVE_CMD;</native>
    <jobname>&TN_RUN_MET_GRIDSTAT_VX_APCP01H;{{ uscore_ensmem_name }}</jobname>
    <join>&LOGDIR;/&TN_RUN_MET_GRIDSTAT_VX_APCP01H;{{ uscore_ensmem_name }}<cyclestr>_@Y@m@d@H</cyclestr>&LOGEXT;</join>

    <envar><name>GLOBAL_VAR_DEFNS_FP</name><value>&GLOBAL_VAR_DEFNS_FP;</value></envar>
    <envar><name>USHdir</name><value>&USHdir;</value></envar>
    <envar><name>OBS_DIR</name><value>&CCPA_OBS_DIR;</value></envar>
    <envar><name>PDY</name><value><cyclestr>@Y@m@d</cyclestr></value></envar>
    <envar><name>cyc</name><value><cyclestr>@H</cyclestr></value></envar>
    <envar><name>subcyc</name><value><cyclestr>@M</cyclestr></value></envar>
    <envar><name>LOGDIR</name><value>&LOGDIR;</value></envar>
    <envar><name>FHR</name><value><cyclestr> {% for h in range(1, fcst_len_hrs+1) %}{{ " %02d" % h  }}{% endfor %} </cyclestr></value></envar>
    <envar><name>VAR</name><value>APCP</value></envar>
    <envar><name>ACCUM_HH</name><value>01</value></envar>
    <envar><name>USCORE_ENSMEM_NAME_OR_NULL</name><value>{{uscore_ensmem_name}}</value></envar>
    <envar><name>SLASH_ENSMEM_SUBDIR_OR_NULL</name><value><cyclestr>{{ slash_ensmem_subdir }}</cyclestr></value></envar>
  {%- if do_ensemble %}
    <envar><name>ENSMEM_INDX</name><value><cyclestr>#{{ ensmem_indx_name }}#</cyclestr></value></envar>
  {%- endif %}

    <dependency>
      <and>
{#- Redundant dependency to simplify jinja code. #}
        <streq><left>TRUE</left><right>TRUE</right></streq>
  {%- if run_task_get_obs_ccpa %}
        <taskdep task="&TN_GET_OBS_CCPA;"/>
  {%- endif %}
  {%- if write_dopost %}
        <taskdep task="&TN_RUN_FCST;{{ uscore_ensmem_name }}"/>
  {%- elif run_task_run_post %}
        <metataskdep metatask="&TN_RUN_POST;{{ uscore_ensmem_name }}"/>
  {%- endif %}
      </and>
    </dependency>

  </task>

  {%- if fcst_len_hrs >= 3 %}
<!--
************************************************************************
************************************************************************
-->
  <task name="&TN_RUN_MET_GRIDSTAT_VX_APCP03H;{{ uscore_ensmem_name }}" cycledefs="forecast" maxtries="{{ maxtries_run_met_gridstat_vx_apcp03h }}">

    &RSRV_DEFAULT;
    <command>&LOAD_MODULES_RUN_TASK_FP; "&VX_LOCAL_MODULE_FN;" "&JOBSdir;/JREGIONAL_RUN_MET_GRIDSTAT_VX"</command>
    <nodes>{{ nnodes_run_met_gridstat_vx_apcp03h }}:ppn={{ ppn_run_met_gridstat_vx_apcp03h }}</nodes>
    {%- if machine not in ["GAEA", "NOAACLOUD"]  %}
    <memory>{{ mem_run_met_gridstat_vx_apcp03h }}</memory>
    {%- endif %}
    <walltime>{{ wtime_run_met_gridstat_vx_apcp03h }}</walltime>
    <nodesize>&NCORES_PER_NODE;</nodesize>
    <native>&SCHED_NATIVE_CMD;</native>
    <jobname>&TN_RUN_MET_GRIDSTAT_VX_APCP03H;{{ uscore_ensmem_name }}</jobname>
    <join>&LOGDIR;/&TN_RUN_MET_GRIDSTAT_VX_APCP03H;{{ uscore_ensmem_name }}<cyclestr>_@Y@m@d@H</cyclestr>&LOGEXT;</join>

    <envar><name>GLOBAL_VAR_DEFNS_FP</name><value>&GLOBAL_VAR_DEFNS_FP;</value></envar>
    <envar><name>USHdir</name><value>&USHdir;</value></envar>
    <envar><name>OBS_DIR</name><value>&CCPA_OBS_DIR;</value></envar>
    <envar><name>PDY</name><value><cyclestr>@Y@m@d</cyclestr></value></envar>
    <envar><name>cyc</name><value><cyclestr>@H</cyclestr></value></envar>
    <envar><name>subcyc</name><value><cyclestr>@M</cyclestr></value></envar>
    <envar><name>LOGDIR</name><value>&LOGDIR;</value></envar>
    <envar><name>FHR</name><value><cyclestr> {% for h in range(3, fcst_len_hrs+1, 3) %}{{ " %02d" % h  }}{% endfor %} </cyclestr></value></envar>
    <envar><name>VAR</name><value>APCP</value></envar>
    <envar><name>ACCUM_HH</name><value>03</value></envar>
    <envar><name>USCORE_ENSMEM_NAME_OR_NULL</name><value>{{uscore_ensmem_name}}</value></envar>
    <envar><name>SLASH_ENSMEM_SUBDIR_OR_NULL</name><value><cyclestr>{{ slash_ensmem_subdir }}</cyclestr></value></envar>
    {%- if do_ensemble %}
    <envar><name>ENSMEM_INDX</name><value><cyclestr>#{{ ensmem_indx_name }}#</cyclestr></value></envar>
    {%- endif %}

    <dependency>
      <and>
        <taskdep task="&TN_RUN_MET_PCPCOMBINE;_obs_APCP03h"/>
        <taskdep task="&TN_RUN_MET_PCPCOMBINE;_fcst_APCP03h{{uscore_ensmem_name}}"/>
      </and>
    </dependency>

  </task>
  {%- endif %}

  {%- if fcst_len_hrs >= 6 %}
<!--
************************************************************************
************************************************************************
-->
  <task name="&TN_RUN_MET_GRIDSTAT_VX_APCP06H;{{ uscore_ensmem_name }}" cycledefs="forecast" maxtries="{{ maxtries_run_met_gridstat_vx_apcp06h }}">

    &RSRV_DEFAULT;
    <command>&LOAD_MODULES_RUN_TASK_FP; "&VX_LOCAL_MODULE_FN;" "&JOBSdir;/JREGIONAL_RUN_MET_GRIDSTAT_VX"</command>
    <nodes>{{ nnodes_run_met_gridstat_vx_apcp06h }}:ppn={{ ppn_run_met_gridstat_vx_apcp06h }}</nodes>
    {%- if machine not in ["GAEA", "NOAACLOUD"]  %}
    <memory>{{ mem_run_met_gridstat_vx_apcp06h }}</memory>
    {%- endif %}
    <walltime>{{ wtime_run_met_gridstat_vx_apcp06h }}</walltime>
    <nodesize>&NCORES_PER_NODE;</nodesize>
    <native>&SCHED_NATIVE_CMD;</native>
    <jobname>&TN_RUN_MET_GRIDSTAT_VX_APCP06H;{{ uscore_ensmem_name }}</jobname>
    <join>&LOGDIR;/&TN_RUN_MET_GRIDSTAT_VX_APCP06H;{{ uscore_ensmem_name }}<cyclestr>_@Y@m@d@H</cyclestr>&LOGEXT;</join>

    <envar><name>GLOBAL_VAR_DEFNS_FP</name><value>&GLOBAL_VAR_DEFNS_FP;</value></envar>
    <envar><name>USHdir</name><value>&USHdir;</value></envar>
    <envar><name>OBS_DIR</name><value>&CCPA_OBS_DIR;</value></envar>
    <envar><name>PDY</name><value><cyclestr>@Y@m@d</cyclestr></value></envar>
    <envar><name>cyc</name><value><cyclestr>@H</cyclestr></value></envar>
    <envar><name>subcyc</name><value><cyclestr>@M</cyclestr></value></envar>
    <envar><name>LOGDIR</name><value>&LOGDIR;</value></envar>
    <envar><name>FHR</name><value><cyclestr> {% for h in range(6, fcst_len_hrs+1, 6) %}{{ " %02d" % h  }}{% endfor %} </cyclestr></value></envar>
    <envar><name>VAR</name><value>APCP</value></envar>
    <envar><name>ACCUM_HH</name><value>06</value></envar>
    <envar><name>USCORE_ENSMEM_NAME_OR_NULL</name><value>{{uscore_ensmem_name}}</value></envar>
    <envar><name>SLASH_ENSMEM_SUBDIR_OR_NULL</name><value><cyclestr>{{ slash_ensmem_subdir }}</cyclestr></value></envar>
    {%- if do_ensemble %}
    <envar><name>ENSMEM_INDX</name><value><cyclestr>#{{ ensmem_indx_name }}#</cyclestr></value></envar>
    {%- endif %}

    <dependency>
      <and>
        <taskdep task="&TN_RUN_MET_PCPCOMBINE;_obs_APCP06h"/>
        <taskdep task="&TN_RUN_MET_PCPCOMBINE;_fcst_APCP06h{{uscore_ensmem_name}}"/>
      </and>
    </dependency>

  </task>
  {%- endif %}

  {%- if fcst_len_hrs >= 24 %}
<!--
************************************************************************
************************************************************************
-->
  <task name="&TN_RUN_MET_GRIDSTAT_VX_APCP24H;{{ uscore_ensmem_name }}" cycledefs="forecast" maxtries="{{ maxtries_run_met_gridstat_vx_apcp24h }}">

    &RSRV_DEFAULT;
    <command>&LOAD_MODULES_RUN_TASK_FP; "&VX_LOCAL_MODULE_FN;" "&JOBSdir;/JREGIONAL_RUN_MET_GRIDSTAT_VX"</command>
    <nodes>{{ nnodes_run_met_gridstat_vx_apcp24h }}:ppn={{ ppn_run_met_gridstat_vx_apcp24h }}</nodes>
    {%- if machine not in ["GAEA", "NOAACLOUD"]  %}
    <memory>{{ mem_run_met_gridstat_vx_apcp24h }}</memory>
    {%- endif %}
    <walltime>{{ wtime_run_met_gridstat_vx_apcp24h }}</walltime>
    <nodesize>&NCORES_PER_NODE;</nodesize>
    <native>&SCHED_NATIVE_CMD;</native>
    <jobname>&TN_RUN_MET_GRIDSTAT_VX_APCP24H;{{ uscore_ensmem_name }}</jobname>
    <join>&LOGDIR;/&TN_RUN_MET_GRIDSTAT_VX_APCP24H;{{ uscore_ensmem_name }}<cyclestr>_@Y@m@d@H</cyclestr>&LOGEXT;</join>

    <envar><name>GLOBAL_VAR_DEFNS_FP</name><value>&GLOBAL_VAR_DEFNS_FP;</value></envar>
    <envar><name>USHdir</name><value>&USHdir;</value></envar>
    <envar><name>OBS_DIR</name><value>&CCPA_OBS_DIR;</value></envar>
    <envar><name>PDY</name><value><cyclestr>@Y@m@d</cyclestr></value></envar>
    <envar><name>cyc</name><value><cyclestr>@H</cyclestr></value></envar>
    <envar><name>subcyc</name><value><cyclestr>@M</cyclestr></value></envar>
    <envar><name>LOGDIR</name><value>&LOGDIR;</value></envar>
    <envar><name>FHR</name><value><cyclestr> {% for h in range(24, fcst_len_hrs+1, 24) %}{{ " %02d" % h  }}{% endfor %} </cyclestr></value></envar>
    <envar><name>VAR</name><value>APCP</value></envar>
    <envar><name>ACCUM_HH</name><value>24</value></envar>
    <envar><name>USCORE_ENSMEM_NAME_OR_NULL</name><value>{{uscore_ensmem_name}}</value></envar>
    <envar><name>SLASH_ENSMEM_SUBDIR_OR_NULL</name><value><cyclestr>{{ slash_ensmem_subdir }}</cyclestr></value></envar>
    {%- if do_ensemble %}
    <envar><name>ENSMEM_INDX</name><value><cyclestr>#{{ ensmem_indx_name }}#</cyclestr></value></envar>
    {%- endif %}

    <dependency>
      <and>
        <taskdep task="&TN_RUN_MET_PCPCOMBINE;_obs_APCP24h"/>
        <taskdep task="&TN_RUN_MET_PCPCOMBINE;_fcst_APCP24h{{uscore_ensmem_name}}"/>
      </and>
    </dependency>

  </task>
  {%- endif %}

<!--
************************************************************************
************************************************************************
-->
  <task name="&TN_RUN_MET_GRIDSTAT_VX_REFC;{{ uscore_ensmem_name }}" cycledefs="forecast" maxtries="{{ maxtries_run_met_gridstat_vx_refc }}">

    &RSRV_DEFAULT;
    <command>&LOAD_MODULES_RUN_TASK_FP; "&VX_LOCAL_MODULE_FN;" "&JOBSdir;/JREGIONAL_RUN_MET_GRIDSTAT_VX"</command>
    <nodes>{{ nnodes_run_met_gridstat_vx_refc }}:ppn={{ ppn_run_met_gridstat_vx_refc }}</nodes>
  {%- if machine not in ["GAEA", "NOAACLOUD"]  %}
    <memory>{{ mem_run_met_gridstat_vx_refc }}</memory>
  {%- endif %}
    <walltime>{{ wtime_run_met_gridstat_vx_refc }}</walltime>
    <nodesize>&NCORES_PER_NODE;</nodesize>
    <native>&SCHED_NATIVE_CMD;</native>
    <jobname>&TN_RUN_MET_GRIDSTAT_VX_REFC;{{ uscore_ensmem_name }}</jobname>
    <join>&LOGDIR;/&TN_RUN_MET_GRIDSTAT_VX_REFC;{{ uscore_ensmem_name }}<cyclestr>_@Y@m@d@H</cyclestr>&LOGEXT;</join>

    <envar><name>GLOBAL_VAR_DEFNS_FP</name><value>&GLOBAL_VAR_DEFNS_FP;</value></envar>
    <envar><name>USHdir</name><value>&USHdir;</value></envar>
    <envar><name>OBS_DIR</name><value>&MRMS_OBS_DIR;</value></envar>
    <envar><name>PDY</name><value><cyclestr>@Y@m@d</cyclestr></value></envar>
    <envar><name>cyc</name><value><cyclestr>@H</cyclestr></value></envar>
    <envar><name>subcyc</name><value><cyclestr>@M</cyclestr></value></envar>
    <envar><name>LOGDIR</name><value>&LOGDIR;</value></envar>
    <envar><name>FHR</name><value><cyclestr> {% for h in range(1, fcst_len_hrs+1) %}{{ " %02d" % h  }}{% endfor %} </cyclestr></value></envar>
    <envar><name>VAR</name><value>REFC</value></envar>
    <envar><name>USCORE_ENSMEM_NAME_OR_NULL</name><value>{{uscore_ensmem_name}}</value></envar>
    <envar><name>SLASH_ENSMEM_SUBDIR_OR_NULL</name><value><cyclestr>{{ slash_ensmem_subdir }}</cyclestr></value></envar>
  {%- if do_ensemble %}
    <envar><name>ENSMEM_INDX</name><value><cyclestr>#{{ ensmem_indx_name }}#</cyclestr></value></envar>
  {%- endif %}

    <dependency>
      <and>
{#- Redundant dependency to simplify jinja code. #}
        <streq><left>TRUE</left><right>TRUE</right></streq>
  {%- if run_task_get_obs_mrms %}
        <taskdep task="&TN_GET_OBS_MRMS;"/>
  {%- endif %}
  {%- if write_dopost %}
        <taskdep task="&TN_RUN_FCST;{{ uscore_ensmem_name }}"/>
  {%- elif run_task_run_post %}
        <metataskdep metatask="&TN_RUN_POST;{{ uscore_ensmem_name }}"/>
  {%- endif %}
      </and>
    </dependency>

  </task>

<!--
************************************************************************
************************************************************************
-->
  <task name="&TN_RUN_MET_GRIDSTAT_VX_RETOP;{{ uscore_ensmem_name }}" cycledefs="forecast" maxtries="{{ maxtries_run_met_gridstat_vx_retop }}">

    &RSRV_DEFAULT;
    <command>&LOAD_MODULES_RUN_TASK_FP; "&VX_LOCAL_MODULE_FN;" "&JOBSdir;/JREGIONAL_RUN_MET_GRIDSTAT_VX"</command>
    <nodes>{{ nnodes_run_met_gridstat_vx_retop }}:ppn={{ ppn_run_met_gridstat_vx_retop }}</nodes>
  {%- if machine not in ["GAEA", "NOAACLOUD"]  %}
    <memory>{{ mem_run_met_gridstat_vx_retop }}</memory>
  {%- endif %}
    <walltime>{{ wtime_run_met_gridstat_vx_retop }}</walltime>
    <nodesize>&NCORES_PER_NODE;</nodesize>
    <native>&SCHED_NATIVE_CMD;</native>
    <jobname>&TN_RUN_MET_GRIDSTAT_VX_RETOP;{{ uscore_ensmem_name }}</jobname>
    <join>&LOGDIR;/&TN_RUN_MET_GRIDSTAT_VX_RETOP;{{ uscore_ensmem_name }}<cyclestr>_@Y@m@d@H</cyclestr>&LOGEXT;</join>

    <envar><name>GLOBAL_VAR_DEFNS_FP</name><value>&GLOBAL_VAR_DEFNS_FP;</value></envar>
    <envar><name>USHdir</name><value>&USHdir;</value></envar>
    <envar><name>OBS_DIR</name><value>&MRMS_OBS_DIR;</value></envar>
    <envar><name>PDY</name><value><cyclestr>@Y@m@d</cyclestr></value></envar>
    <envar><name>cyc</name><value><cyclestr>@H</cyclestr></value></envar>
    <envar><name>subcyc</name><value><cyclestr>@M</cyclestr></value></envar>
    <envar><name>LOGDIR</name><value>&LOGDIR;</value></envar>
    <envar><name>FHR</name><value><cyclestr> {% for h in range(1, fcst_len_hrs+1) %}{{ " %02d" % h  }}{% endfor %} </cyclestr></value></envar>
    <envar><name>VAR</name><value>RETOP</value></envar>
    <envar><name>USCORE_ENSMEM_NAME_OR_NULL</name><value>{{uscore_ensmem_name}}</value></envar>
    <envar><name>SLASH_ENSMEM_SUBDIR_OR_NULL</name><value><cyclestr>{{ slash_ensmem_subdir }}</cyclestr></value></envar>
  {%- if do_ensemble %}
    <envar><name>ENSMEM_INDX</name><value><cyclestr>#{{ ensmem_indx_name }}#</cyclestr></value></envar>
  {%- endif %}

    <dependency>
      <and>
{#- Redundant dependency to simplify jinja code. #}
        <streq><left>TRUE</left><right>TRUE</right></streq>
  {%- if run_task_get_obs_mrms %}
        <taskdep task="&TN_GET_OBS_MRMS;"/>
  {%- endif %}
  {%- if write_dopost %}
        <taskdep task="&TN_RUN_FCST;{{ uscore_ensmem_name }}"/>
  {%- elif run_task_run_post %}
        <metataskdep metatask="&TN_RUN_POST;{{ uscore_ensmem_name }}"/>
  {%- endif %}
      </and>
    </dependency>

  </task>
{%- endif %}

{%- if run_task_vx_pointstat %}
<!--
************************************************************************
************************************************************************
-->
  <task name="&TN_RUN_MET_POINTSTAT_VX_SFC;{{ uscore_ensmem_name }}" cycledefs="forecast" maxtries="{{ maxtries_run_met_pointstat_vx_sfc }}">
    &RSRV_DEFAULT;

    <command>&LOAD_MODULES_RUN_TASK_FP; "&VX_LOCAL_MODULE_FN;" "&JOBSdir;/JREGIONAL_RUN_MET_POINTSTAT_VX"</command>
    <nodes>{{ nnodes_run_met_pointstat_vx_sfc }}:ppn={{ ppn_run_met_pointstat_vx_sfc }}</nodes>
  {%- if machine not in ["GAEA", "NOAACLOUD"]  %}
    <memory>{{ mem_run_met_pointstat_vx_sfc }}</memory>
  {%- endif %}
    <walltime>{{ wtime_run_met_pointstat_vx_sfc }}</walltime>
    <nodesize>&NCORES_PER_NODE;</nodesize>
    <native>&SCHED_NATIVE_CMD;</native>
    <jobname>&TN_RUN_MET_POINTSTAT_VX_SFC;{{ uscore_ensmem_name }}</jobname>
    <join>&LOGDIR;/&TN_RUN_MET_POINTSTAT_VX_SFC;{{ uscore_ensmem_name }}<cyclestr>_@Y@m@d@H</cyclestr>&LOGEXT;</join>

    <envar><name>GLOBAL_VAR_DEFNS_FP</name><value>&GLOBAL_VAR_DEFNS_FP;</value></envar>
    <envar><name>USHdir</name><value>&USHdir;</value></envar>
    <envar><name>OBS_DIR</name><value>&NDAS_OBS_DIR;</value></envar>
    <envar><name>PDY</name><value><cyclestr>@Y@m@d</cyclestr></value></envar>
    <envar><name>cyc</name><value><cyclestr>@H</cyclestr></value></envar>
    <envar><name>subcyc</name><value><cyclestr>@M</cyclestr></value></envar>
    <envar><name>LOGDIR</name><value>&LOGDIR;</value></envar>
    <envar><name>VAR</name><value>SFC</value></envar>
    <envar><name>ACCUM_HH</name><value></value></envar>
    <envar><name>USCORE_ENSMEM_NAME_OR_NULL</name><value>{{uscore_ensmem_name}}</value></envar>
    <envar><name>SLASH_ENSMEM_SUBDIR_OR_NULL</name><value><cyclestr>{{ slash_ensmem_subdir }}</cyclestr></value></envar>
  {%- if do_ensemble %}
    <envar><name>ENSMEM_INDX</name><value><cyclestr>#{{ ensmem_indx_name }}#</cyclestr></value></envar>
  {%- endif %}

    <dependency>
      <and>
{#- Redundant dependency to simplify jinja code. #}
        <streq><left>TRUE</left><right>TRUE</right></streq>
  {%- if run_task_get_obs_ndas %}
        <taskdep task="&TN_GET_OBS_NDAS;"/>
  {%- endif %}
  {%- if write_dopost %}
        <taskdep task="&TN_RUN_FCST;{{ uscore_ensmem_name }}"/>
  {%- elif run_task_run_post %}
        <metataskdep metatask="&TN_RUN_POST;{{ uscore_ensmem_name }}"/>
  {%- endif %}
        <taskdep task="&TN_RUN_MET_PB2NC_OBS;"/>
      </and>
    </dependency>

  </task>
<!--
************************************************************************
************************************************************************
-->
  <task name="&TN_RUN_MET_POINTSTAT_VX_UPA;{{ uscore_ensmem_name }}" cycledefs="forecast" maxtries="{{ maxtries_run_met_pointstat_vx_upa }}">
    &RSRV_DEFAULT;

    <command>&LOAD_MODULES_RUN_TASK_FP; "&VX_LOCAL_MODULE_FN;" "&JOBSdir;/JREGIONAL_RUN_MET_POINTSTAT_VX"</command>
    <nodes>{{ nnodes_run_met_pointstat_vx_upa }}:ppn={{ ppn_run_met_pointstat_vx_upa }}</nodes>
  {%- if machine not in ["GAEA", "NOAACLOUD"]  %}
    <memory>{{ mem_run_met_pointstat_vx_upa }}</memory>
  {%- endif %}
    <walltime>{{ wtime_run_met_pointstat_vx_upa }}</walltime>
    <nodesize>&NCORES_PER_NODE;</nodesize>
    <native>&SCHED_NATIVE_CMD;</native>
    <jobname>&TN_RUN_MET_POINTSTAT_VX_UPA;{{ uscore_ensmem_name }}</jobname>
    <join>&LOGDIR;/&TN_RUN_MET_POINTSTAT_VX_UPA;{{ uscore_ensmem_name }}<cyclestr>_@Y@m@d@H</cyclestr>&LOGEXT;</join>

    <envar><name>GLOBAL_VAR_DEFNS_FP</name><value>&GLOBAL_VAR_DEFNS_FP;</value></envar>
    <envar><name>USHdir</name><value>&USHdir;</value></envar>
    <envar><name>OBS_DIR</name><value>&NDAS_OBS_DIR;</value></envar>
    <envar><name>PDY</name><value><cyclestr>@Y@m@d</cyclestr></value></envar>
    <envar><name>cyc</name><value><cyclestr>@H</cyclestr></value></envar>
    <envar><name>subcyc</name><value><cyclestr>@M</cyclestr></value></envar>
    <envar><name>LOGDIR</name><value>&LOGDIR;</value></envar>
    <envar><name>VAR</name><value>UPA</value></envar>
    <envar><name>ACCUM_HH</name><value></value></envar>
    <envar><name>USCORE_ENSMEM_NAME_OR_NULL</name><value>{{uscore_ensmem_name}}</value></envar>
    <envar><name>SLASH_ENSMEM_SUBDIR_OR_NULL</name><value><cyclestr>{{ slash_ensmem_subdir }}</cyclestr></value></envar>
  {%- if do_ensemble %}
    <envar><name>ENSMEM_INDX</name><value><cyclestr>#{{ ensmem_indx_name }}#</cyclestr></value></envar>
  {%- endif %}

    <dependency>
      <and>
{#- Redundant dependency to simplify jinja code. #}
        <streq><left>TRUE</left><right>TRUE</right></streq>
  {%- if run_task_get_obs_ndas %}
        <taskdep task="&TN_GET_OBS_NDAS;"/>
  {%- endif %}
  {%- if write_dopost %}
        <taskdep task="&TN_RUN_FCST;{{ uscore_ensmem_name }}"/>
  {%- elif run_task_run_post %}
        <metataskdep metatask="&TN_RUN_POST;{{ uscore_ensmem_name }}"/>
  {%- endif %}
        <taskdep task="&TN_RUN_MET_PB2NC_OBS;"/>
      </and>
    </dependency>

  </task>
{%- endif %}

{%- if do_ensemble %}
  </metatask>
{%- endif %}

{%- if run_task_vx_ensgrid %}
<!--
************************************************************************
************************************************************************
-->
  <task name="&TN_RUN_MET_ENSEMBLESTAT_VX_APCP01H;" cycledefs="forecast" maxtries="{{ maxtries_run_met_ensemblestat_vx_apcp01h }}">

    &RSRV_DEFAULT;
    <command>&LOAD_MODULES_RUN_TASK_FP; "&VX_LOCAL_MODULE_FN;" "&JOBSdir;/JREGIONAL_RUN_MET_ENSEMBLESTAT_VX_GRID"</command>
    <nodes>{{ nnodes_run_met_ensemblestat_vx_apcp01h }}:ppn={{ ppn_run_met_ensemblestat_vx_apcp01h }}</nodes>
  {%- if machine not in ["GAEA", "NOAACLOUD"]  %}
    <memory>{{ mem_run_met_ensemblestat_vx_apcp01h }}</memory>
  {%- endif %}
    <walltime>{{ wtime_run_met_ensemblestat_vx_apcp01h }}</walltime>
    <nodesize>&NCORES_PER_NODE;</nodesize>
    <native>&SCHED_NATIVE_CMD;</native>
    <jobname>&TN_RUN_MET_ENSEMBLESTAT_VX_APCP01H;</jobname>
    <join>&LOGDIR;/&TN_RUN_MET_ENSEMBLESTAT_VX_APCP01H;<cyclestr>_@Y@m@d@H</cyclestr>&LOGEXT;</join>

    <envar><name>GLOBAL_VAR_DEFNS_FP</name><value>&GLOBAL_VAR_DEFNS_FP;</value></envar>
    <envar><name>USHdir</name><value>&USHdir;</value></envar>
    <envar><name>OBS_DIR</name><value>&CCPA_OBS_DIR;</value></envar>
    <envar><name>PDY</name><value><cyclestr>@Y@m@d</cyclestr></value></envar>
    <envar><name>cyc</name><value><cyclestr>@H</cyclestr></value></envar>
    <envar><name>subcyc</name><value><cyclestr>@M</cyclestr></value></envar>
    <envar><name>LOGDIR</name><value>&LOGDIR;</value></envar>
    <envar><name>FHR</name><value><cyclestr> {% for h in range(1, fcst_len_hrs+1) %}{{ " %02d" % h  }}{% endfor %} </cyclestr></value></envar>
    <envar><name>VAR</name><value>APCP</value></envar>
    <envar><name>ACCUM_HH</name><value>01</value></envar>

    <dependency>
      <metataskdep metatask="run_ensemble"/>
    </dependency>

  </task>

  {%- if fcst_len_hrs >= 3 %}
<!--
************************************************************************
************************************************************************
-->
  <task name="&TN_RUN_MET_ENSEMBLESTAT_VX_APCP03H;" cycledefs="forecast" maxtries="{{ maxtries_run_met_ensemblestat_vx_apcp03h }}">

    &RSRV_DEFAULT;
    <command>&LOAD_MODULES_RUN_TASK_FP; "&VX_LOCAL_MODULE_FN;" "&JOBSdir;/JREGIONAL_RUN_MET_ENSEMBLESTAT_VX_GRID"</command>
    <nodes>{{ nnodes_run_met_ensemblestat_vx_apcp03h }}:ppn={{ ppn_run_met_ensemblestat_vx_apcp03h }}</nodes>
    {%- if machine not in ["GAEA", "NOAACLOUD"]  %}
    <memory>{{ mem_run_met_ensemblestat_vx_apcp03h }}</memory>
    {%- endif %}
    <walltime>{{ wtime_run_met_ensemblestat_vx_apcp03h }}</walltime>
    <nodesize>&NCORES_PER_NODE;</nodesize>
    <native>&SCHED_NATIVE_CMD;</native>
    <jobname>&TN_RUN_MET_ENSEMBLESTAT_VX_APCP03H;</jobname>
    <join>&LOGDIR;/&TN_RUN_MET_ENSEMBLESTAT_VX_APCP03H;<cyclestr>_@Y@m@d@H</cyclestr>&LOGEXT;</join>

    <envar><name>GLOBAL_VAR_DEFNS_FP</name><value>&GLOBAL_VAR_DEFNS_FP;</value></envar>
    <envar><name>USHdir</name><value>&USHdir;</value></envar>
    <envar><name>OBS_DIR</name><value>&CCPA_OBS_DIR;</value></envar>
    <envar><name>PDY</name><value><cyclestr>@Y@m@d</cyclestr></value></envar>
    <envar><name>cyc</name><value><cyclestr>@H</cyclestr></value></envar>
    <envar><name>subcyc</name><value><cyclestr>@M</cyclestr></value></envar>
    <envar><name>LOGDIR</name><value>&LOGDIR;</value></envar>
    <envar><name>FHR</name><value><cyclestr> {% for h in range(3, fcst_len_hrs+1, 3) %}{{ " %02d" % h  }}{% endfor %} </cyclestr></value></envar>
    <envar><name>VAR</name><value>APCP</value></envar>
    <envar><name>ACCUM_HH</name><value>03</value></envar>

    <dependency>
      <taskdep task="&TN_RUN_MET_ENSEMBLESTAT_VX_APCP01H;"/>
    </dependency>

  </task>
  {%- endif %}

  {%- if fcst_len_hrs >= 6 %}   
<!--
************************************************************************
************************************************************************
-->
  <task name="&TN_RUN_MET_ENSEMBLESTAT_VX_APCP06H;" cycledefs="forecast" maxtries="{{ maxtries_run_met_ensemblestat_vx_apcp06h }}">

    &RSRV_DEFAULT;
    <command>&LOAD_MODULES_RUN_TASK_FP; "&VX_LOCAL_MODULE_FN;" "&JOBSdir;/JREGIONAL_RUN_MET_ENSEMBLESTAT_VX_GRID"</command>
    <nodes>{{ nnodes_run_met_ensemblestat_vx_apcp06h }}:ppn={{ ppn_run_met_ensemblestat_vx_apcp06h }}</nodes>
    {%- if machine not in ["GAEA", "NOAACLOUD"]  %}
    <memory>{{ mem_run_met_ensemblestat_vx_apcp06h }}</memory>
    {%- endif %}
    <walltime>{{ wtime_run_met_ensemblestat_vx_apcp06h }}</walltime>
    <nodesize>&NCORES_PER_NODE;</nodesize>
    <native>&SCHED_NATIVE_CMD;</native>
    <jobname>&TN_RUN_MET_ENSEMBLESTAT_VX_APCP06H;</jobname>
    <join>&LOGDIR;/&TN_RUN_MET_ENSEMBLESTAT_VX_APCP06H;<cyclestr>_@Y@m@d@H</cyclestr>&LOGEXT;</join>

    <envar><name>GLOBAL_VAR_DEFNS_FP</name><value>&GLOBAL_VAR_DEFNS_FP;</value></envar>
    <envar><name>USHdir</name><value>&USHdir;</value></envar>
    <envar><name>OBS_DIR</name><value>&CCPA_OBS_DIR;</value></envar>
    <envar><name>PDY</name><value><cyclestr>@Y@m@d</cyclestr></value></envar>
    <envar><name>cyc</name><value><cyclestr>@H</cyclestr></value></envar>
    <envar><name>subcyc</name><value><cyclestr>@M</cyclestr></value></envar>
    <envar><name>LOGDIR</name><value>&LOGDIR;</value></envar>
    <envar><name>FHR</name><value><cyclestr> {% for h in range(6, fcst_len_hrs+1, 6) %}{{ " %02d" % h  }}{% endfor %} </cyclestr></value></envar>
    <envar><name>VAR</name><value>APCP</value></envar>
    <envar><name>ACCUM_HH</name><value>06</value></envar>

    <dependency>
      <taskdep task="&TN_RUN_MET_ENSEMBLESTAT_VX_APCP01H;"/>
    </dependency>

  </task>
  {%- endif %}

  {%- if fcst_len_hrs >= 24 %}
<!--
************************************************************************
************************************************************************
-->
  <task name="&TN_RUN_MET_ENSEMBLESTAT_VX_APCP24H;" cycledefs="forecast" maxtries="{{ maxtries_run_met_ensemblestat_vx_apcp24h }}">

    &RSRV_DEFAULT;
    <command>&LOAD_MODULES_RUN_TASK_FP; "&VX_LOCAL_MODULE_FN;" "&JOBSdir;/JREGIONAL_RUN_MET_ENSEMBLESTAT_VX_GRID"</command>
    <nodes>{{ nnodes_run_met_ensemblestat_vx_apcp24h }}:ppn={{ ppn_run_met_ensemblestat_vx_apcp24h }}</nodes>
    {%- if machine not in ["GAEA", "NOAACLOUD"]  %}
    <memory>{{ mem_run_met_ensemblestat_vx_apcp24h }}</memory>
    {%- endif %}
    <walltime>{{ wtime_run_met_ensemblestat_vx_apcp24h }}</walltime>
    <nodesize>&NCORES_PER_NODE;</nodesize>
    <native>&SCHED_NATIVE_CMD;</native>
    <jobname>&TN_RUN_MET_ENSEMBLESTAT_VX_APCP24H;</jobname>
    <join>&LOGDIR;/&TN_RUN_MET_ENSEMBLESTAT_VX_APCP24H;<cyclestr>_@Y@m@d@H</cyclestr>&LOGEXT;</join>

    <envar><name>GLOBAL_VAR_DEFNS_FP</name><value>&GLOBAL_VAR_DEFNS_FP;</value></envar>
    <envar><name>USHdir</name><value>&USHdir;</value></envar>
    <envar><name>OBS_DIR</name><value>&CCPA_OBS_DIR;</value></envar>
    <envar><name>PDY</name><value><cyclestr>@Y@m@d</cyclestr></value></envar>
    <envar><name>cyc</name><value><cyclestr>@H</cyclestr></value></envar>
    <envar><name>subcyc</name><value><cyclestr>@M</cyclestr></value></envar>
    <envar><name>LOGDIR</name><value>&LOGDIR;</value></envar>
    <envar><name>FHR</name><value><cyclestr> {% for h in range(24, fcst_len_hrs+1, 24) %}{{ " %02d" % h  }}{% endfor %} </cyclestr></value></envar>
    <envar><name>VAR</name><value>APCP</value></envar>
    <envar><name>ACCUM_HH</name><value>24</value></envar>

    <dependency>
      <taskdep task="&TN_RUN_MET_ENSEMBLESTAT_VX_APCP01H;"/>
    </dependency>

  </task>
  {%- endif %}

<!--
************************************************************************
************************************************************************
-->
  <task name="&TN_RUN_MET_ENSEMBLESTAT_VX_REFC;" cycledefs="forecast" maxtries="{{ maxtries_run_met_ensemblestat_vx_refc }}">

    &RSRV_DEFAULT;
    <command>&LOAD_MODULES_RUN_TASK_FP; "&VX_LOCAL_MODULE_FN;" "&JOBSdir;/JREGIONAL_RUN_MET_ENSEMBLESTAT_VX_GRID"</command>
    <nodes>{{ nnodes_run_met_ensemblestat_vx_refc }}:ppn={{ ppn_run_met_ensemblestat_vx_refc }}</nodes>
  {%- if machine not in ["GAEA", "NOAACLOUD"]  %}
    <memory>{{ mem_run_met_ensemblestat_vx_refc }}</memory>
  {%- endif %}
    <walltime>{{ wtime_run_met_ensemblestat_vx_refc }}</walltime>
    <nodesize>&NCORES_PER_NODE;</nodesize>
    <native>&SCHED_NATIVE_CMD;</native>
    <jobname>&TN_RUN_MET_ENSEMBLESTAT_VX_REFC;</jobname>
    <join>&LOGDIR;/&TN_RUN_MET_ENSEMBLESTAT_VX_REFC;<cyclestr>_@Y@m@d@H</cyclestr>&LOGEXT;</join>

    <envar><name>GLOBAL_VAR_DEFNS_FP</name><value>&GLOBAL_VAR_DEFNS_FP;</value></envar>
    <envar><name>USHdir</name><value>&USHdir;</value></envar>
    <envar><name>OBS_DIR</name><value>&MRMS_OBS_DIR;</value></envar>
    <envar><name>PDY</name><value><cyclestr>@Y@m@d</cyclestr></value></envar>
    <envar><name>cyc</name><value><cyclestr>@H</cyclestr></value></envar>
    <envar><name>subcyc</name><value><cyclestr>@M</cyclestr></value></envar>
    <envar><name>LOGDIR</name><value>&LOGDIR;</value></envar>
    <envar><name>FHR</name><value><cyclestr> {% for h in range(1, fcst_len_hrs+1) %}{{ " %02d" % h  }}{% endfor %} </cyclestr></value></envar>
    <envar><name>VAR</name><value>REFC</value></envar>

    <dependency>
      <metataskdep metatask="run_ensemble"/>
    </dependency>

  </task>

<!--
************************************************************************
************************************************************************
-->
  <task name="&TN_RUN_MET_ENSEMBLESTAT_VX_RETOP;" cycledefs="forecast" maxtries="{{ maxtries_run_met_ensemblestat_vx_retop }}">

    &RSRV_DEFAULT;
    <command>&LOAD_MODULES_RUN_TASK_FP; "&VX_LOCAL_MODULE_FN;" "&JOBSdir;/JREGIONAL_RUN_MET_ENSEMBLESTAT_VX_GRID"</command>
    <nodes>{{ nnodes_run_met_ensemblestat_vx_retop }}:ppn={{ ppn_run_met_ensemblestat_vx_retop }}</nodes>
  {%- if machine not in ["GAEA", "NOAACLOUD"]  %}
    <memory>{{ mem_run_met_ensemblestat_vx_retop }}</memory>
  {%- endif %}
    <walltime>{{ wtime_run_met_ensemblestat_vx_retop }}</walltime>
    <nodesize>&NCORES_PER_NODE;</nodesize>
    <native>&SCHED_NATIVE_CMD;</native>
    <jobname>&TN_RUN_MET_ENSEMBLESTAT_VX_RETOP;</jobname>
    <join>&LOGDIR;/&TN_RUN_MET_ENSEMBLESTAT_VX_RETOP;<cyclestr>_@Y@m@d@H</cyclestr>&LOGEXT;</join>

    <envar><name>GLOBAL_VAR_DEFNS_FP</name><value>&GLOBAL_VAR_DEFNS_FP;</value></envar>
    <envar><name>USHdir</name><value>&USHdir;</value></envar>
    <envar><name>OBS_DIR</name><value>&MRMS_OBS_DIR;</value></envar>
    <envar><name>PDY</name><value><cyclestr>@Y@m@d</cyclestr></value></envar>
    <envar><name>cyc</name><value><cyclestr>@H</cyclestr></value></envar>
    <envar><name>subcyc</name><value><cyclestr>@M</cyclestr></value></envar>
    <envar><name>LOGDIR</name><value>&LOGDIR;</value></envar>
    <envar><name>FHR</name><value><cyclestr> {% for h in range(1, fcst_len_hrs+1) %}{{ " %02d" % h  }}{% endfor %} </cyclestr></value></envar>
    <envar><name>VAR</name><value>RETOP</value></envar>

    <dependency>
      <metataskdep metatask="run_ensemble"/>
    </dependency>

  </task>
{%- endif %}

{%- if run_task_vx_enspoint %}
<!--
************************************************************************
************************************************************************
-->
  <task name="&TN_RUN_MET_ENSEMBLESTAT_VX_SFC;" cycledefs="forecast" maxtries="{{ maxtries_run_met_ensemblestat_vx_sfc }}">

    &RSRV_DEFAULT;
    <command>&LOAD_MODULES_RUN_TASK_FP; "&VX_LOCAL_MODULE_FN;" "&JOBSdir;/JREGIONAL_RUN_MET_ENSEMBLESTAT_VX_POINT"</command>
    <nodes>{{ nnodes_run_met_ensemblestat_vx_sfc }}:ppn={{ ppn_run_met_ensemblestat_vx_sfc }}</nodes>
  {%- if machine not in ["GAEA", "NOAACLOUD"]  %}
    <memory>{{ mem_run_met_ensemblestat_vx_sfc }}</memory>
  {%- endif %}
    <walltime>{{ wtime_run_met_ensemblestat_vx_sfc }}</walltime>
    <nodesize>&NCORES_PER_NODE;</nodesize>
    <native>&SCHED_NATIVE_CMD;</native>
    <jobname>&TN_RUN_MET_ENSEMBLESTAT_VX_SFC;</jobname>
    <join>&LOGDIR;/&TN_RUN_MET_ENSEMBLESTAT_VX_SFC;<cyclestr>_@Y@m@d@H</cyclestr>&LOGEXT;</join>

    <envar><name>GLOBAL_VAR_DEFNS_FP</name><value>&GLOBAL_VAR_DEFNS_FP;</value></envar>
    <envar><name>USHdir</name><value>&USHdir;</value></envar>
    <envar><name>OBS_DIR</name><value>&NDAS_OBS_DIR;</value></envar>
    <envar><name>PDY</name><value><cyclestr>@Y@m@d</cyclestr></value></envar>
    <envar><name>cyc</name><value><cyclestr>@H</cyclestr></value></envar>
    <envar><name>subcyc</name><value><cyclestr>@M</cyclestr></value></envar>
    <envar><name>LOGDIR</name><value>&LOGDIR;</value></envar>
    <envar><name>FHR</name><value><cyclestr> {% for h in range(0, fcst_len_hrs+1) %}{{ " %02d" % h  }}{% endfor %} </cyclestr></value></envar>
    <envar><name>VAR</name><value>SFC</value></envar>

    <dependency>
      <and>
        <metataskdep metatask="run_ensemble"/>
        <taskdep task="&TN_RUN_MET_PB2NC_OBS;"/>
      </and>
    </dependency>

  </task>
<!--
************************************************************************
************************************************************************
-->
  <task name="&TN_RUN_MET_ENSEMBLESTAT_VX_UPA;" cycledefs="forecast" maxtries="{{ maxtries_run_met_ensemblestat_vx_upa }}">

    &RSRV_DEFAULT;
    <command>&LOAD_MODULES_RUN_TASK_FP; "&VX_LOCAL_MODULE_FN;" "&JOBSdir;/JREGIONAL_RUN_MET_ENSEMBLESTAT_VX_POINT"</command>
    <nodes>{{ nnodes_run_met_ensemblestat_vx_upa }}:ppn={{ ppn_run_met_ensemblestat_vx_upa }}</nodes>
  {%- if machine not in ["GAEA", "NOAACLOUD"]  %}
    <memory>{{ mem_run_met_ensemblestat_vx_upa }}</memory>
  {%- endif %}
    <walltime>{{ wtime_run_met_ensemblestat_vx_upa }}</walltime>
    <nodesize>&NCORES_PER_NODE;</nodesize>
    <native>&SCHED_NATIVE_CMD;</native>
    <jobname>&TN_RUN_MET_ENSEMBLESTAT_VX_UPA;</jobname>
    <join>&LOGDIR;/&TN_RUN_MET_ENSEMBLESTAT_VX_UPA;<cyclestr>_@Y@m@d@H</cyclestr>&LOGEXT;</join>

    <envar><name>GLOBAL_VAR_DEFNS_FP</name><value>&GLOBAL_VAR_DEFNS_FP;</value></envar>
    <envar><name>USHdir</name><value>&USHdir;</value></envar>
    <envar><name>OBS_DIR</name><value>&NDAS_OBS_DIR;</value></envar>
    <envar><name>PDY</name><value><cyclestr>@Y@m@d</cyclestr></value></envar>
    <envar><name>cyc</name><value><cyclestr>@H</cyclestr></value></envar>
    <envar><name>subcyc</name><value><cyclestr>@M</cyclestr></value></envar>
    <envar><name>LOGDIR</name><value>&LOGDIR;</value></envar>
    <envar><name>FHR</name><value><cyclestr> {% for h in range(0, fcst_len_hrs+1) %}{{ " %02d" % h  }}{% endfor %} </cyclestr></value></envar>
    <envar><name>VAR</name><value>UPA</value></envar>

    <dependency>
      <and>
        <metataskdep metatask="run_ensemble"/>
        <taskdep task="&TN_RUN_MET_PB2NC_OBS;"/>
      </and>
    </dependency>

  </task>
{%- endif %}

{%- if run_task_vx_ensgrid %}
<!--
************************************************************************
************************************************************************
-->
  <task name="&TN_RUN_MET_GRIDSTAT_VX_ENSMEAN_APCP01H;" cycledefs="forecast" maxtries="{{ maxtries_run_met_gridstat_vx_ensmean_apcp01h }}">

    &RSRV_DEFAULT;
    <command>&LOAD_MODULES_RUN_TASK_FP; "&VX_LOCAL_MODULE_FN;" "&JOBSdir;/JREGIONAL_RUN_MET_GRIDSTAT_VX_ENSMEAN"</command>
    <nodes>{{ nnodes_run_met_gridstat_vx_ensmean_apcp01h }}:ppn={{ ppn_run_met_gridstat_vx_ensmean_apcp01h }}</nodes>
  {%- if machine not in ["GAEA", "NOAACLOUD"]  %}
    <memory>{{ mem_run_met_gridstat_vx_ensmean_apcp01h }}</memory>
  {%- endif %}
    <walltime>{{ wtime_run_met_gridstat_vx_ensmean_apcp01h }}</walltime>
    <nodesize>&NCORES_PER_NODE;</nodesize>
    <native>&SCHED_NATIVE_CMD;</native>
    <jobname>&TN_RUN_MET_GRIDSTAT_VX_ENSMEAN_APCP01H;</jobname>
    <join>&LOGDIR;/&TN_RUN_MET_GRIDSTAT_VX_ENSMEAN_APCP01H;<cyclestr>_@Y@m@d@H</cyclestr>&LOGEXT;</join>

    <envar><name>GLOBAL_VAR_DEFNS_FP</name><value>&GLOBAL_VAR_DEFNS_FP;</value></envar>
    <envar><name>USHdir</name><value>&USHdir;</value></envar>
    <envar><name>OBS_DIR</name><value>&CCPA_OBS_DIR;</value></envar>
    <envar><name>PDY</name><value><cyclestr>@Y@m@d</cyclestr></value></envar>
    <envar><name>cyc</name><value><cyclestr>@H</cyclestr></value></envar>
    <envar><name>subcyc</name><value><cyclestr>@M</cyclestr></value></envar>
    <envar><name>LOGDIR</name><value>&LOGDIR;</value></envar>
    <envar><name>FHR</name><value><cyclestr> {% for h in range(1, fcst_len_hrs+1) %}{{ " %02d" % h  }}{% endfor %} </cyclestr></value></envar>
    <envar><name>VAR</name><value>APCP</value></envar>
    <envar><name>ACCUM_HH</name><value>01</value></envar>

    <dependency>
      <taskdep task="&TN_RUN_MET_ENSEMBLESTAT_VX_APCP01H;"/>
    </dependency>

  </task>

  {%- if fcst_len_hrs >= 3 %}
<!--
************************************************************************
************************************************************************
-->
  <task name="&TN_RUN_MET_GRIDSTAT_VX_ENSMEAN_APCP03H;" cycledefs="forecast" maxtries="{{ maxtries_run_met_gridstat_vx_ensmean_apcp03h }}">

    &RSRV_DEFAULT;
    <command>&LOAD_MODULES_RUN_TASK_FP; "&VX_LOCAL_MODULE_FN;" "&JOBSdir;/JREGIONAL_RUN_MET_GRIDSTAT_VX_ENSMEAN"</command>
    <nodes>{{ nnodes_run_met_gridstat_vx_ensmean_apcp03h }}:ppn={{ ppn_run_met_gridstat_vx_ensmean_apcp03h }}</nodes>
    {%- if machine not in ["GAEA", "NOAACLOUD"]  %}
    <memory>{{ mem_run_met_gridstat_vx_ensmean_apcp03h }}</memory>
    {%- endif %}
    <walltime>{{ wtime_run_met_gridstat_vx_ensmean_apcp03h }}</walltime>
    <nodesize>&NCORES_PER_NODE;</nodesize>
    <native>&SCHED_NATIVE_CMD;</native>
    <jobname>&TN_RUN_MET_GRIDSTAT_VX_ENSMEAN_APCP03H;</jobname>
    <join>&LOGDIR;/&TN_RUN_MET_GRIDSTAT_VX_ENSMEAN_APCP03H;<cyclestr>_@Y@m@d@H</cyclestr>&LOGEXT;</join>

    <envar><name>GLOBAL_VAR_DEFNS_FP</name><value>&GLOBAL_VAR_DEFNS_FP;</value></envar>
    <envar><name>USHdir</name><value>&USHdir;</value></envar>
    <envar><name>OBS_DIR</name><value>&CCPA_OBS_DIR;</value></envar>
    <envar><name>PDY</name><value><cyclestr>@Y@m@d</cyclestr></value></envar>
    <envar><name>cyc</name><value><cyclestr>@H</cyclestr></value></envar>
    <envar><name>subcyc</name><value><cyclestr>@M</cyclestr></value></envar>
    <envar><name>LOGDIR</name><value>&LOGDIR;</value></envar>
    <envar><name>FHR</name><value><cyclestr> {% for h in range(3, fcst_len_hrs+1, 3) %}{{ " %02d" % h  }}{% endfor %} </cyclestr></value></envar>
    <envar><name>VAR</name><value>APCP</value></envar>
    <envar><name>ACCUM_HH</name><value>03</value></envar>

    <dependency>
      <taskdep task="&TN_RUN_MET_ENSEMBLESTAT_VX_APCP03H;"/>
    </dependency>

  </task>
  {%- endif %}

  {%- if fcst_len_hrs >= 6 %}
<!--
************************************************************************
************************************************************************
-->
  <task name="&TN_RUN_MET_GRIDSTAT_VX_ENSMEAN_APCP06H;" cycledefs="forecast" maxtries="{{ maxtries_run_met_gridstat_vx_ensmean_apcp06h }}">

    &RSRV_DEFAULT;
    <command>&LOAD_MODULES_RUN_TASK_FP; "&VX_LOCAL_MODULE_FN;" "&JOBSdir;/JREGIONAL_RUN_MET_GRIDSTAT_VX_ENSMEAN"</command>
    <nodes>{{ nnodes_run_met_gridstat_vx_ensmean_apcp06h }}:ppn={{ ppn_run_met_gridstat_vx_ensmean_apcp06h }}</nodes>
    {%- if machine not in ["GAEA", "NOAACLOUD"]  %}
    <memory>{{ mem_run_met_gridstat_vx_ensmean_apcp06h }}</memory>
    {%- endif %}
    <walltime>{{ wtime_run_met_gridstat_vx_ensmean_apcp06h }}</walltime>
    <nodesize>&NCORES_PER_NODE;</nodesize>
    <native>&SCHED_NATIVE_CMD;</native>
    <jobname>&TN_RUN_MET_GRIDSTAT_VX_ENSMEAN_APCP06H;</jobname>
    <join>&LOGDIR;/&TN_RUN_MET_GRIDSTAT_VX_ENSMEAN_APCP06H;<cyclestr>_@Y@m@d@H</cyclestr>&LOGEXT;</join>

    <envar><name>GLOBAL_VAR_DEFNS_FP</name><value>&GLOBAL_VAR_DEFNS_FP;</value></envar>
    <envar><name>USHdir</name><value>&USHdir;</value></envar>
    <envar><name>OBS_DIR</name><value>&CCPA_OBS_DIR;</value></envar>
    <envar><name>PDY</name><value><cyclestr>@Y@m@d</cyclestr></value></envar>
    <envar><name>cyc</name><value><cyclestr>@H</cyclestr></value></envar>
    <envar><name>subcyc</name><value><cyclestr>@M</cyclestr></value></envar>
    <envar><name>LOGDIR</name><value>&LOGDIR;</value></envar>
    <envar><name>FHR</name><value><cyclestr> {% for h in range(6, fcst_len_hrs+1, 6) %}{{ " %02d" % h  }}{% endfor %} </cyclestr></value></envar>
    <envar><name>VAR</name><value>APCP</value></envar>
    <envar><name>ACCUM_HH</name><value>06</value></envar>

    <dependency>
      <taskdep task="&TN_RUN_MET_ENSEMBLESTAT_VX_APCP06H;"/>
    </dependency>

  </task>
  {%- endif %}

  {%- if fcst_len_hrs >= 24 %}
<!--
************************************************************************
************************************************************************
-->
  <task name="&TN_RUN_MET_GRIDSTAT_VX_ENSMEAN_APCP24H;" cycledefs="forecast" maxtries="{{ maxtries_run_met_gridstat_vx_ensmean_apcp24h }}">

    &RSRV_DEFAULT;
    <command>&LOAD_MODULES_RUN_TASK_FP; "&VX_LOCAL_MODULE_FN;" "&JOBSdir;/JREGIONAL_RUN_MET_GRIDSTAT_VX_ENSMEAN"</command>
    <nodes>{{ nnodes_run_met_gridstat_vx_ensmean_apcp24h }}:ppn={{ ppn_run_met_gridstat_vx_ensmean_apcp24h }}</nodes>
    {%- if machine not in ["GAEA", "NOAACLOUD"]  %}
    <memory>{{ mem_run_met_gridstat_vx_ensmean_apcp24h }}</memory>
    {%- endif %}
    <walltime>{{ wtime_run_met_gridstat_vx_ensmean_apcp24h }}</walltime>
    <nodesize>&NCORES_PER_NODE;</nodesize>
    <native>&SCHED_NATIVE_CMD;</native>
    <jobname>&TN_RUN_MET_GRIDSTAT_VX_ENSMEAN_APCP24H;</jobname>
    <join>&LOGDIR;/&TN_RUN_MET_GRIDSTAT_VX_ENSMEAN_APCP24H;<cyclestr>_@Y@m@d@H</cyclestr>&LOGEXT;</join>

    <envar><name>GLOBAL_VAR_DEFNS_FP</name><value>&GLOBAL_VAR_DEFNS_FP;</value></envar>
    <envar><name>USHdir</name><value>&USHdir;</value></envar>
    <envar><name>OBS_DIR</name><value>&CCPA_OBS_DIR;</value></envar>
    <envar><name>PDY</name><value><cyclestr>@Y@m@d</cyclestr></value></envar>
    <envar><name>cyc</name><value><cyclestr>@H</cyclestr></value></envar>
    <envar><name>subcyc</name><value><cyclestr>@M</cyclestr></value></envar>
    <envar><name>LOGDIR</name><value>&LOGDIR;</value></envar>
    <envar><name>FHR</name><value><cyclestr> {% for h in range(24, fcst_len_hrs+1, 24) %}{{ " %02d" % h  }}{% endfor %} </cyclestr></value></envar>
    <envar><name>VAR</name><value>APCP</value></envar>
    <envar><name>ACCUM_HH</name><value>24</value></envar>

    <dependency>
      <taskdep task="&TN_RUN_MET_ENSEMBLESTAT_VX_APCP24H;"/>
    </dependency>

  </task>
  {%- endif %}
{%- endif %}

{%- if run_task_vx_enspoint %}
<!--
************************************************************************
************************************************************************
-->
  <task name="&TN_RUN_MET_POINTSTAT_VX_ENSMEAN_SFC;" cycledefs="forecast" maxtries="{{ maxtries_run_met_pointstat_vx_ensmean_sfc }}">

    &RSRV_DEFAULT;
    <command>&LOAD_MODULES_RUN_TASK_FP; "&VX_LOCAL_MODULE_FN;" "&JOBSdir;/JREGIONAL_RUN_MET_POINTSTAT_VX_ENSMEAN"</command>
    <nodes>{{ nnodes_run_met_pointstat_vx_ensmean_sfc }}:ppn={{ ppn_run_met_pointstat_vx_ensmean_sfc }}</nodes>
  {%- if machine not in ["GAEA", "NOAACLOUD"]  %}
    <memory>{{ mem_run_met_pointstat_vx_ensmean_sfc }}</memory>
  {%- endif %}
    <walltime>{{ wtime_run_met_pointstat_vx_ensmean_sfc }}</walltime>
    <nodesize>&NCORES_PER_NODE;</nodesize>
    <native>&SCHED_NATIVE_CMD;</native>
    <jobname>&TN_RUN_MET_POINTSTAT_VX_ENSMEAN_SFC;</jobname>
    <join>&LOGDIR;/&TN_RUN_MET_POINTSTAT_VX_ENSMEAN_SFC;<cyclestr>_@Y@m@d@H</cyclestr>&LOGEXT;</join>

    <envar><name>GLOBAL_VAR_DEFNS_FP</name><value>&GLOBAL_VAR_DEFNS_FP;</value></envar>
    <envar><name>USHdir</name><value>&USHdir;</value></envar>
    <envar><name>OBS_DIR</name><value>&NDAS_OBS_DIR;</value></envar>
    <envar><name>PDY</name><value><cyclestr>@Y@m@d</cyclestr></value></envar>
    <envar><name>cyc</name><value><cyclestr>@H</cyclestr></value></envar>
    <envar><name>subcyc</name><value><cyclestr>@M</cyclestr></value></envar>
    <envar><name>LOGDIR</name><value>&LOGDIR;</value></envar>
    <envar><name>VAR</name><value>SFC</value></envar>
    <envar><name>ACCUM_HH</name><value></value></envar>

    <dependency>
      <taskdep task="&TN_RUN_MET_ENSEMBLESTAT_VX_SFC;"/>
    </dependency>

  </task>
<!--
************************************************************************
************************************************************************
-->
  <task name="&TN_RUN_MET_POINTSTAT_VX_ENSMEAN_UPA;" cycledefs="forecast" maxtries="{{ maxtries_run_met_pointstat_vx_ensmean_upa }}">

    &RSRV_DEFAULT;
    <command>&LOAD_MODULES_RUN_TASK_FP; "&VX_LOCAL_MODULE_FN;" "&JOBSdir;/JREGIONAL_RUN_MET_POINTSTAT_VX_ENSMEAN"</command>
    <nodes>{{ nnodes_run_met_pointstat_vx_ensmean_upa }}:ppn={{ ppn_run_met_pointstat_vx_ensmean_upa }}</nodes>
  {%- if machine not in ["GAEA", "NOAACLOUD"]  %}
    <memory>{{ mem_run_met_pointstat_vx_ensmean_upa }}</memory>
  {%- endif %}
    <walltime>{{ wtime_run_met_pointstat_vx_ensmean_upa }}</walltime>
    <nodesize>&NCORES_PER_NODE;</nodesize>
    <native>&SCHED_NATIVE_CMD;</native>
    <jobname>&TN_RUN_MET_POINTSTAT_VX_ENSMEAN_UPA;</jobname>
    <join>&LOGDIR;/&TN_RUN_MET_POINTSTAT_VX_ENSMEAN_UPA;<cyclestr>_@Y@m@d@H</cyclestr>&LOGEXT;</join>

    <envar><name>GLOBAL_VAR_DEFNS_FP</name><value>&GLOBAL_VAR_DEFNS_FP;</value></envar>
    <envar><name>USHdir</name><value>&USHdir;</value></envar>
    <envar><name>OBS_DIR</name><value>&NDAS_OBS_DIR;</value></envar>
    <envar><name>PDY</name><value><cyclestr>@Y@m@d</cyclestr></value></envar>
    <envar><name>cyc</name><value><cyclestr>@H</cyclestr></value></envar>
    <envar><name>subcyc</name><value><cyclestr>@M</cyclestr></value></envar>
    <envar><name>LOGDIR</name><value>&LOGDIR;</value></envar>
    <envar><name>VAR</name><value>UPA</value></envar>
    <envar><name>ACCUM_HH</name><value></value></envar>

    <dependency>
      <taskdep task="&TN_RUN_MET_ENSEMBLESTAT_VX_UPA;"/>
    </dependency>

  </task>
{%- endif %}

{%- if run_task_vx_ensgrid %}
<!--
************************************************************************
************************************************************************
-->
  <task name="&TN_RUN_MET_GRIDSTAT_VX_ENSPROB_APCP01H;" cycledefs="forecast" maxtries="{{ maxtries_run_met_gridstat_vx_ensprob_apcp01h }}">

    &RSRV_DEFAULT;
    <command>&LOAD_MODULES_RUN_TASK_FP; "&VX_LOCAL_MODULE_FN;" "&JOBSdir;/JREGIONAL_RUN_MET_GRIDSTAT_VX_ENSPROB"</command>
    <nodes>{{ nnodes_run_met_gridstat_vx_ensprob_apcp01h }}:ppn={{ ppn_run_met_gridstat_vx_ensprob_apcp01h }}</nodes>
  {%- if machine not in ["GAEA", "NOAACLOUD"]  %}
    <memory>{{ mem_run_met_gridstat_vx_ensprob_apcp01h }}</memory>
  {%- endif %}
    <walltime>{{ wtime_run_met_gridstat_vx_ensprob_apcp01h }}</walltime>
    <nodesize>&NCORES_PER_NODE;</nodesize>
    <native>&SCHED_NATIVE_CMD;</native>
    <jobname>&TN_RUN_MET_GRIDSTAT_VX_ENSPROB_APCP01H;</jobname>
    <join>&LOGDIR;/&TN_RUN_MET_GRIDSTAT_VX_ENSPROB_APCP01H;<cyclestr>_@Y@m@d@H</cyclestr>&LOGEXT;</join>

    <envar><name>GLOBAL_VAR_DEFNS_FP</name><value>&GLOBAL_VAR_DEFNS_FP;</value></envar>
    <envar><name>USHdir</name><value>&USHdir;</value></envar>
    <envar><name>OBS_DIR</name><value>&CCPA_OBS_DIR;</value></envar>
    <envar><name>PDY</name><value><cyclestr>@Y@m@d</cyclestr></value></envar>
    <envar><name>cyc</name><value><cyclestr>@H</cyclestr></value></envar>
    <envar><name>subcyc</name><value><cyclestr>@M</cyclestr></value></envar>
    <envar><name>LOGDIR</name><value>&LOGDIR;</value></envar>
    <envar><name>FHR</name><value><cyclestr> {% for h in range(1, fcst_len_hrs+1) %}{{ " %02d" % h  }}{% endfor %} </cyclestr></value></envar>
    <envar><name>VAR</name><value>APCP</value></envar>
    <envar><name>ACCUM_HH</name><value>01</value></envar>

    <dependency>
      <taskdep task="&TN_RUN_MET_ENSEMBLESTAT_VX_APCP01H;"/>
    </dependency>

  </task>

  {%- if fcst_len_hrs >= 3 %}
<!--
************************************************************************
************************************************************************
-->
  <task name="&TN_RUN_MET_GRIDSTAT_VX_ENSPROB_APCP03H;" cycledefs="forecast" maxtries="{{ maxtries_run_met_gridstat_vx_ensprob_apcp03h }}">

    &RSRV_DEFAULT;
    <command>&LOAD_MODULES_RUN_TASK_FP; "&VX_LOCAL_MODULE_FN;" "&JOBSdir;/JREGIONAL_RUN_MET_GRIDSTAT_VX_ENSPROB"</command>
    <nodes>{{ nnodes_run_met_gridstat_vx_ensprob_apcp03h }}:ppn={{ ppn_run_met_gridstat_vx_ensprob_apcp03h }}</nodes>
    {%- if machine not in ["GAEA", "NOAACLOUD"]  %}
    <memory>{{ mem_run_met_gridstat_vx_ensprob_apcp03h }}</memory>
    {%- endif %}
    <walltime>{{ wtime_run_met_gridstat_vx_ensprob_apcp03h }}</walltime>
    <nodesize>&NCORES_PER_NODE;</nodesize>
    <native>&SCHED_NATIVE_CMD;</native>
    <jobname>&TN_RUN_MET_GRIDSTAT_VX_ENSPROB_APCP03H;</jobname>
    <join>&LOGDIR;/&TN_RUN_MET_GRIDSTAT_VX_ENSPROB_APCP03H;<cyclestr>_@Y@m@d@H</cyclestr>&LOGEXT;</join>

    <envar><name>GLOBAL_VAR_DEFNS_FP</name><value>&GLOBAL_VAR_DEFNS_FP;</value></envar>
    <envar><name>USHdir</name><value>&USHdir;</value></envar>
    <envar><name>OBS_DIR</name><value>&CCPA_OBS_DIR;</value></envar>
    <envar><name>PDY</name><value><cyclestr>@Y@m@d</cyclestr></value></envar>
    <envar><name>cyc</name><value><cyclestr>@H</cyclestr></value></envar>
    <envar><name>subcyc</name><value><cyclestr>@M</cyclestr></value></envar>
    <envar><name>LOGDIR</name><value>&LOGDIR;</value></envar>
    <envar><name>FHR</name><value><cyclestr> {% for h in range(3, fcst_len_hrs+1, 3) %}{{ " %02d" % h  }}{% endfor %} </cyclestr></value></envar>
    <envar><name>VAR</name><value>APCP</value></envar>
    <envar><name>ACCUM_HH</name><value>03</value></envar>

    <dependency>
      <taskdep task="&TN_RUN_MET_ENSEMBLESTAT_VX_APCP03H;"/>
    </dependency>

  </task>
  {%- endif %}

  {%- if fcst_len_hrs >= 6 %}
<!--
************************************************************************
************************************************************************
-->
  <task name="&TN_RUN_MET_GRIDSTAT_VX_ENSPROB_APCP06H;" cycledefs="forecast" maxtries="{{ maxtries_run_met_gridstat_vx_ensprob_apcp06h }}">

    &RSRV_DEFAULT;
    <command>&LOAD_MODULES_RUN_TASK_FP; "&VX_LOCAL_MODULE_FN;" "&JOBSdir;/JREGIONAL_RUN_MET_GRIDSTAT_VX_ENSPROB"</command>
    <nodes>{{ nnodes_run_met_gridstat_vx_ensprob_apcp06h }}:ppn={{ ppn_run_met_gridstat_vx_ensprob_apcp06h }}</nodes>
    {%- if machine not in ["GAEA", "NOAACLOUD"]  %}
    <memory>{{ mem_run_met_gridstat_vx_ensprob_apcp06h }}</memory>
    {%- endif %}
    <walltime>{{ wtime_run_met_gridstat_vx_ensprob_apcp06h }}</walltime>
    <nodesize>&NCORES_PER_NODE;</nodesize>
    <native>&SCHED_NATIVE_CMD;</native>
    <jobname>&TN_RUN_MET_GRIDSTAT_VX_ENSPROB_APCP06H;</jobname>
    <join>&LOGDIR;/&TN_RUN_MET_GRIDSTAT_VX_ENSPROB_APCP06H;<cyclestr>_@Y@m@d@H</cyclestr>&LOGEXT;</join>

    <envar><name>GLOBAL_VAR_DEFNS_FP</name><value>&GLOBAL_VAR_DEFNS_FP;</value></envar>
    <envar><name>USHdir</name><value>&USHdir;</value></envar>
    <envar><name>OBS_DIR</name><value>&CCPA_OBS_DIR;</value></envar>
    <envar><name>PDY</name><value><cyclestr>@Y@m@d</cyclestr></value></envar>
    <envar><name>cyc</name><value><cyclestr>@H</cyclestr></value></envar>
    <envar><name>subcyc</name><value><cyclestr>@M</cyclestr></value></envar>
    <envar><name>LOGDIR</name><value>&LOGDIR;</value></envar>
    <envar><name>FHR</name><value><cyclestr> {% for h in range(6, fcst_len_hrs+1, 6) %}{{ " %02d" % h  }}{% endfor %} </cyclestr></value></envar>
    <envar><name>VAR</name><value>APCP</value></envar>
    <envar><name>ACCUM_HH</name><value>06</value></envar>

    <dependency>
      <taskdep task="&TN_RUN_MET_ENSEMBLESTAT_VX_APCP06H;"/>
    </dependency>

  </task>
  {%- endif %}

  {%- if fcst_len_hrs >= 24 %}
<!--
************************************************************************
************************************************************************
-->
  <task name="&TN_RUN_MET_GRIDSTAT_VX_ENSPROB_APCP24H;" cycledefs="forecast" maxtries="{{ maxtries_run_met_gridstat_vx_ensprob_apcp24h }}">

    &RSRV_DEFAULT;
    <command>&LOAD_MODULES_RUN_TASK_FP; "&VX_LOCAL_MODULE_FN;" "&JOBSdir;/JREGIONAL_RUN_MET_GRIDSTAT_VX_ENSPROB"</command>
    <nodes>{{ nnodes_run_met_gridstat_vx_ensprob_apcp24h }}:ppn={{ ppn_run_met_gridstat_vx_ensprob_apcp24h }}</nodes>
    {%- if machine not in ["GAEA", "NOAACLOUD"]  %}
    <memory>{{ mem_run_met_gridstat_vx_ensprob_apcp24h }}</memory>
    {%- endif %}
    <walltime>{{ wtime_run_met_gridstat_vx_ensprob_apcp24h }}</walltime>
    <nodesize>&NCORES_PER_NODE;</nodesize>
    <native>&SCHED_NATIVE_CMD;</native>
    <jobname>&TN_RUN_MET_GRIDSTAT_VX_ENSPROB_APCP24H;</jobname>
    <join>&LOGDIR;/&TN_RUN_MET_GRIDSTAT_VX_ENSPROB_APCP24H;<cyclestr>_@Y@m@d@H</cyclestr>&LOGEXT;</join>

    <envar><name>GLOBAL_VAR_DEFNS_FP</name><value>&GLOBAL_VAR_DEFNS_FP;</value></envar>
    <envar><name>USHdir</name><value>&USHdir;</value></envar>
    <envar><name>OBS_DIR</name><value>&CCPA_OBS_DIR;</value></envar>
    <envar><name>PDY</name><value><cyclestr>@Y@m@d</cyclestr></value></envar>
    <envar><name>cyc</name><value><cyclestr>@H</cyclestr></value></envar>
    <envar><name>subcyc</name><value><cyclestr>@M</cyclestr></value></envar>
    <envar><name>LOGDIR</name><value>&LOGDIR;</value></envar>
    <envar><name>FHR</name><value><cyclestr> {% for h in range(24, fcst_len_hrs+1, 24) %}{{ " %02d" % h  }}{% endfor %} </cyclestr></value></envar>
    <envar><name>VAR</name><value>APCP</value></envar>
    <envar><name>ACCUM_HH</name><value>24</value></envar>

    <dependency>
      <taskdep task="&TN_RUN_MET_ENSEMBLESTAT_VX_APCP24H;"/>
    </dependency>

  </task>
  {%- endif %}

<!--
************************************************************************
************************************************************************
-->
  <task name="&TN_RUN_MET_GRIDSTAT_VX_ENSPROB_REFC;" cycledefs="forecast" maxtries="{{ maxtries_run_met_gridstat_vx_ensprob_refc }}">

    &RSRV_DEFAULT;
    <command>&LOAD_MODULES_RUN_TASK_FP; "&VX_LOCAL_MODULE_FN;" "&JOBSdir;/JREGIONAL_RUN_MET_GRIDSTAT_VX_ENSPROB"</command>
    <nodes>{{ nnodes_run_met_gridstat_vx_ensprob_refc }}:ppn={{ ppn_run_met_gridstat_vx_ensprob_refc }}</nodes>
  {%- if machine not in ["GAEA", "NOAACLOUD"]  %}
    <memory>{{ mem_run_met_gridstat_vx_ensprob_refc }}</memory>
  {%- endif %}
    <walltime>{{ wtime_run_met_gridstat_vx_ensprob_refc }}</walltime>
    <nodesize>&NCORES_PER_NODE;</nodesize>
    <native>&SCHED_NATIVE_CMD;</native>
    <jobname>&TN_RUN_MET_GRIDSTAT_VX_ENSPROB_REFC;</jobname>
    <join>&LOGDIR;/&TN_RUN_MET_GRIDSTAT_VX_ENSPROB_REFC;<cyclestr>_@Y@m@d@H</cyclestr>&LOGEXT;</join>

    <envar><name>GLOBAL_VAR_DEFNS_FP</name><value>&GLOBAL_VAR_DEFNS_FP;</value></envar>
    <envar><name>USHdir</name><value>&USHdir;</value></envar>
    <envar><name>OBS_DIR</name><value>&MRMS_OBS_DIR;</value></envar>
    <envar><name>PDY</name><value><cyclestr>@Y@m@d</cyclestr></value></envar>
    <envar><name>cyc</name><value><cyclestr>@H</cyclestr></value></envar>
    <envar><name>subcyc</name><value><cyclestr>@M</cyclestr></value></envar>
    <envar><name>LOGDIR</name><value>&LOGDIR;</value></envar>
    <envar><name>FHR</name><value><cyclestr> {% for h in range(1, fcst_len_hrs+1) %}{{ " %02d" % h  }}{% endfor %} </cyclestr></value></envar>
    <envar><name>VAR</name><value>REFC</value></envar>

    <dependency>
      <taskdep task="&TN_RUN_MET_ENSEMBLESTAT_VX_REFC;"/>
    </dependency>

  </task>

<!--
************************************************************************
************************************************************************
-->
  <task name="&TN_RUN_MET_GRIDSTAT_VX_ENSPROB_RETOP;" cycledefs="forecast" maxtries="{{ maxtries_run_met_gridstat_vx_ensprob_retop }}">

    &RSRV_DEFAULT;
    <command>&LOAD_MODULES_RUN_TASK_FP; "&VX_LOCAL_MODULE_FN;" "&JOBSdir;/JREGIONAL_RUN_MET_GRIDSTAT_VX_ENSPROB"</command>
    <nodes>{{ nnodes_run_met_gridstat_vx_ensprob_retop }}:ppn={{ ppn_run_met_gridstat_vx_ensprob_retop }}</nodes>
  {%- if machine not in ["GAEA", "NOAACLOUD"]  %}
    <memory>{{ mem_run_met_gridstat_vx_ensprob_retop }}</memory>
  {%- endif %}
    <walltime>{{ wtime_run_met_gridstat_vx_ensprob_retop }}</walltime>
    <nodesize>&NCORES_PER_NODE;</nodesize>
    <native>&SCHED_NATIVE_CMD;</native>
    <jobname>&TN_RUN_MET_GRIDSTAT_VX_ENSPROB_RETOP;</jobname>
    <join>&LOGDIR;/&TN_RUN_MET_GRIDSTAT_VX_ENSPROB_RETOP;<cyclestr>_@Y@m@d@H</cyclestr>&LOGEXT;</join>

    <envar><name>GLOBAL_VAR_DEFNS_FP</name><value>&GLOBAL_VAR_DEFNS_FP;</value></envar>
    <envar><name>USHdir</name><value>&USHdir;</value></envar>
    <envar><name>OBS_DIR</name><value>&MRMS_OBS_DIR;</value></envar>
    <envar><name>PDY</name><value><cyclestr>@Y@m@d</cyclestr></value></envar>
    <envar><name>cyc</name><value><cyclestr>@H</cyclestr></value></envar>
    <envar><name>subcyc</name><value><cyclestr>@M</cyclestr></value></envar>
    <envar><name>LOGDIR</name><value>&LOGDIR;</value></envar>
    <envar><name>FHR</name><value><cyclestr> {% for h in range(1, fcst_len_hrs+1) %}{{ " %02d" % h  }}{% endfor %} </cyclestr></value></envar>
    <envar><name>VAR</name><value>RETOP</value></envar>

    <dependency>
      <taskdep task="&TN_RUN_MET_ENSEMBLESTAT_VX_RETOP;"/>
    </dependency>

  </task>
{%- endif %}

{%- if run_task_vx_enspoint %}
<!--
************************************************************************
************************************************************************
-->
  <task name="&TN_RUN_MET_POINTSTAT_VX_ENSPROB_SFC;" cycledefs="forecast" maxtries="{{ maxtries_run_met_pointstat_vx_ensprob_sfc }}">

    &RSRV_DEFAULT;
    <command>&LOAD_MODULES_RUN_TASK_FP; "&VX_LOCAL_MODULE_FN;" "&JOBSdir;/JREGIONAL_RUN_MET_POINTSTAT_VX_ENSPROB"</command>
    <nodes>{{ nnodes_run_met_pointstat_vx_ensprob_sfc }}:ppn={{ ppn_run_met_pointstat_vx_ensprob_sfc }}</nodes>
  {%- if machine not in ["GAEA", "NOAACLOUD"]  %}
    <memory>{{ mem_run_met_pointstat_vx_ensprob_sfc }}</memory>
  {%- endif %}
    <walltime>{{ wtime_run_met_pointstat_vx_ensprob_sfc }}</walltime>
    <nodesize>&NCORES_PER_NODE;</nodesize>
    <native>&SCHED_NATIVE_CMD;</native>
    <jobname>&TN_RUN_MET_POINTSTAT_VX_ENSPROB_SFC;</jobname>
    <join>&LOGDIR;/&TN_RUN_MET_POINTSTAT_VX_ENSPROB_SFC;<cyclestr>_@Y@m@d@H</cyclestr>&LOGEXT;</join>

    <envar><name>GLOBAL_VAR_DEFNS_FP</name><value>&GLOBAL_VAR_DEFNS_FP;</value></envar>
    <envar><name>USHdir</name><value>&USHdir;</value></envar>
    <envar><name>OBS_DIR</name><value>&NDAS_OBS_DIR;</value></envar>
    <envar><name>PDY</name><value><cyclestr>@Y@m@d</cyclestr></value></envar>
    <envar><name>cyc</name><value><cyclestr>@H</cyclestr></value></envar>
    <envar><name>subcyc</name><value><cyclestr>@M</cyclestr></value></envar>
    <envar><name>LOGDIR</name><value>&LOGDIR;</value></envar>
    <envar><name>VAR</name><value>SFC</value></envar>
    <envar><name>ACCUM_HH</name><value></value></envar>

    <dependency>
      <taskdep task="&TN_RUN_MET_ENSEMBLESTAT_VX_SFC;"/>
    </dependency>

  </task>
<!--
************************************************************************
************************************************************************
-->
  <task name="&TN_RUN_MET_POINTSTAT_VX_ENSPROB_UPA;" cycledefs="forecast" maxtries="{{ maxtries_run_met_pointstat_vx_ensprob_upa }}">

    &RSRV_DEFAULT;
    <command>&LOAD_MODULES_RUN_TASK_FP; "&VX_LOCAL_MODULE_FN;" "&JOBSdir;/JREGIONAL_RUN_MET_POINTSTAT_VX_ENSPROB"</command>
    <nodes>{{ nnodes_run_met_pointstat_vx_ensprob_upa }}:ppn={{ ppn_run_met_pointstat_vx_ensprob_upa }}</nodes>
  {%- if machine not in ["GAEA", "NOAACLOUD"]  %}
    <memory>{{ mem_run_met_pointstat_vx_ensprob_upa }}</memory>
  {%- endif %}
    <walltime>{{ wtime_run_met_pointstat_vx_ensprob_upa }}</walltime>
    <nodesize>&NCORES_PER_NODE;</nodesize>
    <native>&SCHED_NATIVE_CMD;</native>
    <jobname>&TN_RUN_MET_POINTSTAT_VX_ENSPROB_UPA;</jobname>
    <join>&LOGDIR;/&TN_RUN_MET_POINTSTAT_VX_ENSPROB_UPA;<cyclestr>_@Y@m@d@H</cyclestr>&LOGEXT;</join>

    <envar><name>GLOBAL_VAR_DEFNS_FP</name><value>&GLOBAL_VAR_DEFNS_FP;</value></envar>
    <envar><name>USHdir</name><value>&USHdir;</value></envar>
    <envar><name>OBS_DIR</name><value>&NDAS_OBS_DIR;</value></envar>
    <envar><name>PDY</name><value><cyclestr>@Y@m@d</cyclestr></value></envar>
    <envar><name>cyc</name><value><cyclestr>@H</cyclestr></value></envar>
    <envar><name>subcyc</name><value><cyclestr>@M</cyclestr></value></envar>
    <envar><name>LOGDIR</name><value>&LOGDIR;</value></envar>
    <envar><name>VAR</name><value>UPA</value></envar>
    <envar><name>ACCUM_HH</name><value></value></envar>

    <dependency>
      <taskdep task="&TN_RUN_MET_ENSEMBLESTAT_VX_UPA;"/>
    </dependency>

  </task>
{%- endif %}
=======
{%- endfor %}
>>>>>>> 276bdd67

</workflow><|MERGE_RESOLUTION|>--- conflicted
+++ resolved
@@ -39,75 +39,7 @@
     </dependency>
     {%- endif %}
   </task>
-<<<<<<< HEAD
-{%- endif %}
-{%- if run_task_run_fcst %}
-<!--
-************************************************************************
-************************************************************************
--->
-  <task name="&TN_RUN_FCST;{{ uscore_ensmem_name }}" cycledefs="forecast" maxtries="{{ maxtries_run_fcst }}">
-
-    &RSRV_FCST;
-    <command>&LOAD_MODULES_RUN_TASK_FP; "&TN_RUN_FCST;" "&JOBSdir;/JREGIONAL_RUN_FCST"</command>
-  {%- if machine in ["JET", "HERA", "LINUX"]  %}
-    <cores>{{ ncores_run_fcst }}</cores>
-    <native>{{ native_run_fcst }}</native>
-  {%- elif machine in ["WCOSS2"]  %}
-    <nodes>{{ nnodes_run_fcst }}:ppn={{ ppn_run_fcst }}:tpp={{ omp_num_threads_run_fcst }}</nodes>
-    <nodesize>&NCORES_PER_NODE;</nodesize>
-  {%- else %}
-    <nodes>{{ nnodes_run_fcst }}:ppn={{ ppn_run_fcst }}</nodes>
-    <nodesize>&NCORES_PER_NODE;</nodesize>
-  {%- endif %}
-    <native>&SCHED_NATIVE_CMD;</native>
-    <walltime>{{ wtime_run_fcst }}</walltime>
-    <jobname>&TN_RUN_FCST;{{ uscore_ensmem_name }}</jobname>
-    <join>&LOGDIR;/&TN_RUN_FCST;{{ uscore_ensmem_name }}<cyclestr>_@Y@m@d@H</cyclestr>&LOGEXT;</join>
-
-    <envar><name>GLOBAL_VAR_DEFNS_FP</name><value>&GLOBAL_VAR_DEFNS_FP;</value></envar>
-    <envar><name>USHdir</name><value>&USHdir;</value></envar>
-    <envar><name>PDY</name><value><cyclestr>@Y@m@d</cyclestr></value></envar>
-    <envar><name>cyc</name><value><cyclestr>@H</cyclestr></value></envar>
-    <envar><name>subcyc</name><value><cyclestr>@M</cyclestr></value></envar>
-    <envar><name>LOGDIR</name><value>&LOGDIR;</value></envar>
-    <envar><name>SLASH_ENSMEM_SUBDIR</name><value><cyclestr>{{ slash_ensmem_subdir }}</cyclestr></value></envar>
-    <envar><name>ENSMEM_INDX</name><value><cyclestr>#{{ ensmem_indx_name }}#</cyclestr></value></envar>
-
-    <dependency>
-      <and>
-        <taskdep task="&TN_MAKE_ICS;{{ uscore_ensmem_name }}"/>
-        <taskdep task="&TN_MAKE_LBCS;{{ uscore_ensmem_name }}"/>
-{%- if run_task_nexus_emission %}
-        <taskdep task="&TN_NEXUS_POST_SPLIT;"/>
-{%- endif %}
-{%- if run_task_fire_emission %}
-        <taskdep task="&TN_FIRE_EMISSION;"/>
-{%- endif %}
-{%- if run_task_point_source %}
-        <taskdep task="&TN_POINT_SOURCE;"/>
-{%- endif %}
-{%- if run_task_aqm_ics %}
-        <or>
-          <taskdep task="&TN_AQM_ICS;"/>
-{%- if not coldstart %}
-          <and>
-            <not><cycleexistdep cycle_offset="-{{- cycl_freq -}}"/></not>
-            <taskdep task="&TN_AQM_EXTRN_ICS;"/>
-          </and>
-{%- else %}
-          <not><cycleexistdep cycle_offset="-{{- cycl_freq -}}"/></not>
-{%- endif %}
-        </or>
-{%- endif %}
-{%- if run_task_aqm_lbcs %}
-        <taskdep task="&TN_AQM_LBCS;"/>
-{%- endif %}
-      </and>
-    </dependency>
-=======
 {%- endmacro -%}
->>>>>>> 276bdd67
 
 {%- macro metatask(name, settings) %}
   <metatask name="{{name}}" {% for attr, val in settings.get("attrs", {}).items() %}{{ attr }}="{{ val }}" {% endfor %}>
@@ -151,1688 +83,6 @@
   {%- elif item.split("_", 1)[0] == "metatask" %}
   {{ metatask(name=item.split("_", 1)[-1], settings=settings ) }}
   {%- endif %}
-<<<<<<< HEAD
-{%- else %}
-      <taskdep task="&TN_RUN_FCST;{{ uscore_ensmem_name }}"/>
-{%- endif %}
-    </dependency>
-  </task>
-{%- endif %}
-{%- if run_task_post_stat_o3 %}
-<!--
-************************************************************************
-************************************************************************
--->
-  <task name="&TN_POST_STAT_O3;" cycledefs="forecast" maxtries="{{ maxtries_post_stat_o3 }}">
-    &RSRV_DEFAULT;
-    <command>&LOAD_MODULES_RUN_TASK_FP; "&TN_POST_STAT_O3;" "&JOBSdir;/JREGIONAL_POST_STAT_O3"</command>
-    <nodes>{{ nnodes_post_stat_o3 }}:ppn={{ ppn_post_stat_o3 }}</nodes>
-{%- if machine not in ["GAEA"]  %}
-    <memory>{{ mem_post_stat_o3 }}</memory>
-{%- endif %}
-    <walltime>{{ wtime_post_stat_o3 }}</walltime>
-    <nodesize>&NCORES_PER_NODE;</nodesize>
-    <jobname>&TN_POST_STAT_O3;</jobname>
-    <join>&LOGDIR;/&TN_POST_STAT_O3;<cyclestr>_@Y@m@d@H&LOGEXT;</cyclestr></join>
-
-    <envar><name>GLOBAL_VAR_DEFNS_FP</name><value>&GLOBAL_VAR_DEFNS_FP;</value></envar>
-    <envar><name>USHdir</name><value>&USHdir;</value></envar>    
-    <envar><name>PDY</name><value><cyclestr>@Y@m@d</cyclestr></value></envar>
-    <envar><name>cyc</name><value><cyclestr>@H</cyclestr></value></envar>
-    <envar><name>subcyc</name><value><cyclestr>@M</cyclestr></value></envar> 
-    <envar><name>LOGDIR</name><value>&LOGDIR;</value></envar>    
-    <envar><name>SLASH_ENSMEM_SUBDIR</name><value><cyclestr>{{ slash_ensmem_subdir }}</cyclestr></value></envar>
-
-    <dependency>
-      <taskdep task="&TN_PRE_POST_STAT;"/>
-    </dependency>
-
-  </task>
-{%- endif %}
-{%- if run_task_post_stat_pm25 %}
-<!--
-************************************************************************
-************************************************************************
--->
-  <task name="&TN_POST_STAT_PM25;" cycledefs="forecast" maxtries="{{ maxtries_post_stat_pm25 }}">
-    &RSRV_DEFAULT;
-    <command>&LOAD_MODULES_RUN_TASK_FP; "&TN_POST_STAT_PM25;" "&JOBSdir;/JREGIONAL_POST_STAT_PM25"</command>
-    <nodes>{{ nnodes_post_stat_pm25 }}:ppn={{ ppn_post_stat_pm25 }}</nodes>
-{%- if machine not in ["GAEA"]  %}
-    <memory>{{ mem_post_stat_pm25 }}</memory>
-{%- endif %}    
-    <walltime>{{ wtime_post_stat_pm25 }}</walltime>
-    <nodesize>&NCORES_PER_NODE;</nodesize>
-    <jobname>&TN_POST_STAT_PM25;</jobname>
-    <join>&LOGDIR;/&TN_POST_STAT_PM25;<cyclestr>_@Y@m@d@H&LOGEXT;</cyclestr></join>
-
-    <envar><name>GLOBAL_VAR_DEFNS_FP</name><value>&GLOBAL_VAR_DEFNS_FP;</value></envar>
-    <envar><name>USHdir</name><value>&USHdir;</value></envar>    
-    <envar><name>PDY</name><value><cyclestr>@Y@m@d</cyclestr></value></envar>
-    <envar><name>cyc</name><value><cyclestr>@H</cyclestr></value></envar>
-    <envar><name>subcyc</name><value><cyclestr>@M</cyclestr></value></envar> 
-    <envar><name>LOGDIR</name><value>&LOGDIR;</value></envar>    
-    <envar><name>SLASH_ENSMEM_SUBDIR</name><value><cyclestr>{{ slash_ensmem_subdir }}</cyclestr></value></envar>
-
-    <dependency>
-      <taskdep task="&TN_PRE_POST_STAT;"/>
-    </dependency>
-
-  </task>
-{%- endif %}
-{%- if run_task_bias_correction_o3 %}
-<!--
-************************************************************************
-************************************************************************
--->
-  <task name="&TN_BIAS_CORRECTION_O3;" cycledefs="forecast" maxtries="{{ maxtries_bias_correction_o3 }}">
-    &RSRV_DEFAULT;
-    <command>&LOAD_MODULES_RUN_TASK_FP; "&TN_BIAS_CORRECTION_O3;" "&JOBSdir;/JREGIONAL_BIAS_CORRECTION_O3"</command>
-{%- if machine in ["WCOSS2"]  %}
-    <nodes>{{ nnodes_bias_correction_o3 }}:ppn={{ ppn_bias_correction_o3 }}:tpp={{ omp_num_threads_bias_correction_o3 }}</nodes>
-{%- else %}
-    <nodes>{{ nnodes_bias_correction_o3 }}:ppn={{ ppn_bias_correction_o3 }}</nodes>
-{%- endif %}
-{%- if machine not in ["GAEA"]  %}
-    <memory>{{ mem_bias_correction_o3 }}</memory>
-{%- endif %}
-    <walltime>{{ wtime_bias_correction_o3 }}</walltime>
-    <nodesize>&NCORES_PER_NODE;</nodesize>
-    <jobname>&TN_BIAS_CORRECTION_O3;</jobname>
-    <join>&LOGDIR;/&TN_BIAS_CORRECTION_O3;<cyclestr>_@Y@m@d@H&LOGEXT;</cyclestr></join>
-
-    <envar><name>GLOBAL_VAR_DEFNS_FP</name><value>&GLOBAL_VAR_DEFNS_FP;</value></envar>
-    <envar><name>USHdir</name><value>&USHdir;</value></envar>    
-    <envar><name>PDY</name><value><cyclestr>@Y@m@d</cyclestr></value></envar>
-    <envar><name>cyc</name><value><cyclestr>@H</cyclestr></value></envar>
-    <envar><name>subcyc</name><value><cyclestr>@M</cyclestr></value></envar> 
-    <envar><name>LOGDIR</name><value>&LOGDIR;</value></envar>    
-    <envar><name>SLASH_ENSMEM_SUBDIR</name><value><cyclestr>{{ slash_ensmem_subdir }}</cyclestr></value></envar>
-
-    <dependency>
-      <taskdep task="&TN_PRE_POST_STAT;"/>
-    </dependency>
-
-  </task>
-{%- endif %}
-{%- if run_task_bias_correction_pm25 %}
-<!--
-************************************************************************
-************************************************************************
--->
-  <task name="&TN_BIAS_CORRECTION_PM25;" cycledefs="forecast" maxtries="{{ maxtries_bias_correction_pm25 }}">
-    &RSRV_DEFAULT;
-    <command>&LOAD_MODULES_RUN_TASK_FP; "&TN_BIAS_CORRECTION_PM25;" "&JOBSdir;/JREGIONAL_BIAS_CORRECTION_PM25"</command>
-{%- if machine in ["WCOSS2"]  %}
-    <nodes>{{ nnodes_bias_correction_pm25 }}:ppn={{ ppn_bias_correction_pm25 }}:tpp={{ omp_num_threads_bias_correction_pm25 }}</nodes>
-{%- else %}
-    <nodes>{{ nnodes_bias_correction_pm25 }}:ppn={{ ppn_bias_correction_pm25 }}</nodes>
-{%- endif %}
-{%- if machine not in ["GAEA"]  %}
-    <memory>{{ mem_bias_correction_pm25 }}</memory>
-{%- endif %}
-    <walltime>{{ wtime_bias_correction_pm25 }}</walltime>
-    <nodesize>&NCORES_PER_NODE;</nodesize>
-    <jobname>&TN_BIAS_CORRECTION_PM25;</jobname>
-    <join>&LOGDIR;/&TN_BIAS_CORRECTION_PM25;<cyclestr>_@Y@m@d@H&LOGEXT;</cyclestr></join>
-
-    <envar><name>GLOBAL_VAR_DEFNS_FP</name><value>&GLOBAL_VAR_DEFNS_FP;</value></envar>
-    <envar><name>USHdir</name><value>&USHdir;</value></envar>    
-    <envar><name>PDY</name><value><cyclestr>@Y@m@d</cyclestr></value></envar>
-    <envar><name>cyc</name><value><cyclestr>@H</cyclestr></value></envar>
-    <envar><name>subcyc</name><value><cyclestr>@M</cyclestr></value></envar> 
-    <envar><name>LOGDIR</name><value>&LOGDIR;</value></envar>    
-    <envar><name>SLASH_ENSMEM_SUBDIR</name><value><cyclestr>{{ slash_ensmem_subdir }}</cyclestr></value></envar>
-
-    <dependency>
-      <taskdep task="&TN_PRE_POST_STAT;"/>
-    </dependency>
-
-  </task>
-{%- endif %}
-
-
-{#-
-Tasks for combining (adding) hourly APCP (accumulated precipitation) from
-forecasts to obtain APCP obs for longer accumulation periods (3 hours,
-6 hours, etc).  These are needed for downstream verification tasks (both
-deterministic and ensemble).
-#}
-{%- if run_tasks_metvx_det or run_tasks_metvx_ens %}
-
-  {%- if ("APCP" in vx_fields) %}
-
-    {%- for accum_hh in vx_apcp_accums_hh -%}
-      {%- set obtype = "CCPA" %}
-      {%- set field = "APCP" %}
-      {%- set accum = accum_hh|int %}
-      {%- set fieldname = field ~ accum_hh ~ "h" %}
-      {%- set base_tn = tn_run_met_pcpcombine -%}
-      {%- set tn = base_tn ~ "_fcst_" ~ fieldname ~ uscore_ensmem_name -%}
-      {%- set maxtries = maxtries_run_met_pcpcombine_fcst -%}
-      {%- set nnodes = nnodes_run_met_pcpcombine_fcst -%}
-      {%- set ppn = ppn_run_met_pcpcombine_fcst -%}
-      {%- set wtime = wtime_run_met_pcpcombine_fcst -%}
-
-      {%- set is_ens_fcst = false -%}
-
-      {%- if (accum > 1) and (fcst_len_hrs >= accum) %}
-<!--
-************************************************************************
-************************************************************************
--->
-  <task name="{{tn}}" cycledefs="forecast" maxtries="{{maxtries}}">
-
-    &RSRV_DEFAULT;
-    <command>&LOAD_MODULES_RUN_TASK_FP; "&VX_LOCAL_MODULE_FN;" "&JOBSdir;/JREGIONAL_RUN_MET_PCPCOMBINE"</command>
-    <nodes>{{nnodes}}:ppn={{ppn}}</nodes>
-    <walltime>{{wtime}}</walltime>
-    <nodesize>&NCORES_PER_NODE;</nodesize>
-    <native>&SCHED_NATIVE_CMD;</native>
-    <jobname>{{tn}}</jobname>
-    <join>&LOGDIR;/{{tn}}_<cyclestr>@Y@m@d@H</cyclestr>&LOGEXT;</join>
-
-    <envar><name>GLOBAL_VAR_DEFNS_FP</name><value>&GLOBAL_VAR_DEFNS_FP;</value></envar>
-    <envar><name>USHdir</name><value>&USHdir;</value></envar>
-    <envar><name>LOGDIR</name><value>&LOGDIR;</value></envar>
-    <envar><name>PDY</name><value><cyclestr>@Y@m@d</cyclestr></value></envar>
-    <envar><name>cyc</name><value><cyclestr>@H</cyclestr></value></envar>
-    <envar><name>subcyc</name><value><cyclestr>@M</cyclestr></value></envar>
-    <envar><name>VAR</name><value>{{field}}</value></envar>
-    <envar><name>ACCUM_HH</name><value>{{accum_hh}}</value></envar>
-    <envar><name>obs_or_fcst</name><value>fcst</value></envar>
-    <envar><name>OBTYPE</name><value>{{obtype}}</value></envar>
-    <envar><name>OBS_DIR</name><value>&{{obtype}}_OBS_DIR;</value></envar>
-    <envar><name>USCORE_ENSMEM_NAME_OR_NULL</name><value>{{uscore_ensmem_name}}</value></envar>
-    <envar><name>SLASH_ENSMEM_SUBDIR_OR_NULL</name><value><cyclestr>{{slash_ensmem_subdir}}</cyclestr></value></envar>
-          {%- if is_ens_fcst or run_tasks_metvx_ens %}
-    <envar><name>MEM_INDX_OR_NULL</name><value>#{{ensmem_indx_name}}#</value></envar>
-          {%- else %}
-    <envar><name>MEM_INDX_OR_NULL</name><value></value></envar>
-          {%- endif %}
-
-    <dependency>
-      <and>
-{#- Redundant dependency to simplify jinja code. #}
-        <streq><left>TRUE</left><right>TRUE</right></streq>
-{#-
-If the post-processed forecast output needed for verification is being
-generated by the TN_RUN_FCST task (by having RUN_TASK_RUN_FCST and
-WRITE_DOPOST both set to TRUE, which causes UPP to be called inline,
-i.e. from within the weather model), then include a dependency on the
-TN_RUN_FCST task.
-#}
-        {%- if run_task_run_fcst and write_dopost %}
-        <taskdep task="&TN_RUN_FCST;{{uscore_ensmem_name}}"/>
-{#-
-Otherwise, if UPP is being called separately from the forecast (by
-having RUN_TASK_RUN_POST set to TRUE), then inlude a dependency on the
-TN_RUN_POST metatask (which runs UPP for all forecast output hours).
-
-Note that in this case, we have to wait until the whole TN_RUN_POST
-metatask is complete before this task can launch, i.e. we cannot launch
-this task as the UPP output files for each forecast output hour become
-available.  This is because the loop over forecast hours for this task
-is performed within MET/METplus, not here in rocoto, whereas the loop
-over forecast hours for the post-processing is done by rocoto in this
-xml.  This may be changed in the future.
-#}
-        {%- elif run_task_run_post %}
-        <metataskdep metatask="&TN_RUN_POST;{{uscore_ensmem_name}}"/>
-        {%- endif %}
-      </and>
-    </dependency>
-
-  </task>
-      {%- endif %}
-    {%- endfor %}
-
-  {%- endif %}
-
-{%- endif %}
-
-
-
-{%- if run_task_get_obs_ccpa %}
-<!--
-************************************************************************
-************************************************************************
--->
-  <task name="&TN_GET_OBS_CCPA;" cycledefs="forecast" maxtries="{{ maxtries_get_obs_ccpa }}">
-
-    &RSRV_HPSS;
-    <command>&LOAD_MODULES_RUN_TASK_FP; "&GET_OBS_LOCAL_MODULE_FN;" "&JOBSdir;/JREGIONAL_GET_OBS_CCPA"</command>
-    <nodes>{{ nnodes_get_obs_ccpa }}:ppn={{ ppn_get_obs_ccpa }}</nodes>
-  {%- if machine not in ["GAEA", "NOAACLOUD"]  %}
-    <memory>{{ mem_get_obs_ccpa }}</memory>
-  {%- endif %}
-    <walltime>{{ wtime_get_obs_ccpa }}</walltime>
-    <nodesize>&NCORES_PER_NODE;</nodesize>
-    <native>&SCHED_NATIVE_CMD;</native>
-    <jobname>&TN_GET_OBS_CCPA;</jobname>
-    <join>&LOGDIR;/&TN_GET_OBS_CCPA;<cyclestr>_@Y@m@d@H</cyclestr>&LOGEXT;</join>
-
-    <envar><name>GLOBAL_VAR_DEFNS_FP</name><value>&GLOBAL_VAR_DEFNS_FP;</value></envar>
-    <envar><name>USHdir</name><value>&USHdir;</value></envar>
-    <envar><name>OBS_DIR</name><value>&CCPA_OBS_DIR;</value></envar>
-    <envar><name>PDY</name><value><cyclestr>@Y@m@d</cyclestr></value></envar>
-    <envar><name>cyc</name><value><cyclestr>@H</cyclestr></value></envar>
-    <envar><name>subcyc</name><value><cyclestr>@M</cyclestr></value></envar>
-    <envar><name>LOGDIR</name><value>&LOGDIR;</value></envar>
-    <envar><name>FHR</name><value><cyclestr> {% for h in range(0, fcst_len_hrs+1) %}{{ " %02d" % h  }}{% endfor %} </cyclestr></value></envar>
-    <envar><name>ACCUM</name><value>01</value></envar>
-
-  </task>
-{%- endif %}
-
-{%- if run_task_get_obs_mrms %}
-<!--
-************************************************************************
-************************************************************************
--->
-  <task name="&TN_GET_OBS_MRMS;" cycledefs="forecast" maxtries="{{ maxtries_get_obs_mrms }}">
-
-    &RSRV_HPSS;
-    <command>&LOAD_MODULES_RUN_TASK_FP; "&GET_OBS_LOCAL_MODULE_FN;" "&JOBSdir;/JREGIONAL_GET_OBS_MRMS"</command>
-    <nodes>{{ nnodes_get_obs_mrms }}:ppn={{ ppn_get_obs_mrms }}</nodes>
-  {%- if machine not in ["GAEA", "NOAACLOUD"]  %}
-    <memory>{{ mem_get_obs_mrms }}</memory>
-  {%- endif %}
-    <walltime>{{ wtime_get_obs_mrms }}</walltime>
-    <nodesize>&NCORES_PER_NODE;</nodesize>
-    <native>&SCHED_NATIVE_CMD;</native>
-    <jobname>&TN_GET_OBS_MRMS;</jobname>
-    <join>&LOGDIR;/&TN_GET_OBS_MRMS;<cyclestr>_@Y@m@d@H</cyclestr>&LOGEXT;</join>
-
-    <envar><name>GLOBAL_VAR_DEFNS_FP</name><value>&GLOBAL_VAR_DEFNS_FP;</value></envar>
-    <envar><name>USHdir</name><value>&USHdir;</value></envar>
-    <envar><name>OBS_DIR</name><value>&MRMS_OBS_DIR;</value></envar>
-    <envar><name>PDY</name><value><cyclestr>@Y@m@d</cyclestr></value></envar>
-    <envar><name>cyc</name><value><cyclestr>@H</cyclestr></value></envar>
-    <envar><name>subcyc</name><value><cyclestr>@M</cyclestr></value></envar>
-    <envar><name>LOGDIR</name><value>&LOGDIR;</value></envar>
-    <envar><name>FHR</name><value><cyclestr> {% for h in range(0, fcst_len_hrs+1) %}{{ " %02d" % h  }}{% endfor %} </cyclestr></value></envar>
-    <envar><name>SCRIPTSdir</name><value>&SCRIPTSdir;</value></envar>
-    <envar><name>VAR</name><value>REFC RETOP</value></envar>
- 
-  </task>
-{%- endif %}
-
-{%- if run_task_get_obs_ndas %}
-<!--
-************************************************************************
-************************************************************************
--->
-  <task name="&TN_GET_OBS_NDAS;" cycledefs="forecast" maxtries="{{ maxtries_get_obs_ndas }}">
-
-    &RSRV_HPSS;
-    <command>&LOAD_MODULES_RUN_TASK_FP; "&GET_OBS_LOCAL_MODULE_FN;" "&JOBSdir;/JREGIONAL_GET_OBS_NDAS"</command>
-    <nodes>{{ nnodes_get_obs_ndas }}:ppn={{ ppn_get_obs_ndas }}</nodes>
-  {%- if machine not in ["GAEA", "NOAACLOUD"]  %}
-    <memory>{{ mem_get_obs_ndas }}</memory>
-  {%- endif %}
-    <walltime>{{ wtime_get_obs_ndas }}</walltime>
-    <nodesize>&NCORES_PER_NODE;</nodesize>
-    <native>&SCHED_NATIVE_CMD;</native>
-    <jobname>&TN_GET_OBS_NDAS;</jobname>
-    <join>&LOGDIR;/&TN_GET_OBS_NDAS;<cyclestr>_@Y@m@d@H</cyclestr>&LOGEXT;</join>
-
-    <envar><name>GLOBAL_VAR_DEFNS_FP</name><value>&GLOBAL_VAR_DEFNS_FP;</value></envar>
-    <envar><name>USHdir</name><value>&USHdir;</value></envar>
-    <envar><name>OBS_DIR</name><value>&NDAS_OBS_DIR;</value></envar>
-    <envar><name>PDY</name><value><cyclestr>@Y@m@d</cyclestr></value></envar>
-    <envar><name>cyc</name><value><cyclestr>@H</cyclestr></value></envar>
-    <envar><name>subcyc</name><value><cyclestr>@M</cyclestr></value></envar>
-    <envar><name>LOGDIR</name><value>&LOGDIR;</value></envar>
-    <envar><name>FHR</name><value><cyclestr> {% for h in range(0, fcst_len_hrs+1) %}{{ " %02d" % h  }}{% endfor %} </cyclestr></value></envar>
-
-  </task>
-{%- endif %}
-
-
-
-
-{#-
-Obs processing tasks that must be run if either deterministic or ensemble
-verification tasks are going to be run.
-#}
-{%- if run_tasks_metvx_det or run_tasks_metvx_ens %}
-
-{#-
-Task for pre-processing of NDAS observations to convert prep-buffer files
-to NetCDF format.
-    {%- set obtype = "NDAS" %}
-#}
-  {%- if ("SFC" in vx_fields) or ("UPA" in vx_fields) %}
-{#-
-This for-loop isn't strictly necessary because it loops over only one 
-item, but having it allows for the use of the "set" tag to define new
-variables within the loop (in Jinja, it is not possible to define variables
-outside a loop unless one uses a namespace, which would be overkill in
-this case).  So here we opt for a redundant for-loop.
-#}
-    {%- for obtype in ["NDAS"] -%}
-      {%- set tn = tn_run_met_pb2nc_obs -%}
-      {%- set maxtries = maxtries_run_met_pb2nc_obs -%}
-      {%- set nnodes = nnodes_run_met_pb2nc_obs -%}
-      {%- set ppn = ppn_run_met_pb2nc_obs -%}
-      {%- set wtime = wtime_run_met_pb2nc_obs -%}
-<!--
-************************************************************************
-************************************************************************
--->
-  <task name="{{tn}}" cycledefs="forecast" maxtries="{{maxtries}}">
-
-    &RSRV_DEFAULT;
-    <command>&LOAD_MODULES_RUN_TASK_FP; "&VX_LOCAL_MODULE_FN;" "&JOBSdir;/JREGIONAL_RUN_MET_PB2NC_OBS"</command>
-    <nodes>{{nnodes}}:ppn={{ppn}}</nodes>
-    <walltime>{{wtime}}</walltime>
-    <nodesize>&NCORES_PER_NODE;</nodesize>
-    <native>&SCHED_NATIVE_CMD;</native>
-    <jobname>{{tn}}</jobname>
-    <join>&LOGDIR;/{{tn}}_<cyclestr>@Y@m@d@H</cyclestr>&LOGEXT;</join>
-
-    <envar><name>GLOBAL_VAR_DEFNS_FP</name><value>&GLOBAL_VAR_DEFNS_FP;</value></envar>
-    <envar><name>USHdir</name><value>&USHdir;</value></envar>
-    <envar><name>LOGDIR</name><value>&LOGDIR;</value></envar>
-    <envar><name>PDY</name><value><cyclestr>@Y@m@d</cyclestr></value></envar>
-    <envar><name>cyc</name><value><cyclestr>@H</cyclestr></value></envar>
-    <envar><name>subcyc</name><value><cyclestr>@M</cyclestr></value></envar>
-    <envar><name>VAR</name><value>SFC</value></envar>
-    <envar><name>ACCUM_HH</name><value>01</value></envar>
-    <envar><name>obs_or_fcst</name><value>obs</value></envar>
-    <envar><name>OBTYPE</name><value>{{obtype}}</value></envar>
-    <envar><name>OBS_DIR</name><value>&{{obtype}}_OBS_DIR;</value></envar>
-
-    <dependency>
-      <and>
-  {%- if run_task_get_obs_ndas %}
-        <taskdep task="&TN_GET_OBS_NDAS;"/>
-  {%- else %}
-{#-
-We only check for the existence of the NDAS observations directory, not
-for individual prepbufr files within.  This is because this and other
-downstream vx tasks can complete successfully even when some obs files
-are missing (the check for individual files is done by the scripts that
-this task calls).
-#}
-        <datadep><cyclestr>&NDAS_OBS_DIR;</cyclestr></datadep>
-  {%- endif %}
-      </and>
-    </dependency>
-
-  </task>
-    {%- endfor %}
-
-  {%- endif %}
-
-{#-
-Tasks for combining (adding) hourly APCP (accumulated precipitation) from
-CCPA observations to obtain APCP obs for longer accumulation periods 
-(3 hours, 6 hours, etc).
-#}
-  {%- if ("APCP" in vx_fields) %}
-
-    {%- for accum_hh in vx_apcp_accums_hh -%}
-      {%- set obtype = "CCPA" %}
-      {%- set field = "APCP" -%}
-      {%- set accum = accum_hh|int %}
-      {%- set fieldname = field ~ accum_hh ~ "h" -%}
-      {%- set base_tn = tn_run_met_pcpcombine -%}
-      {%- set tn = base_tn ~ "_obs_" ~ fieldname -%}
-      {%- set maxtries = maxtries_run_met_pcpcombine_obs -%}
-      {%- set nnodes = nnodes_run_met_pcpcombine_obs -%}
-      {%- set ppn = ppn_run_met_pcpcombine_obs -%}
-      {%- set wtime = wtime_run_met_pcpcombine_obs -%}
-
-      {%- if (accum > 1) and (fcst_len_hrs >= accum) %}
-<!--
-************************************************************************
-************************************************************************
--->
-  <task name="{{tn}}" cycledefs="forecast" maxtries="{{maxtries}}">
-
-    &RSRV_DEFAULT;
-    <command>&LOAD_MODULES_RUN_TASK_FP; "&VX_LOCAL_MODULE_FN;" "&JOBSdir;/JREGIONAL_RUN_MET_PCPCOMBINE"</command>
-    <nodes>{{nnodes}}:ppn={{ppn}}</nodes>
-    <walltime>{{wtime}}</walltime>
-    <nodesize>&NCORES_PER_NODE;</nodesize>
-    <native>&SCHED_NATIVE_CMD;</native>
-    <jobname>{{tn}}</jobname>
-    <join>&LOGDIR;/{{tn}}_<cyclestr>@Y@m@d@H</cyclestr>&LOGEXT;</join>
-
-    <envar><name>GLOBAL_VAR_DEFNS_FP</name><value>&GLOBAL_VAR_DEFNS_FP;</value></envar>
-    <envar><name>USHdir</name><value>&USHdir;</value></envar>
-    <envar><name>LOGDIR</name><value>&LOGDIR;</value></envar>
-    <envar><name>PDY</name><value><cyclestr>@Y@m@d</cyclestr></value></envar>
-    <envar><name>cyc</name><value><cyclestr>@H</cyclestr></value></envar>
-    <envar><name>subcyc</name><value><cyclestr>@M</cyclestr></value></envar>
-    <envar><name>VAR</name><value>{{field}}</value></envar>
-    <envar><name>ACCUM_HH</name><value>{{accum_hh}}</value></envar>
-    <envar><name>obs_or_fcst</name><value>obs</value></envar>
-    <envar><name>OBTYPE</name><value>{{obtype}}</value></envar>
-    <envar><name>OBS_DIR</name><value>&{{obtype}}_OBS_DIR;</value></envar>
-    <envar><name>USCORE_ENSMEM_NAME_OR_NULL</name><value></value></envar>
-    <envar><name>SLASH_ENSMEM_SUBDIR_OR_NULL</name><value><cyclestr></cyclestr></value></envar>
-
-    <dependency>
-      <and>
-  {%- if run_task_get_obs_ccpa %}
-        <taskdep task="&TN_GET_OBS_CCPA;"/>
-  {%- else %}
-{#-
-We only check for the existence of the top-level CCPA observations
-directory, not the individual daily subdirectories within.  This is
-because this and other downstream vx tasks can complete successfully
-even when some obs files are missing (the check for individual files is
-done by the scripts that this task calls).
-#}
-        <datadep><cyclestr>&CCPA_OBS_DIR;</cyclestr></datadep>
-  {%- endif %}
-      </and>
-    </dependency>
-
-  </task>
-      {%- endif %}
-
-    {%- endfor %}
-  {%- endif %}
-
-{%- endif %}
-
-
-
-
-
-{%- if run_task_vx_gridstat %}
-<!--
-************************************************************************
-************************************************************************
--->
-  <task name="&TN_RUN_MET_GRIDSTAT_VX_APCP01H;{{ uscore_ensmem_name }}" cycledefs="forecast" maxtries="{{ maxtries_run_met_gridstat_vx_apcp01h }}">
-
-    &RSRV_DEFAULT;
-    <command>&LOAD_MODULES_RUN_TASK_FP; "&VX_LOCAL_MODULE_FN;" "&JOBSdir;/JREGIONAL_RUN_MET_GRIDSTAT_VX"</command>
-    <nodes>{{ nnodes_run_met_gridstat_vx_apcp01h }}:ppn={{ ppn_run_met_gridstat_vx_apcp01h }}</nodes>
-  {%- if machine not in ["GAEA", "NOAACLOUD"]  %}
-    <memory>{{ mem_run_met_gridstat_vx_apcp01h }}</memory>
-  {%- endif %}
-    <walltime>{{ wtime_run_met_gridstat_vx_apcp01h }}</walltime>
-    <nodesize>&NCORES_PER_NODE;</nodesize>
-    <native>&SCHED_NATIVE_CMD;</native>
-    <jobname>&TN_RUN_MET_GRIDSTAT_VX_APCP01H;{{ uscore_ensmem_name }}</jobname>
-    <join>&LOGDIR;/&TN_RUN_MET_GRIDSTAT_VX_APCP01H;{{ uscore_ensmem_name }}<cyclestr>_@Y@m@d@H</cyclestr>&LOGEXT;</join>
-
-    <envar><name>GLOBAL_VAR_DEFNS_FP</name><value>&GLOBAL_VAR_DEFNS_FP;</value></envar>
-    <envar><name>USHdir</name><value>&USHdir;</value></envar>
-    <envar><name>OBS_DIR</name><value>&CCPA_OBS_DIR;</value></envar>
-    <envar><name>PDY</name><value><cyclestr>@Y@m@d</cyclestr></value></envar>
-    <envar><name>cyc</name><value><cyclestr>@H</cyclestr></value></envar>
-    <envar><name>subcyc</name><value><cyclestr>@M</cyclestr></value></envar>
-    <envar><name>LOGDIR</name><value>&LOGDIR;</value></envar>
-    <envar><name>FHR</name><value><cyclestr> {% for h in range(1, fcst_len_hrs+1) %}{{ " %02d" % h  }}{% endfor %} </cyclestr></value></envar>
-    <envar><name>VAR</name><value>APCP</value></envar>
-    <envar><name>ACCUM_HH</name><value>01</value></envar>
-    <envar><name>USCORE_ENSMEM_NAME_OR_NULL</name><value>{{uscore_ensmem_name}}</value></envar>
-    <envar><name>SLASH_ENSMEM_SUBDIR_OR_NULL</name><value><cyclestr>{{ slash_ensmem_subdir }}</cyclestr></value></envar>
-  {%- if do_ensemble %}
-    <envar><name>ENSMEM_INDX</name><value><cyclestr>#{{ ensmem_indx_name }}#</cyclestr></value></envar>
-  {%- endif %}
-
-    <dependency>
-      <and>
-{#- Redundant dependency to simplify jinja code. #}
-        <streq><left>TRUE</left><right>TRUE</right></streq>
-  {%- if run_task_get_obs_ccpa %}
-        <taskdep task="&TN_GET_OBS_CCPA;"/>
-  {%- endif %}
-  {%- if write_dopost %}
-        <taskdep task="&TN_RUN_FCST;{{ uscore_ensmem_name }}"/>
-  {%- elif run_task_run_post %}
-        <metataskdep metatask="&TN_RUN_POST;{{ uscore_ensmem_name }}"/>
-  {%- endif %}
-      </and>
-    </dependency>
-
-  </task>
-
-  {%- if fcst_len_hrs >= 3 %}
-<!--
-************************************************************************
-************************************************************************
--->
-  <task name="&TN_RUN_MET_GRIDSTAT_VX_APCP03H;{{ uscore_ensmem_name }}" cycledefs="forecast" maxtries="{{ maxtries_run_met_gridstat_vx_apcp03h }}">
-
-    &RSRV_DEFAULT;
-    <command>&LOAD_MODULES_RUN_TASK_FP; "&VX_LOCAL_MODULE_FN;" "&JOBSdir;/JREGIONAL_RUN_MET_GRIDSTAT_VX"</command>
-    <nodes>{{ nnodes_run_met_gridstat_vx_apcp03h }}:ppn={{ ppn_run_met_gridstat_vx_apcp03h }}</nodes>
-    {%- if machine not in ["GAEA", "NOAACLOUD"]  %}
-    <memory>{{ mem_run_met_gridstat_vx_apcp03h }}</memory>
-    {%- endif %}
-    <walltime>{{ wtime_run_met_gridstat_vx_apcp03h }}</walltime>
-    <nodesize>&NCORES_PER_NODE;</nodesize>
-    <native>&SCHED_NATIVE_CMD;</native>
-    <jobname>&TN_RUN_MET_GRIDSTAT_VX_APCP03H;{{ uscore_ensmem_name }}</jobname>
-    <join>&LOGDIR;/&TN_RUN_MET_GRIDSTAT_VX_APCP03H;{{ uscore_ensmem_name }}<cyclestr>_@Y@m@d@H</cyclestr>&LOGEXT;</join>
-
-    <envar><name>GLOBAL_VAR_DEFNS_FP</name><value>&GLOBAL_VAR_DEFNS_FP;</value></envar>
-    <envar><name>USHdir</name><value>&USHdir;</value></envar>
-    <envar><name>OBS_DIR</name><value>&CCPA_OBS_DIR;</value></envar>
-    <envar><name>PDY</name><value><cyclestr>@Y@m@d</cyclestr></value></envar>
-    <envar><name>cyc</name><value><cyclestr>@H</cyclestr></value></envar>
-    <envar><name>subcyc</name><value><cyclestr>@M</cyclestr></value></envar>
-    <envar><name>LOGDIR</name><value>&LOGDIR;</value></envar>
-    <envar><name>FHR</name><value><cyclestr> {% for h in range(3, fcst_len_hrs+1, 3) %}{{ " %02d" % h  }}{% endfor %} </cyclestr></value></envar>
-    <envar><name>VAR</name><value>APCP</value></envar>
-    <envar><name>ACCUM_HH</name><value>03</value></envar>
-    <envar><name>USCORE_ENSMEM_NAME_OR_NULL</name><value>{{uscore_ensmem_name}}</value></envar>
-    <envar><name>SLASH_ENSMEM_SUBDIR_OR_NULL</name><value><cyclestr>{{ slash_ensmem_subdir }}</cyclestr></value></envar>
-    {%- if do_ensemble %}
-    <envar><name>ENSMEM_INDX</name><value><cyclestr>#{{ ensmem_indx_name }}#</cyclestr></value></envar>
-    {%- endif %}
-
-    <dependency>
-      <and>
-        <taskdep task="&TN_RUN_MET_PCPCOMBINE;_obs_APCP03h"/>
-        <taskdep task="&TN_RUN_MET_PCPCOMBINE;_fcst_APCP03h{{uscore_ensmem_name}}"/>
-      </and>
-    </dependency>
-
-  </task>
-  {%- endif %}
-
-  {%- if fcst_len_hrs >= 6 %}
-<!--
-************************************************************************
-************************************************************************
--->
-  <task name="&TN_RUN_MET_GRIDSTAT_VX_APCP06H;{{ uscore_ensmem_name }}" cycledefs="forecast" maxtries="{{ maxtries_run_met_gridstat_vx_apcp06h }}">
-
-    &RSRV_DEFAULT;
-    <command>&LOAD_MODULES_RUN_TASK_FP; "&VX_LOCAL_MODULE_FN;" "&JOBSdir;/JREGIONAL_RUN_MET_GRIDSTAT_VX"</command>
-    <nodes>{{ nnodes_run_met_gridstat_vx_apcp06h }}:ppn={{ ppn_run_met_gridstat_vx_apcp06h }}</nodes>
-    {%- if machine not in ["GAEA", "NOAACLOUD"]  %}
-    <memory>{{ mem_run_met_gridstat_vx_apcp06h }}</memory>
-    {%- endif %}
-    <walltime>{{ wtime_run_met_gridstat_vx_apcp06h }}</walltime>
-    <nodesize>&NCORES_PER_NODE;</nodesize>
-    <native>&SCHED_NATIVE_CMD;</native>
-    <jobname>&TN_RUN_MET_GRIDSTAT_VX_APCP06H;{{ uscore_ensmem_name }}</jobname>
-    <join>&LOGDIR;/&TN_RUN_MET_GRIDSTAT_VX_APCP06H;{{ uscore_ensmem_name }}<cyclestr>_@Y@m@d@H</cyclestr>&LOGEXT;</join>
-
-    <envar><name>GLOBAL_VAR_DEFNS_FP</name><value>&GLOBAL_VAR_DEFNS_FP;</value></envar>
-    <envar><name>USHdir</name><value>&USHdir;</value></envar>
-    <envar><name>OBS_DIR</name><value>&CCPA_OBS_DIR;</value></envar>
-    <envar><name>PDY</name><value><cyclestr>@Y@m@d</cyclestr></value></envar>
-    <envar><name>cyc</name><value><cyclestr>@H</cyclestr></value></envar>
-    <envar><name>subcyc</name><value><cyclestr>@M</cyclestr></value></envar>
-    <envar><name>LOGDIR</name><value>&LOGDIR;</value></envar>
-    <envar><name>FHR</name><value><cyclestr> {% for h in range(6, fcst_len_hrs+1, 6) %}{{ " %02d" % h  }}{% endfor %} </cyclestr></value></envar>
-    <envar><name>VAR</name><value>APCP</value></envar>
-    <envar><name>ACCUM_HH</name><value>06</value></envar>
-    <envar><name>USCORE_ENSMEM_NAME_OR_NULL</name><value>{{uscore_ensmem_name}}</value></envar>
-    <envar><name>SLASH_ENSMEM_SUBDIR_OR_NULL</name><value><cyclestr>{{ slash_ensmem_subdir }}</cyclestr></value></envar>
-    {%- if do_ensemble %}
-    <envar><name>ENSMEM_INDX</name><value><cyclestr>#{{ ensmem_indx_name }}#</cyclestr></value></envar>
-    {%- endif %}
-
-    <dependency>
-      <and>
-        <taskdep task="&TN_RUN_MET_PCPCOMBINE;_obs_APCP06h"/>
-        <taskdep task="&TN_RUN_MET_PCPCOMBINE;_fcst_APCP06h{{uscore_ensmem_name}}"/>
-      </and>
-    </dependency>
-
-  </task>
-  {%- endif %}
-
-  {%- if fcst_len_hrs >= 24 %}
-<!--
-************************************************************************
-************************************************************************
--->
-  <task name="&TN_RUN_MET_GRIDSTAT_VX_APCP24H;{{ uscore_ensmem_name }}" cycledefs="forecast" maxtries="{{ maxtries_run_met_gridstat_vx_apcp24h }}">
-
-    &RSRV_DEFAULT;
-    <command>&LOAD_MODULES_RUN_TASK_FP; "&VX_LOCAL_MODULE_FN;" "&JOBSdir;/JREGIONAL_RUN_MET_GRIDSTAT_VX"</command>
-    <nodes>{{ nnodes_run_met_gridstat_vx_apcp24h }}:ppn={{ ppn_run_met_gridstat_vx_apcp24h }}</nodes>
-    {%- if machine not in ["GAEA", "NOAACLOUD"]  %}
-    <memory>{{ mem_run_met_gridstat_vx_apcp24h }}</memory>
-    {%- endif %}
-    <walltime>{{ wtime_run_met_gridstat_vx_apcp24h }}</walltime>
-    <nodesize>&NCORES_PER_NODE;</nodesize>
-    <native>&SCHED_NATIVE_CMD;</native>
-    <jobname>&TN_RUN_MET_GRIDSTAT_VX_APCP24H;{{ uscore_ensmem_name }}</jobname>
-    <join>&LOGDIR;/&TN_RUN_MET_GRIDSTAT_VX_APCP24H;{{ uscore_ensmem_name }}<cyclestr>_@Y@m@d@H</cyclestr>&LOGEXT;</join>
-
-    <envar><name>GLOBAL_VAR_DEFNS_FP</name><value>&GLOBAL_VAR_DEFNS_FP;</value></envar>
-    <envar><name>USHdir</name><value>&USHdir;</value></envar>
-    <envar><name>OBS_DIR</name><value>&CCPA_OBS_DIR;</value></envar>
-    <envar><name>PDY</name><value><cyclestr>@Y@m@d</cyclestr></value></envar>
-    <envar><name>cyc</name><value><cyclestr>@H</cyclestr></value></envar>
-    <envar><name>subcyc</name><value><cyclestr>@M</cyclestr></value></envar>
-    <envar><name>LOGDIR</name><value>&LOGDIR;</value></envar>
-    <envar><name>FHR</name><value><cyclestr> {% for h in range(24, fcst_len_hrs+1, 24) %}{{ " %02d" % h  }}{% endfor %} </cyclestr></value></envar>
-    <envar><name>VAR</name><value>APCP</value></envar>
-    <envar><name>ACCUM_HH</name><value>24</value></envar>
-    <envar><name>USCORE_ENSMEM_NAME_OR_NULL</name><value>{{uscore_ensmem_name}}</value></envar>
-    <envar><name>SLASH_ENSMEM_SUBDIR_OR_NULL</name><value><cyclestr>{{ slash_ensmem_subdir }}</cyclestr></value></envar>
-    {%- if do_ensemble %}
-    <envar><name>ENSMEM_INDX</name><value><cyclestr>#{{ ensmem_indx_name }}#</cyclestr></value></envar>
-    {%- endif %}
-
-    <dependency>
-      <and>
-        <taskdep task="&TN_RUN_MET_PCPCOMBINE;_obs_APCP24h"/>
-        <taskdep task="&TN_RUN_MET_PCPCOMBINE;_fcst_APCP24h{{uscore_ensmem_name}}"/>
-      </and>
-    </dependency>
-
-  </task>
-  {%- endif %}
-
-<!--
-************************************************************************
-************************************************************************
--->
-  <task name="&TN_RUN_MET_GRIDSTAT_VX_REFC;{{ uscore_ensmem_name }}" cycledefs="forecast" maxtries="{{ maxtries_run_met_gridstat_vx_refc }}">
-
-    &RSRV_DEFAULT;
-    <command>&LOAD_MODULES_RUN_TASK_FP; "&VX_LOCAL_MODULE_FN;" "&JOBSdir;/JREGIONAL_RUN_MET_GRIDSTAT_VX"</command>
-    <nodes>{{ nnodes_run_met_gridstat_vx_refc }}:ppn={{ ppn_run_met_gridstat_vx_refc }}</nodes>
-  {%- if machine not in ["GAEA", "NOAACLOUD"]  %}
-    <memory>{{ mem_run_met_gridstat_vx_refc }}</memory>
-  {%- endif %}
-    <walltime>{{ wtime_run_met_gridstat_vx_refc }}</walltime>
-    <nodesize>&NCORES_PER_NODE;</nodesize>
-    <native>&SCHED_NATIVE_CMD;</native>
-    <jobname>&TN_RUN_MET_GRIDSTAT_VX_REFC;{{ uscore_ensmem_name }}</jobname>
-    <join>&LOGDIR;/&TN_RUN_MET_GRIDSTAT_VX_REFC;{{ uscore_ensmem_name }}<cyclestr>_@Y@m@d@H</cyclestr>&LOGEXT;</join>
-
-    <envar><name>GLOBAL_VAR_DEFNS_FP</name><value>&GLOBAL_VAR_DEFNS_FP;</value></envar>
-    <envar><name>USHdir</name><value>&USHdir;</value></envar>
-    <envar><name>OBS_DIR</name><value>&MRMS_OBS_DIR;</value></envar>
-    <envar><name>PDY</name><value><cyclestr>@Y@m@d</cyclestr></value></envar>
-    <envar><name>cyc</name><value><cyclestr>@H</cyclestr></value></envar>
-    <envar><name>subcyc</name><value><cyclestr>@M</cyclestr></value></envar>
-    <envar><name>LOGDIR</name><value>&LOGDIR;</value></envar>
-    <envar><name>FHR</name><value><cyclestr> {% for h in range(1, fcst_len_hrs+1) %}{{ " %02d" % h  }}{% endfor %} </cyclestr></value></envar>
-    <envar><name>VAR</name><value>REFC</value></envar>
-    <envar><name>USCORE_ENSMEM_NAME_OR_NULL</name><value>{{uscore_ensmem_name}}</value></envar>
-    <envar><name>SLASH_ENSMEM_SUBDIR_OR_NULL</name><value><cyclestr>{{ slash_ensmem_subdir }}</cyclestr></value></envar>
-  {%- if do_ensemble %}
-    <envar><name>ENSMEM_INDX</name><value><cyclestr>#{{ ensmem_indx_name }}#</cyclestr></value></envar>
-  {%- endif %}
-
-    <dependency>
-      <and>
-{#- Redundant dependency to simplify jinja code. #}
-        <streq><left>TRUE</left><right>TRUE</right></streq>
-  {%- if run_task_get_obs_mrms %}
-        <taskdep task="&TN_GET_OBS_MRMS;"/>
-  {%- endif %}
-  {%- if write_dopost %}
-        <taskdep task="&TN_RUN_FCST;{{ uscore_ensmem_name }}"/>
-  {%- elif run_task_run_post %}
-        <metataskdep metatask="&TN_RUN_POST;{{ uscore_ensmem_name }}"/>
-  {%- endif %}
-      </and>
-    </dependency>
-
-  </task>
-
-<!--
-************************************************************************
-************************************************************************
--->
-  <task name="&TN_RUN_MET_GRIDSTAT_VX_RETOP;{{ uscore_ensmem_name }}" cycledefs="forecast" maxtries="{{ maxtries_run_met_gridstat_vx_retop }}">
-
-    &RSRV_DEFAULT;
-    <command>&LOAD_MODULES_RUN_TASK_FP; "&VX_LOCAL_MODULE_FN;" "&JOBSdir;/JREGIONAL_RUN_MET_GRIDSTAT_VX"</command>
-    <nodes>{{ nnodes_run_met_gridstat_vx_retop }}:ppn={{ ppn_run_met_gridstat_vx_retop }}</nodes>
-  {%- if machine not in ["GAEA", "NOAACLOUD"]  %}
-    <memory>{{ mem_run_met_gridstat_vx_retop }}</memory>
-  {%- endif %}
-    <walltime>{{ wtime_run_met_gridstat_vx_retop }}</walltime>
-    <nodesize>&NCORES_PER_NODE;</nodesize>
-    <native>&SCHED_NATIVE_CMD;</native>
-    <jobname>&TN_RUN_MET_GRIDSTAT_VX_RETOP;{{ uscore_ensmem_name }}</jobname>
-    <join>&LOGDIR;/&TN_RUN_MET_GRIDSTAT_VX_RETOP;{{ uscore_ensmem_name }}<cyclestr>_@Y@m@d@H</cyclestr>&LOGEXT;</join>
-
-    <envar><name>GLOBAL_VAR_DEFNS_FP</name><value>&GLOBAL_VAR_DEFNS_FP;</value></envar>
-    <envar><name>USHdir</name><value>&USHdir;</value></envar>
-    <envar><name>OBS_DIR</name><value>&MRMS_OBS_DIR;</value></envar>
-    <envar><name>PDY</name><value><cyclestr>@Y@m@d</cyclestr></value></envar>
-    <envar><name>cyc</name><value><cyclestr>@H</cyclestr></value></envar>
-    <envar><name>subcyc</name><value><cyclestr>@M</cyclestr></value></envar>
-    <envar><name>LOGDIR</name><value>&LOGDIR;</value></envar>
-    <envar><name>FHR</name><value><cyclestr> {% for h in range(1, fcst_len_hrs+1) %}{{ " %02d" % h  }}{% endfor %} </cyclestr></value></envar>
-    <envar><name>VAR</name><value>RETOP</value></envar>
-    <envar><name>USCORE_ENSMEM_NAME_OR_NULL</name><value>{{uscore_ensmem_name}}</value></envar>
-    <envar><name>SLASH_ENSMEM_SUBDIR_OR_NULL</name><value><cyclestr>{{ slash_ensmem_subdir }}</cyclestr></value></envar>
-  {%- if do_ensemble %}
-    <envar><name>ENSMEM_INDX</name><value><cyclestr>#{{ ensmem_indx_name }}#</cyclestr></value></envar>
-  {%- endif %}
-
-    <dependency>
-      <and>
-{#- Redundant dependency to simplify jinja code. #}
-        <streq><left>TRUE</left><right>TRUE</right></streq>
-  {%- if run_task_get_obs_mrms %}
-        <taskdep task="&TN_GET_OBS_MRMS;"/>
-  {%- endif %}
-  {%- if write_dopost %}
-        <taskdep task="&TN_RUN_FCST;{{ uscore_ensmem_name }}"/>
-  {%- elif run_task_run_post %}
-        <metataskdep metatask="&TN_RUN_POST;{{ uscore_ensmem_name }}"/>
-  {%- endif %}
-      </and>
-    </dependency>
-
-  </task>
-{%- endif %}
-
-{%- if run_task_vx_pointstat %}
-<!--
-************************************************************************
-************************************************************************
--->
-  <task name="&TN_RUN_MET_POINTSTAT_VX_SFC;{{ uscore_ensmem_name }}" cycledefs="forecast" maxtries="{{ maxtries_run_met_pointstat_vx_sfc }}">
-    &RSRV_DEFAULT;
-
-    <command>&LOAD_MODULES_RUN_TASK_FP; "&VX_LOCAL_MODULE_FN;" "&JOBSdir;/JREGIONAL_RUN_MET_POINTSTAT_VX"</command>
-    <nodes>{{ nnodes_run_met_pointstat_vx_sfc }}:ppn={{ ppn_run_met_pointstat_vx_sfc }}</nodes>
-  {%- if machine not in ["GAEA", "NOAACLOUD"]  %}
-    <memory>{{ mem_run_met_pointstat_vx_sfc }}</memory>
-  {%- endif %}
-    <walltime>{{ wtime_run_met_pointstat_vx_sfc }}</walltime>
-    <nodesize>&NCORES_PER_NODE;</nodesize>
-    <native>&SCHED_NATIVE_CMD;</native>
-    <jobname>&TN_RUN_MET_POINTSTAT_VX_SFC;{{ uscore_ensmem_name }}</jobname>
-    <join>&LOGDIR;/&TN_RUN_MET_POINTSTAT_VX_SFC;{{ uscore_ensmem_name }}<cyclestr>_@Y@m@d@H</cyclestr>&LOGEXT;</join>
-
-    <envar><name>GLOBAL_VAR_DEFNS_FP</name><value>&GLOBAL_VAR_DEFNS_FP;</value></envar>
-    <envar><name>USHdir</name><value>&USHdir;</value></envar>
-    <envar><name>OBS_DIR</name><value>&NDAS_OBS_DIR;</value></envar>
-    <envar><name>PDY</name><value><cyclestr>@Y@m@d</cyclestr></value></envar>
-    <envar><name>cyc</name><value><cyclestr>@H</cyclestr></value></envar>
-    <envar><name>subcyc</name><value><cyclestr>@M</cyclestr></value></envar>
-    <envar><name>LOGDIR</name><value>&LOGDIR;</value></envar>
-    <envar><name>VAR</name><value>SFC</value></envar>
-    <envar><name>ACCUM_HH</name><value></value></envar>
-    <envar><name>USCORE_ENSMEM_NAME_OR_NULL</name><value>{{uscore_ensmem_name}}</value></envar>
-    <envar><name>SLASH_ENSMEM_SUBDIR_OR_NULL</name><value><cyclestr>{{ slash_ensmem_subdir }}</cyclestr></value></envar>
-  {%- if do_ensemble %}
-    <envar><name>ENSMEM_INDX</name><value><cyclestr>#{{ ensmem_indx_name }}#</cyclestr></value></envar>
-  {%- endif %}
-
-    <dependency>
-      <and>
-{#- Redundant dependency to simplify jinja code. #}
-        <streq><left>TRUE</left><right>TRUE</right></streq>
-  {%- if run_task_get_obs_ndas %}
-        <taskdep task="&TN_GET_OBS_NDAS;"/>
-  {%- endif %}
-  {%- if write_dopost %}
-        <taskdep task="&TN_RUN_FCST;{{ uscore_ensmem_name }}"/>
-  {%- elif run_task_run_post %}
-        <metataskdep metatask="&TN_RUN_POST;{{ uscore_ensmem_name }}"/>
-  {%- endif %}
-        <taskdep task="&TN_RUN_MET_PB2NC_OBS;"/>
-      </and>
-    </dependency>
-
-  </task>
-<!--
-************************************************************************
-************************************************************************
--->
-  <task name="&TN_RUN_MET_POINTSTAT_VX_UPA;{{ uscore_ensmem_name }}" cycledefs="forecast" maxtries="{{ maxtries_run_met_pointstat_vx_upa }}">
-    &RSRV_DEFAULT;
-
-    <command>&LOAD_MODULES_RUN_TASK_FP; "&VX_LOCAL_MODULE_FN;" "&JOBSdir;/JREGIONAL_RUN_MET_POINTSTAT_VX"</command>
-    <nodes>{{ nnodes_run_met_pointstat_vx_upa }}:ppn={{ ppn_run_met_pointstat_vx_upa }}</nodes>
-  {%- if machine not in ["GAEA", "NOAACLOUD"]  %}
-    <memory>{{ mem_run_met_pointstat_vx_upa }}</memory>
-  {%- endif %}
-    <walltime>{{ wtime_run_met_pointstat_vx_upa }}</walltime>
-    <nodesize>&NCORES_PER_NODE;</nodesize>
-    <native>&SCHED_NATIVE_CMD;</native>
-    <jobname>&TN_RUN_MET_POINTSTAT_VX_UPA;{{ uscore_ensmem_name }}</jobname>
-    <join>&LOGDIR;/&TN_RUN_MET_POINTSTAT_VX_UPA;{{ uscore_ensmem_name }}<cyclestr>_@Y@m@d@H</cyclestr>&LOGEXT;</join>
-
-    <envar><name>GLOBAL_VAR_DEFNS_FP</name><value>&GLOBAL_VAR_DEFNS_FP;</value></envar>
-    <envar><name>USHdir</name><value>&USHdir;</value></envar>
-    <envar><name>OBS_DIR</name><value>&NDAS_OBS_DIR;</value></envar>
-    <envar><name>PDY</name><value><cyclestr>@Y@m@d</cyclestr></value></envar>
-    <envar><name>cyc</name><value><cyclestr>@H</cyclestr></value></envar>
-    <envar><name>subcyc</name><value><cyclestr>@M</cyclestr></value></envar>
-    <envar><name>LOGDIR</name><value>&LOGDIR;</value></envar>
-    <envar><name>VAR</name><value>UPA</value></envar>
-    <envar><name>ACCUM_HH</name><value></value></envar>
-    <envar><name>USCORE_ENSMEM_NAME_OR_NULL</name><value>{{uscore_ensmem_name}}</value></envar>
-    <envar><name>SLASH_ENSMEM_SUBDIR_OR_NULL</name><value><cyclestr>{{ slash_ensmem_subdir }}</cyclestr></value></envar>
-  {%- if do_ensemble %}
-    <envar><name>ENSMEM_INDX</name><value><cyclestr>#{{ ensmem_indx_name }}#</cyclestr></value></envar>
-  {%- endif %}
-
-    <dependency>
-      <and>
-{#- Redundant dependency to simplify jinja code. #}
-        <streq><left>TRUE</left><right>TRUE</right></streq>
-  {%- if run_task_get_obs_ndas %}
-        <taskdep task="&TN_GET_OBS_NDAS;"/>
-  {%- endif %}
-  {%- if write_dopost %}
-        <taskdep task="&TN_RUN_FCST;{{ uscore_ensmem_name }}"/>
-  {%- elif run_task_run_post %}
-        <metataskdep metatask="&TN_RUN_POST;{{ uscore_ensmem_name }}"/>
-  {%- endif %}
-        <taskdep task="&TN_RUN_MET_PB2NC_OBS;"/>
-      </and>
-    </dependency>
-
-  </task>
-{%- endif %}
-
-{%- if do_ensemble %}
-  </metatask>
-{%- endif %}
-
-{%- if run_task_vx_ensgrid %}
-<!--
-************************************************************************
-************************************************************************
--->
-  <task name="&TN_RUN_MET_ENSEMBLESTAT_VX_APCP01H;" cycledefs="forecast" maxtries="{{ maxtries_run_met_ensemblestat_vx_apcp01h }}">
-
-    &RSRV_DEFAULT;
-    <command>&LOAD_MODULES_RUN_TASK_FP; "&VX_LOCAL_MODULE_FN;" "&JOBSdir;/JREGIONAL_RUN_MET_ENSEMBLESTAT_VX_GRID"</command>
-    <nodes>{{ nnodes_run_met_ensemblestat_vx_apcp01h }}:ppn={{ ppn_run_met_ensemblestat_vx_apcp01h }}</nodes>
-  {%- if machine not in ["GAEA", "NOAACLOUD"]  %}
-    <memory>{{ mem_run_met_ensemblestat_vx_apcp01h }}</memory>
-  {%- endif %}
-    <walltime>{{ wtime_run_met_ensemblestat_vx_apcp01h }}</walltime>
-    <nodesize>&NCORES_PER_NODE;</nodesize>
-    <native>&SCHED_NATIVE_CMD;</native>
-    <jobname>&TN_RUN_MET_ENSEMBLESTAT_VX_APCP01H;</jobname>
-    <join>&LOGDIR;/&TN_RUN_MET_ENSEMBLESTAT_VX_APCP01H;<cyclestr>_@Y@m@d@H</cyclestr>&LOGEXT;</join>
-
-    <envar><name>GLOBAL_VAR_DEFNS_FP</name><value>&GLOBAL_VAR_DEFNS_FP;</value></envar>
-    <envar><name>USHdir</name><value>&USHdir;</value></envar>
-    <envar><name>OBS_DIR</name><value>&CCPA_OBS_DIR;</value></envar>
-    <envar><name>PDY</name><value><cyclestr>@Y@m@d</cyclestr></value></envar>
-    <envar><name>cyc</name><value><cyclestr>@H</cyclestr></value></envar>
-    <envar><name>subcyc</name><value><cyclestr>@M</cyclestr></value></envar>
-    <envar><name>LOGDIR</name><value>&LOGDIR;</value></envar>
-    <envar><name>FHR</name><value><cyclestr> {% for h in range(1, fcst_len_hrs+1) %}{{ " %02d" % h  }}{% endfor %} </cyclestr></value></envar>
-    <envar><name>VAR</name><value>APCP</value></envar>
-    <envar><name>ACCUM_HH</name><value>01</value></envar>
-
-    <dependency>
-      <metataskdep metatask="run_ensemble"/>
-    </dependency>
-
-  </task>
-
-  {%- if fcst_len_hrs >= 3 %}
-<!--
-************************************************************************
-************************************************************************
--->
-  <task name="&TN_RUN_MET_ENSEMBLESTAT_VX_APCP03H;" cycledefs="forecast" maxtries="{{ maxtries_run_met_ensemblestat_vx_apcp03h }}">
-
-    &RSRV_DEFAULT;
-    <command>&LOAD_MODULES_RUN_TASK_FP; "&VX_LOCAL_MODULE_FN;" "&JOBSdir;/JREGIONAL_RUN_MET_ENSEMBLESTAT_VX_GRID"</command>
-    <nodes>{{ nnodes_run_met_ensemblestat_vx_apcp03h }}:ppn={{ ppn_run_met_ensemblestat_vx_apcp03h }}</nodes>
-    {%- if machine not in ["GAEA", "NOAACLOUD"]  %}
-    <memory>{{ mem_run_met_ensemblestat_vx_apcp03h }}</memory>
-    {%- endif %}
-    <walltime>{{ wtime_run_met_ensemblestat_vx_apcp03h }}</walltime>
-    <nodesize>&NCORES_PER_NODE;</nodesize>
-    <native>&SCHED_NATIVE_CMD;</native>
-    <jobname>&TN_RUN_MET_ENSEMBLESTAT_VX_APCP03H;</jobname>
-    <join>&LOGDIR;/&TN_RUN_MET_ENSEMBLESTAT_VX_APCP03H;<cyclestr>_@Y@m@d@H</cyclestr>&LOGEXT;</join>
-
-    <envar><name>GLOBAL_VAR_DEFNS_FP</name><value>&GLOBAL_VAR_DEFNS_FP;</value></envar>
-    <envar><name>USHdir</name><value>&USHdir;</value></envar>
-    <envar><name>OBS_DIR</name><value>&CCPA_OBS_DIR;</value></envar>
-    <envar><name>PDY</name><value><cyclestr>@Y@m@d</cyclestr></value></envar>
-    <envar><name>cyc</name><value><cyclestr>@H</cyclestr></value></envar>
-    <envar><name>subcyc</name><value><cyclestr>@M</cyclestr></value></envar>
-    <envar><name>LOGDIR</name><value>&LOGDIR;</value></envar>
-    <envar><name>FHR</name><value><cyclestr> {% for h in range(3, fcst_len_hrs+1, 3) %}{{ " %02d" % h  }}{% endfor %} </cyclestr></value></envar>
-    <envar><name>VAR</name><value>APCP</value></envar>
-    <envar><name>ACCUM_HH</name><value>03</value></envar>
-
-    <dependency>
-      <taskdep task="&TN_RUN_MET_ENSEMBLESTAT_VX_APCP01H;"/>
-    </dependency>
-
-  </task>
-  {%- endif %}
-
-  {%- if fcst_len_hrs >= 6 %}   
-<!--
-************************************************************************
-************************************************************************
--->
-  <task name="&TN_RUN_MET_ENSEMBLESTAT_VX_APCP06H;" cycledefs="forecast" maxtries="{{ maxtries_run_met_ensemblestat_vx_apcp06h }}">
-
-    &RSRV_DEFAULT;
-    <command>&LOAD_MODULES_RUN_TASK_FP; "&VX_LOCAL_MODULE_FN;" "&JOBSdir;/JREGIONAL_RUN_MET_ENSEMBLESTAT_VX_GRID"</command>
-    <nodes>{{ nnodes_run_met_ensemblestat_vx_apcp06h }}:ppn={{ ppn_run_met_ensemblestat_vx_apcp06h }}</nodes>
-    {%- if machine not in ["GAEA", "NOAACLOUD"]  %}
-    <memory>{{ mem_run_met_ensemblestat_vx_apcp06h }}</memory>
-    {%- endif %}
-    <walltime>{{ wtime_run_met_ensemblestat_vx_apcp06h }}</walltime>
-    <nodesize>&NCORES_PER_NODE;</nodesize>
-    <native>&SCHED_NATIVE_CMD;</native>
-    <jobname>&TN_RUN_MET_ENSEMBLESTAT_VX_APCP06H;</jobname>
-    <join>&LOGDIR;/&TN_RUN_MET_ENSEMBLESTAT_VX_APCP06H;<cyclestr>_@Y@m@d@H</cyclestr>&LOGEXT;</join>
-
-    <envar><name>GLOBAL_VAR_DEFNS_FP</name><value>&GLOBAL_VAR_DEFNS_FP;</value></envar>
-    <envar><name>USHdir</name><value>&USHdir;</value></envar>
-    <envar><name>OBS_DIR</name><value>&CCPA_OBS_DIR;</value></envar>
-    <envar><name>PDY</name><value><cyclestr>@Y@m@d</cyclestr></value></envar>
-    <envar><name>cyc</name><value><cyclestr>@H</cyclestr></value></envar>
-    <envar><name>subcyc</name><value><cyclestr>@M</cyclestr></value></envar>
-    <envar><name>LOGDIR</name><value>&LOGDIR;</value></envar>
-    <envar><name>FHR</name><value><cyclestr> {% for h in range(6, fcst_len_hrs+1, 6) %}{{ " %02d" % h  }}{% endfor %} </cyclestr></value></envar>
-    <envar><name>VAR</name><value>APCP</value></envar>
-    <envar><name>ACCUM_HH</name><value>06</value></envar>
-
-    <dependency>
-      <taskdep task="&TN_RUN_MET_ENSEMBLESTAT_VX_APCP01H;"/>
-    </dependency>
-
-  </task>
-  {%- endif %}
-
-  {%- if fcst_len_hrs >= 24 %}
-<!--
-************************************************************************
-************************************************************************
--->
-  <task name="&TN_RUN_MET_ENSEMBLESTAT_VX_APCP24H;" cycledefs="forecast" maxtries="{{ maxtries_run_met_ensemblestat_vx_apcp24h }}">
-
-    &RSRV_DEFAULT;
-    <command>&LOAD_MODULES_RUN_TASK_FP; "&VX_LOCAL_MODULE_FN;" "&JOBSdir;/JREGIONAL_RUN_MET_ENSEMBLESTAT_VX_GRID"</command>
-    <nodes>{{ nnodes_run_met_ensemblestat_vx_apcp24h }}:ppn={{ ppn_run_met_ensemblestat_vx_apcp24h }}</nodes>
-    {%- if machine not in ["GAEA", "NOAACLOUD"]  %}
-    <memory>{{ mem_run_met_ensemblestat_vx_apcp24h }}</memory>
-    {%- endif %}
-    <walltime>{{ wtime_run_met_ensemblestat_vx_apcp24h }}</walltime>
-    <nodesize>&NCORES_PER_NODE;</nodesize>
-    <native>&SCHED_NATIVE_CMD;</native>
-    <jobname>&TN_RUN_MET_ENSEMBLESTAT_VX_APCP24H;</jobname>
-    <join>&LOGDIR;/&TN_RUN_MET_ENSEMBLESTAT_VX_APCP24H;<cyclestr>_@Y@m@d@H</cyclestr>&LOGEXT;</join>
-
-    <envar><name>GLOBAL_VAR_DEFNS_FP</name><value>&GLOBAL_VAR_DEFNS_FP;</value></envar>
-    <envar><name>USHdir</name><value>&USHdir;</value></envar>
-    <envar><name>OBS_DIR</name><value>&CCPA_OBS_DIR;</value></envar>
-    <envar><name>PDY</name><value><cyclestr>@Y@m@d</cyclestr></value></envar>
-    <envar><name>cyc</name><value><cyclestr>@H</cyclestr></value></envar>
-    <envar><name>subcyc</name><value><cyclestr>@M</cyclestr></value></envar>
-    <envar><name>LOGDIR</name><value>&LOGDIR;</value></envar>
-    <envar><name>FHR</name><value><cyclestr> {% for h in range(24, fcst_len_hrs+1, 24) %}{{ " %02d" % h  }}{% endfor %} </cyclestr></value></envar>
-    <envar><name>VAR</name><value>APCP</value></envar>
-    <envar><name>ACCUM_HH</name><value>24</value></envar>
-
-    <dependency>
-      <taskdep task="&TN_RUN_MET_ENSEMBLESTAT_VX_APCP01H;"/>
-    </dependency>
-
-  </task>
-  {%- endif %}
-
-<!--
-************************************************************************
-************************************************************************
--->
-  <task name="&TN_RUN_MET_ENSEMBLESTAT_VX_REFC;" cycledefs="forecast" maxtries="{{ maxtries_run_met_ensemblestat_vx_refc }}">
-
-    &RSRV_DEFAULT;
-    <command>&LOAD_MODULES_RUN_TASK_FP; "&VX_LOCAL_MODULE_FN;" "&JOBSdir;/JREGIONAL_RUN_MET_ENSEMBLESTAT_VX_GRID"</command>
-    <nodes>{{ nnodes_run_met_ensemblestat_vx_refc }}:ppn={{ ppn_run_met_ensemblestat_vx_refc }}</nodes>
-  {%- if machine not in ["GAEA", "NOAACLOUD"]  %}
-    <memory>{{ mem_run_met_ensemblestat_vx_refc }}</memory>
-  {%- endif %}
-    <walltime>{{ wtime_run_met_ensemblestat_vx_refc }}</walltime>
-    <nodesize>&NCORES_PER_NODE;</nodesize>
-    <native>&SCHED_NATIVE_CMD;</native>
-    <jobname>&TN_RUN_MET_ENSEMBLESTAT_VX_REFC;</jobname>
-    <join>&LOGDIR;/&TN_RUN_MET_ENSEMBLESTAT_VX_REFC;<cyclestr>_@Y@m@d@H</cyclestr>&LOGEXT;</join>
-
-    <envar><name>GLOBAL_VAR_DEFNS_FP</name><value>&GLOBAL_VAR_DEFNS_FP;</value></envar>
-    <envar><name>USHdir</name><value>&USHdir;</value></envar>
-    <envar><name>OBS_DIR</name><value>&MRMS_OBS_DIR;</value></envar>
-    <envar><name>PDY</name><value><cyclestr>@Y@m@d</cyclestr></value></envar>
-    <envar><name>cyc</name><value><cyclestr>@H</cyclestr></value></envar>
-    <envar><name>subcyc</name><value><cyclestr>@M</cyclestr></value></envar>
-    <envar><name>LOGDIR</name><value>&LOGDIR;</value></envar>
-    <envar><name>FHR</name><value><cyclestr> {% for h in range(1, fcst_len_hrs+1) %}{{ " %02d" % h  }}{% endfor %} </cyclestr></value></envar>
-    <envar><name>VAR</name><value>REFC</value></envar>
-
-    <dependency>
-      <metataskdep metatask="run_ensemble"/>
-    </dependency>
-
-  </task>
-
-<!--
-************************************************************************
-************************************************************************
--->
-  <task name="&TN_RUN_MET_ENSEMBLESTAT_VX_RETOP;" cycledefs="forecast" maxtries="{{ maxtries_run_met_ensemblestat_vx_retop }}">
-
-    &RSRV_DEFAULT;
-    <command>&LOAD_MODULES_RUN_TASK_FP; "&VX_LOCAL_MODULE_FN;" "&JOBSdir;/JREGIONAL_RUN_MET_ENSEMBLESTAT_VX_GRID"</command>
-    <nodes>{{ nnodes_run_met_ensemblestat_vx_retop }}:ppn={{ ppn_run_met_ensemblestat_vx_retop }}</nodes>
-  {%- if machine not in ["GAEA", "NOAACLOUD"]  %}
-    <memory>{{ mem_run_met_ensemblestat_vx_retop }}</memory>
-  {%- endif %}
-    <walltime>{{ wtime_run_met_ensemblestat_vx_retop }}</walltime>
-    <nodesize>&NCORES_PER_NODE;</nodesize>
-    <native>&SCHED_NATIVE_CMD;</native>
-    <jobname>&TN_RUN_MET_ENSEMBLESTAT_VX_RETOP;</jobname>
-    <join>&LOGDIR;/&TN_RUN_MET_ENSEMBLESTAT_VX_RETOP;<cyclestr>_@Y@m@d@H</cyclestr>&LOGEXT;</join>
-
-    <envar><name>GLOBAL_VAR_DEFNS_FP</name><value>&GLOBAL_VAR_DEFNS_FP;</value></envar>
-    <envar><name>USHdir</name><value>&USHdir;</value></envar>
-    <envar><name>OBS_DIR</name><value>&MRMS_OBS_DIR;</value></envar>
-    <envar><name>PDY</name><value><cyclestr>@Y@m@d</cyclestr></value></envar>
-    <envar><name>cyc</name><value><cyclestr>@H</cyclestr></value></envar>
-    <envar><name>subcyc</name><value><cyclestr>@M</cyclestr></value></envar>
-    <envar><name>LOGDIR</name><value>&LOGDIR;</value></envar>
-    <envar><name>FHR</name><value><cyclestr> {% for h in range(1, fcst_len_hrs+1) %}{{ " %02d" % h  }}{% endfor %} </cyclestr></value></envar>
-    <envar><name>VAR</name><value>RETOP</value></envar>
-
-    <dependency>
-      <metataskdep metatask="run_ensemble"/>
-    </dependency>
-
-  </task>
-{%- endif %}
-
-{%- if run_task_vx_enspoint %}
-<!--
-************************************************************************
-************************************************************************
--->
-  <task name="&TN_RUN_MET_ENSEMBLESTAT_VX_SFC;" cycledefs="forecast" maxtries="{{ maxtries_run_met_ensemblestat_vx_sfc }}">
-
-    &RSRV_DEFAULT;
-    <command>&LOAD_MODULES_RUN_TASK_FP; "&VX_LOCAL_MODULE_FN;" "&JOBSdir;/JREGIONAL_RUN_MET_ENSEMBLESTAT_VX_POINT"</command>
-    <nodes>{{ nnodes_run_met_ensemblestat_vx_sfc }}:ppn={{ ppn_run_met_ensemblestat_vx_sfc }}</nodes>
-  {%- if machine not in ["GAEA", "NOAACLOUD"]  %}
-    <memory>{{ mem_run_met_ensemblestat_vx_sfc }}</memory>
-  {%- endif %}
-    <walltime>{{ wtime_run_met_ensemblestat_vx_sfc }}</walltime>
-    <nodesize>&NCORES_PER_NODE;</nodesize>
-    <native>&SCHED_NATIVE_CMD;</native>
-    <jobname>&TN_RUN_MET_ENSEMBLESTAT_VX_SFC;</jobname>
-    <join>&LOGDIR;/&TN_RUN_MET_ENSEMBLESTAT_VX_SFC;<cyclestr>_@Y@m@d@H</cyclestr>&LOGEXT;</join>
-
-    <envar><name>GLOBAL_VAR_DEFNS_FP</name><value>&GLOBAL_VAR_DEFNS_FP;</value></envar>
-    <envar><name>USHdir</name><value>&USHdir;</value></envar>
-    <envar><name>OBS_DIR</name><value>&NDAS_OBS_DIR;</value></envar>
-    <envar><name>PDY</name><value><cyclestr>@Y@m@d</cyclestr></value></envar>
-    <envar><name>cyc</name><value><cyclestr>@H</cyclestr></value></envar>
-    <envar><name>subcyc</name><value><cyclestr>@M</cyclestr></value></envar>
-    <envar><name>LOGDIR</name><value>&LOGDIR;</value></envar>
-    <envar><name>FHR</name><value><cyclestr> {% for h in range(0, fcst_len_hrs+1) %}{{ " %02d" % h  }}{% endfor %} </cyclestr></value></envar>
-    <envar><name>VAR</name><value>SFC</value></envar>
-
-    <dependency>
-      <and>
-        <metataskdep metatask="run_ensemble"/>
-        <taskdep task="&TN_RUN_MET_PB2NC_OBS;"/>
-      </and>
-    </dependency>
-
-  </task>
-<!--
-************************************************************************
-************************************************************************
--->
-  <task name="&TN_RUN_MET_ENSEMBLESTAT_VX_UPA;" cycledefs="forecast" maxtries="{{ maxtries_run_met_ensemblestat_vx_upa }}">
-
-    &RSRV_DEFAULT;
-    <command>&LOAD_MODULES_RUN_TASK_FP; "&VX_LOCAL_MODULE_FN;" "&JOBSdir;/JREGIONAL_RUN_MET_ENSEMBLESTAT_VX_POINT"</command>
-    <nodes>{{ nnodes_run_met_ensemblestat_vx_upa }}:ppn={{ ppn_run_met_ensemblestat_vx_upa }}</nodes>
-  {%- if machine not in ["GAEA", "NOAACLOUD"]  %}
-    <memory>{{ mem_run_met_ensemblestat_vx_upa }}</memory>
-  {%- endif %}
-    <walltime>{{ wtime_run_met_ensemblestat_vx_upa }}</walltime>
-    <nodesize>&NCORES_PER_NODE;</nodesize>
-    <native>&SCHED_NATIVE_CMD;</native>
-    <jobname>&TN_RUN_MET_ENSEMBLESTAT_VX_UPA;</jobname>
-    <join>&LOGDIR;/&TN_RUN_MET_ENSEMBLESTAT_VX_UPA;<cyclestr>_@Y@m@d@H</cyclestr>&LOGEXT;</join>
-
-    <envar><name>GLOBAL_VAR_DEFNS_FP</name><value>&GLOBAL_VAR_DEFNS_FP;</value></envar>
-    <envar><name>USHdir</name><value>&USHdir;</value></envar>
-    <envar><name>OBS_DIR</name><value>&NDAS_OBS_DIR;</value></envar>
-    <envar><name>PDY</name><value><cyclestr>@Y@m@d</cyclestr></value></envar>
-    <envar><name>cyc</name><value><cyclestr>@H</cyclestr></value></envar>
-    <envar><name>subcyc</name><value><cyclestr>@M</cyclestr></value></envar>
-    <envar><name>LOGDIR</name><value>&LOGDIR;</value></envar>
-    <envar><name>FHR</name><value><cyclestr> {% for h in range(0, fcst_len_hrs+1) %}{{ " %02d" % h  }}{% endfor %} </cyclestr></value></envar>
-    <envar><name>VAR</name><value>UPA</value></envar>
-
-    <dependency>
-      <and>
-        <metataskdep metatask="run_ensemble"/>
-        <taskdep task="&TN_RUN_MET_PB2NC_OBS;"/>
-      </and>
-    </dependency>
-
-  </task>
-{%- endif %}
-
-{%- if run_task_vx_ensgrid %}
-<!--
-************************************************************************
-************************************************************************
--->
-  <task name="&TN_RUN_MET_GRIDSTAT_VX_ENSMEAN_APCP01H;" cycledefs="forecast" maxtries="{{ maxtries_run_met_gridstat_vx_ensmean_apcp01h }}">
-
-    &RSRV_DEFAULT;
-    <command>&LOAD_MODULES_RUN_TASK_FP; "&VX_LOCAL_MODULE_FN;" "&JOBSdir;/JREGIONAL_RUN_MET_GRIDSTAT_VX_ENSMEAN"</command>
-    <nodes>{{ nnodes_run_met_gridstat_vx_ensmean_apcp01h }}:ppn={{ ppn_run_met_gridstat_vx_ensmean_apcp01h }}</nodes>
-  {%- if machine not in ["GAEA", "NOAACLOUD"]  %}
-    <memory>{{ mem_run_met_gridstat_vx_ensmean_apcp01h }}</memory>
-  {%- endif %}
-    <walltime>{{ wtime_run_met_gridstat_vx_ensmean_apcp01h }}</walltime>
-    <nodesize>&NCORES_PER_NODE;</nodesize>
-    <native>&SCHED_NATIVE_CMD;</native>
-    <jobname>&TN_RUN_MET_GRIDSTAT_VX_ENSMEAN_APCP01H;</jobname>
-    <join>&LOGDIR;/&TN_RUN_MET_GRIDSTAT_VX_ENSMEAN_APCP01H;<cyclestr>_@Y@m@d@H</cyclestr>&LOGEXT;</join>
-
-    <envar><name>GLOBAL_VAR_DEFNS_FP</name><value>&GLOBAL_VAR_DEFNS_FP;</value></envar>
-    <envar><name>USHdir</name><value>&USHdir;</value></envar>
-    <envar><name>OBS_DIR</name><value>&CCPA_OBS_DIR;</value></envar>
-    <envar><name>PDY</name><value><cyclestr>@Y@m@d</cyclestr></value></envar>
-    <envar><name>cyc</name><value><cyclestr>@H</cyclestr></value></envar>
-    <envar><name>subcyc</name><value><cyclestr>@M</cyclestr></value></envar>
-    <envar><name>LOGDIR</name><value>&LOGDIR;</value></envar>
-    <envar><name>FHR</name><value><cyclestr> {% for h in range(1, fcst_len_hrs+1) %}{{ " %02d" % h  }}{% endfor %} </cyclestr></value></envar>
-    <envar><name>VAR</name><value>APCP</value></envar>
-    <envar><name>ACCUM_HH</name><value>01</value></envar>
-
-    <dependency>
-      <taskdep task="&TN_RUN_MET_ENSEMBLESTAT_VX_APCP01H;"/>
-    </dependency>
-
-  </task>
-
-  {%- if fcst_len_hrs >= 3 %}
-<!--
-************************************************************************
-************************************************************************
--->
-  <task name="&TN_RUN_MET_GRIDSTAT_VX_ENSMEAN_APCP03H;" cycledefs="forecast" maxtries="{{ maxtries_run_met_gridstat_vx_ensmean_apcp03h }}">
-
-    &RSRV_DEFAULT;
-    <command>&LOAD_MODULES_RUN_TASK_FP; "&VX_LOCAL_MODULE_FN;" "&JOBSdir;/JREGIONAL_RUN_MET_GRIDSTAT_VX_ENSMEAN"</command>
-    <nodes>{{ nnodes_run_met_gridstat_vx_ensmean_apcp03h }}:ppn={{ ppn_run_met_gridstat_vx_ensmean_apcp03h }}</nodes>
-    {%- if machine not in ["GAEA", "NOAACLOUD"]  %}
-    <memory>{{ mem_run_met_gridstat_vx_ensmean_apcp03h }}</memory>
-    {%- endif %}
-    <walltime>{{ wtime_run_met_gridstat_vx_ensmean_apcp03h }}</walltime>
-    <nodesize>&NCORES_PER_NODE;</nodesize>
-    <native>&SCHED_NATIVE_CMD;</native>
-    <jobname>&TN_RUN_MET_GRIDSTAT_VX_ENSMEAN_APCP03H;</jobname>
-    <join>&LOGDIR;/&TN_RUN_MET_GRIDSTAT_VX_ENSMEAN_APCP03H;<cyclestr>_@Y@m@d@H</cyclestr>&LOGEXT;</join>
-
-    <envar><name>GLOBAL_VAR_DEFNS_FP</name><value>&GLOBAL_VAR_DEFNS_FP;</value></envar>
-    <envar><name>USHdir</name><value>&USHdir;</value></envar>
-    <envar><name>OBS_DIR</name><value>&CCPA_OBS_DIR;</value></envar>
-    <envar><name>PDY</name><value><cyclestr>@Y@m@d</cyclestr></value></envar>
-    <envar><name>cyc</name><value><cyclestr>@H</cyclestr></value></envar>
-    <envar><name>subcyc</name><value><cyclestr>@M</cyclestr></value></envar>
-    <envar><name>LOGDIR</name><value>&LOGDIR;</value></envar>
-    <envar><name>FHR</name><value><cyclestr> {% for h in range(3, fcst_len_hrs+1, 3) %}{{ " %02d" % h  }}{% endfor %} </cyclestr></value></envar>
-    <envar><name>VAR</name><value>APCP</value></envar>
-    <envar><name>ACCUM_HH</name><value>03</value></envar>
-
-    <dependency>
-      <taskdep task="&TN_RUN_MET_ENSEMBLESTAT_VX_APCP03H;"/>
-    </dependency>
-
-  </task>
-  {%- endif %}
-
-  {%- if fcst_len_hrs >= 6 %}
-<!--
-************************************************************************
-************************************************************************
--->
-  <task name="&TN_RUN_MET_GRIDSTAT_VX_ENSMEAN_APCP06H;" cycledefs="forecast" maxtries="{{ maxtries_run_met_gridstat_vx_ensmean_apcp06h }}">
-
-    &RSRV_DEFAULT;
-    <command>&LOAD_MODULES_RUN_TASK_FP; "&VX_LOCAL_MODULE_FN;" "&JOBSdir;/JREGIONAL_RUN_MET_GRIDSTAT_VX_ENSMEAN"</command>
-    <nodes>{{ nnodes_run_met_gridstat_vx_ensmean_apcp06h }}:ppn={{ ppn_run_met_gridstat_vx_ensmean_apcp06h }}</nodes>
-    {%- if machine not in ["GAEA", "NOAACLOUD"]  %}
-    <memory>{{ mem_run_met_gridstat_vx_ensmean_apcp06h }}</memory>
-    {%- endif %}
-    <walltime>{{ wtime_run_met_gridstat_vx_ensmean_apcp06h }}</walltime>
-    <nodesize>&NCORES_PER_NODE;</nodesize>
-    <native>&SCHED_NATIVE_CMD;</native>
-    <jobname>&TN_RUN_MET_GRIDSTAT_VX_ENSMEAN_APCP06H;</jobname>
-    <join>&LOGDIR;/&TN_RUN_MET_GRIDSTAT_VX_ENSMEAN_APCP06H;<cyclestr>_@Y@m@d@H</cyclestr>&LOGEXT;</join>
-
-    <envar><name>GLOBAL_VAR_DEFNS_FP</name><value>&GLOBAL_VAR_DEFNS_FP;</value></envar>
-    <envar><name>USHdir</name><value>&USHdir;</value></envar>
-    <envar><name>OBS_DIR</name><value>&CCPA_OBS_DIR;</value></envar>
-    <envar><name>PDY</name><value><cyclestr>@Y@m@d</cyclestr></value></envar>
-    <envar><name>cyc</name><value><cyclestr>@H</cyclestr></value></envar>
-    <envar><name>subcyc</name><value><cyclestr>@M</cyclestr></value></envar>
-    <envar><name>LOGDIR</name><value>&LOGDIR;</value></envar>
-    <envar><name>FHR</name><value><cyclestr> {% for h in range(6, fcst_len_hrs+1, 6) %}{{ " %02d" % h  }}{% endfor %} </cyclestr></value></envar>
-    <envar><name>VAR</name><value>APCP</value></envar>
-    <envar><name>ACCUM_HH</name><value>06</value></envar>
-
-    <dependency>
-      <taskdep task="&TN_RUN_MET_ENSEMBLESTAT_VX_APCP06H;"/>
-    </dependency>
-
-  </task>
-  {%- endif %}
-
-  {%- if fcst_len_hrs >= 24 %}
-<!--
-************************************************************************
-************************************************************************
--->
-  <task name="&TN_RUN_MET_GRIDSTAT_VX_ENSMEAN_APCP24H;" cycledefs="forecast" maxtries="{{ maxtries_run_met_gridstat_vx_ensmean_apcp24h }}">
-
-    &RSRV_DEFAULT;
-    <command>&LOAD_MODULES_RUN_TASK_FP; "&VX_LOCAL_MODULE_FN;" "&JOBSdir;/JREGIONAL_RUN_MET_GRIDSTAT_VX_ENSMEAN"</command>
-    <nodes>{{ nnodes_run_met_gridstat_vx_ensmean_apcp24h }}:ppn={{ ppn_run_met_gridstat_vx_ensmean_apcp24h }}</nodes>
-    {%- if machine not in ["GAEA", "NOAACLOUD"]  %}
-    <memory>{{ mem_run_met_gridstat_vx_ensmean_apcp24h }}</memory>
-    {%- endif %}
-    <walltime>{{ wtime_run_met_gridstat_vx_ensmean_apcp24h }}</walltime>
-    <nodesize>&NCORES_PER_NODE;</nodesize>
-    <native>&SCHED_NATIVE_CMD;</native>
-    <jobname>&TN_RUN_MET_GRIDSTAT_VX_ENSMEAN_APCP24H;</jobname>
-    <join>&LOGDIR;/&TN_RUN_MET_GRIDSTAT_VX_ENSMEAN_APCP24H;<cyclestr>_@Y@m@d@H</cyclestr>&LOGEXT;</join>
-
-    <envar><name>GLOBAL_VAR_DEFNS_FP</name><value>&GLOBAL_VAR_DEFNS_FP;</value></envar>
-    <envar><name>USHdir</name><value>&USHdir;</value></envar>
-    <envar><name>OBS_DIR</name><value>&CCPA_OBS_DIR;</value></envar>
-    <envar><name>PDY</name><value><cyclestr>@Y@m@d</cyclestr></value></envar>
-    <envar><name>cyc</name><value><cyclestr>@H</cyclestr></value></envar>
-    <envar><name>subcyc</name><value><cyclestr>@M</cyclestr></value></envar>
-    <envar><name>LOGDIR</name><value>&LOGDIR;</value></envar>
-    <envar><name>FHR</name><value><cyclestr> {% for h in range(24, fcst_len_hrs+1, 24) %}{{ " %02d" % h  }}{% endfor %} </cyclestr></value></envar>
-    <envar><name>VAR</name><value>APCP</value></envar>
-    <envar><name>ACCUM_HH</name><value>24</value></envar>
-
-    <dependency>
-      <taskdep task="&TN_RUN_MET_ENSEMBLESTAT_VX_APCP24H;"/>
-    </dependency>
-
-  </task>
-  {%- endif %}
-{%- endif %}
-
-{%- if run_task_vx_enspoint %}
-<!--
-************************************************************************
-************************************************************************
--->
-  <task name="&TN_RUN_MET_POINTSTAT_VX_ENSMEAN_SFC;" cycledefs="forecast" maxtries="{{ maxtries_run_met_pointstat_vx_ensmean_sfc }}">
-
-    &RSRV_DEFAULT;
-    <command>&LOAD_MODULES_RUN_TASK_FP; "&VX_LOCAL_MODULE_FN;" "&JOBSdir;/JREGIONAL_RUN_MET_POINTSTAT_VX_ENSMEAN"</command>
-    <nodes>{{ nnodes_run_met_pointstat_vx_ensmean_sfc }}:ppn={{ ppn_run_met_pointstat_vx_ensmean_sfc }}</nodes>
-  {%- if machine not in ["GAEA", "NOAACLOUD"]  %}
-    <memory>{{ mem_run_met_pointstat_vx_ensmean_sfc }}</memory>
-  {%- endif %}
-    <walltime>{{ wtime_run_met_pointstat_vx_ensmean_sfc }}</walltime>
-    <nodesize>&NCORES_PER_NODE;</nodesize>
-    <native>&SCHED_NATIVE_CMD;</native>
-    <jobname>&TN_RUN_MET_POINTSTAT_VX_ENSMEAN_SFC;</jobname>
-    <join>&LOGDIR;/&TN_RUN_MET_POINTSTAT_VX_ENSMEAN_SFC;<cyclestr>_@Y@m@d@H</cyclestr>&LOGEXT;</join>
-
-    <envar><name>GLOBAL_VAR_DEFNS_FP</name><value>&GLOBAL_VAR_DEFNS_FP;</value></envar>
-    <envar><name>USHdir</name><value>&USHdir;</value></envar>
-    <envar><name>OBS_DIR</name><value>&NDAS_OBS_DIR;</value></envar>
-    <envar><name>PDY</name><value><cyclestr>@Y@m@d</cyclestr></value></envar>
-    <envar><name>cyc</name><value><cyclestr>@H</cyclestr></value></envar>
-    <envar><name>subcyc</name><value><cyclestr>@M</cyclestr></value></envar>
-    <envar><name>LOGDIR</name><value>&LOGDIR;</value></envar>
-    <envar><name>VAR</name><value>SFC</value></envar>
-    <envar><name>ACCUM_HH</name><value></value></envar>
-
-    <dependency>
-      <taskdep task="&TN_RUN_MET_ENSEMBLESTAT_VX_SFC;"/>
-    </dependency>
-
-  </task>
-<!--
-************************************************************************
-************************************************************************
--->
-  <task name="&TN_RUN_MET_POINTSTAT_VX_ENSMEAN_UPA;" cycledefs="forecast" maxtries="{{ maxtries_run_met_pointstat_vx_ensmean_upa }}">
-
-    &RSRV_DEFAULT;
-    <command>&LOAD_MODULES_RUN_TASK_FP; "&VX_LOCAL_MODULE_FN;" "&JOBSdir;/JREGIONAL_RUN_MET_POINTSTAT_VX_ENSMEAN"</command>
-    <nodes>{{ nnodes_run_met_pointstat_vx_ensmean_upa }}:ppn={{ ppn_run_met_pointstat_vx_ensmean_upa }}</nodes>
-  {%- if machine not in ["GAEA", "NOAACLOUD"]  %}
-    <memory>{{ mem_run_met_pointstat_vx_ensmean_upa }}</memory>
-  {%- endif %}
-    <walltime>{{ wtime_run_met_pointstat_vx_ensmean_upa }}</walltime>
-    <nodesize>&NCORES_PER_NODE;</nodesize>
-    <native>&SCHED_NATIVE_CMD;</native>
-    <jobname>&TN_RUN_MET_POINTSTAT_VX_ENSMEAN_UPA;</jobname>
-    <join>&LOGDIR;/&TN_RUN_MET_POINTSTAT_VX_ENSMEAN_UPA;<cyclestr>_@Y@m@d@H</cyclestr>&LOGEXT;</join>
-
-    <envar><name>GLOBAL_VAR_DEFNS_FP</name><value>&GLOBAL_VAR_DEFNS_FP;</value></envar>
-    <envar><name>USHdir</name><value>&USHdir;</value></envar>
-    <envar><name>OBS_DIR</name><value>&NDAS_OBS_DIR;</value></envar>
-    <envar><name>PDY</name><value><cyclestr>@Y@m@d</cyclestr></value></envar>
-    <envar><name>cyc</name><value><cyclestr>@H</cyclestr></value></envar>
-    <envar><name>subcyc</name><value><cyclestr>@M</cyclestr></value></envar>
-    <envar><name>LOGDIR</name><value>&LOGDIR;</value></envar>
-    <envar><name>VAR</name><value>UPA</value></envar>
-    <envar><name>ACCUM_HH</name><value></value></envar>
-
-    <dependency>
-      <taskdep task="&TN_RUN_MET_ENSEMBLESTAT_VX_UPA;"/>
-    </dependency>
-
-  </task>
-{%- endif %}
-
-{%- if run_task_vx_ensgrid %}
-<!--
-************************************************************************
-************************************************************************
--->
-  <task name="&TN_RUN_MET_GRIDSTAT_VX_ENSPROB_APCP01H;" cycledefs="forecast" maxtries="{{ maxtries_run_met_gridstat_vx_ensprob_apcp01h }}">
-
-    &RSRV_DEFAULT;
-    <command>&LOAD_MODULES_RUN_TASK_FP; "&VX_LOCAL_MODULE_FN;" "&JOBSdir;/JREGIONAL_RUN_MET_GRIDSTAT_VX_ENSPROB"</command>
-    <nodes>{{ nnodes_run_met_gridstat_vx_ensprob_apcp01h }}:ppn={{ ppn_run_met_gridstat_vx_ensprob_apcp01h }}</nodes>
-  {%- if machine not in ["GAEA", "NOAACLOUD"]  %}
-    <memory>{{ mem_run_met_gridstat_vx_ensprob_apcp01h }}</memory>
-  {%- endif %}
-    <walltime>{{ wtime_run_met_gridstat_vx_ensprob_apcp01h }}</walltime>
-    <nodesize>&NCORES_PER_NODE;</nodesize>
-    <native>&SCHED_NATIVE_CMD;</native>
-    <jobname>&TN_RUN_MET_GRIDSTAT_VX_ENSPROB_APCP01H;</jobname>
-    <join>&LOGDIR;/&TN_RUN_MET_GRIDSTAT_VX_ENSPROB_APCP01H;<cyclestr>_@Y@m@d@H</cyclestr>&LOGEXT;</join>
-
-    <envar><name>GLOBAL_VAR_DEFNS_FP</name><value>&GLOBAL_VAR_DEFNS_FP;</value></envar>
-    <envar><name>USHdir</name><value>&USHdir;</value></envar>
-    <envar><name>OBS_DIR</name><value>&CCPA_OBS_DIR;</value></envar>
-    <envar><name>PDY</name><value><cyclestr>@Y@m@d</cyclestr></value></envar>
-    <envar><name>cyc</name><value><cyclestr>@H</cyclestr></value></envar>
-    <envar><name>subcyc</name><value><cyclestr>@M</cyclestr></value></envar>
-    <envar><name>LOGDIR</name><value>&LOGDIR;</value></envar>
-    <envar><name>FHR</name><value><cyclestr> {% for h in range(1, fcst_len_hrs+1) %}{{ " %02d" % h  }}{% endfor %} </cyclestr></value></envar>
-    <envar><name>VAR</name><value>APCP</value></envar>
-    <envar><name>ACCUM_HH</name><value>01</value></envar>
-
-    <dependency>
-      <taskdep task="&TN_RUN_MET_ENSEMBLESTAT_VX_APCP01H;"/>
-    </dependency>
-
-  </task>
-
-  {%- if fcst_len_hrs >= 3 %}
-<!--
-************************************************************************
-************************************************************************
--->
-  <task name="&TN_RUN_MET_GRIDSTAT_VX_ENSPROB_APCP03H;" cycledefs="forecast" maxtries="{{ maxtries_run_met_gridstat_vx_ensprob_apcp03h }}">
-
-    &RSRV_DEFAULT;
-    <command>&LOAD_MODULES_RUN_TASK_FP; "&VX_LOCAL_MODULE_FN;" "&JOBSdir;/JREGIONAL_RUN_MET_GRIDSTAT_VX_ENSPROB"</command>
-    <nodes>{{ nnodes_run_met_gridstat_vx_ensprob_apcp03h }}:ppn={{ ppn_run_met_gridstat_vx_ensprob_apcp03h }}</nodes>
-    {%- if machine not in ["GAEA", "NOAACLOUD"]  %}
-    <memory>{{ mem_run_met_gridstat_vx_ensprob_apcp03h }}</memory>
-    {%- endif %}
-    <walltime>{{ wtime_run_met_gridstat_vx_ensprob_apcp03h }}</walltime>
-    <nodesize>&NCORES_PER_NODE;</nodesize>
-    <native>&SCHED_NATIVE_CMD;</native>
-    <jobname>&TN_RUN_MET_GRIDSTAT_VX_ENSPROB_APCP03H;</jobname>
-    <join>&LOGDIR;/&TN_RUN_MET_GRIDSTAT_VX_ENSPROB_APCP03H;<cyclestr>_@Y@m@d@H</cyclestr>&LOGEXT;</join>
-
-    <envar><name>GLOBAL_VAR_DEFNS_FP</name><value>&GLOBAL_VAR_DEFNS_FP;</value></envar>
-    <envar><name>USHdir</name><value>&USHdir;</value></envar>
-    <envar><name>OBS_DIR</name><value>&CCPA_OBS_DIR;</value></envar>
-    <envar><name>PDY</name><value><cyclestr>@Y@m@d</cyclestr></value></envar>
-    <envar><name>cyc</name><value><cyclestr>@H</cyclestr></value></envar>
-    <envar><name>subcyc</name><value><cyclestr>@M</cyclestr></value></envar>
-    <envar><name>LOGDIR</name><value>&LOGDIR;</value></envar>
-    <envar><name>FHR</name><value><cyclestr> {% for h in range(3, fcst_len_hrs+1, 3) %}{{ " %02d" % h  }}{% endfor %} </cyclestr></value></envar>
-    <envar><name>VAR</name><value>APCP</value></envar>
-    <envar><name>ACCUM_HH</name><value>03</value></envar>
-
-    <dependency>
-      <taskdep task="&TN_RUN_MET_ENSEMBLESTAT_VX_APCP03H;"/>
-    </dependency>
-
-  </task>
-  {%- endif %}
-
-  {%- if fcst_len_hrs >= 6 %}
-<!--
-************************************************************************
-************************************************************************
--->
-  <task name="&TN_RUN_MET_GRIDSTAT_VX_ENSPROB_APCP06H;" cycledefs="forecast" maxtries="{{ maxtries_run_met_gridstat_vx_ensprob_apcp06h }}">
-
-    &RSRV_DEFAULT;
-    <command>&LOAD_MODULES_RUN_TASK_FP; "&VX_LOCAL_MODULE_FN;" "&JOBSdir;/JREGIONAL_RUN_MET_GRIDSTAT_VX_ENSPROB"</command>
-    <nodes>{{ nnodes_run_met_gridstat_vx_ensprob_apcp06h }}:ppn={{ ppn_run_met_gridstat_vx_ensprob_apcp06h }}</nodes>
-    {%- if machine not in ["GAEA", "NOAACLOUD"]  %}
-    <memory>{{ mem_run_met_gridstat_vx_ensprob_apcp06h }}</memory>
-    {%- endif %}
-    <walltime>{{ wtime_run_met_gridstat_vx_ensprob_apcp06h }}</walltime>
-    <nodesize>&NCORES_PER_NODE;</nodesize>
-    <native>&SCHED_NATIVE_CMD;</native>
-    <jobname>&TN_RUN_MET_GRIDSTAT_VX_ENSPROB_APCP06H;</jobname>
-    <join>&LOGDIR;/&TN_RUN_MET_GRIDSTAT_VX_ENSPROB_APCP06H;<cyclestr>_@Y@m@d@H</cyclestr>&LOGEXT;</join>
-
-    <envar><name>GLOBAL_VAR_DEFNS_FP</name><value>&GLOBAL_VAR_DEFNS_FP;</value></envar>
-    <envar><name>USHdir</name><value>&USHdir;</value></envar>
-    <envar><name>OBS_DIR</name><value>&CCPA_OBS_DIR;</value></envar>
-    <envar><name>PDY</name><value><cyclestr>@Y@m@d</cyclestr></value></envar>
-    <envar><name>cyc</name><value><cyclestr>@H</cyclestr></value></envar>
-    <envar><name>subcyc</name><value><cyclestr>@M</cyclestr></value></envar>
-    <envar><name>LOGDIR</name><value>&LOGDIR;</value></envar>
-    <envar><name>FHR</name><value><cyclestr> {% for h in range(6, fcst_len_hrs+1, 6) %}{{ " %02d" % h  }}{% endfor %} </cyclestr></value></envar>
-    <envar><name>VAR</name><value>APCP</value></envar>
-    <envar><name>ACCUM_HH</name><value>06</value></envar>
-
-    <dependency>
-      <taskdep task="&TN_RUN_MET_ENSEMBLESTAT_VX_APCP06H;"/>
-    </dependency>
-
-  </task>
-  {%- endif %}
-
-  {%- if fcst_len_hrs >= 24 %}
-<!--
-************************************************************************
-************************************************************************
--->
-  <task name="&TN_RUN_MET_GRIDSTAT_VX_ENSPROB_APCP24H;" cycledefs="forecast" maxtries="{{ maxtries_run_met_gridstat_vx_ensprob_apcp24h }}">
-
-    &RSRV_DEFAULT;
-    <command>&LOAD_MODULES_RUN_TASK_FP; "&VX_LOCAL_MODULE_FN;" "&JOBSdir;/JREGIONAL_RUN_MET_GRIDSTAT_VX_ENSPROB"</command>
-    <nodes>{{ nnodes_run_met_gridstat_vx_ensprob_apcp24h }}:ppn={{ ppn_run_met_gridstat_vx_ensprob_apcp24h }}</nodes>
-    {%- if machine not in ["GAEA", "NOAACLOUD"]  %}
-    <memory>{{ mem_run_met_gridstat_vx_ensprob_apcp24h }}</memory>
-    {%- endif %}
-    <walltime>{{ wtime_run_met_gridstat_vx_ensprob_apcp24h }}</walltime>
-    <nodesize>&NCORES_PER_NODE;</nodesize>
-    <native>&SCHED_NATIVE_CMD;</native>
-    <jobname>&TN_RUN_MET_GRIDSTAT_VX_ENSPROB_APCP24H;</jobname>
-    <join>&LOGDIR;/&TN_RUN_MET_GRIDSTAT_VX_ENSPROB_APCP24H;<cyclestr>_@Y@m@d@H</cyclestr>&LOGEXT;</join>
-
-    <envar><name>GLOBAL_VAR_DEFNS_FP</name><value>&GLOBAL_VAR_DEFNS_FP;</value></envar>
-    <envar><name>USHdir</name><value>&USHdir;</value></envar>
-    <envar><name>OBS_DIR</name><value>&CCPA_OBS_DIR;</value></envar>
-    <envar><name>PDY</name><value><cyclestr>@Y@m@d</cyclestr></value></envar>
-    <envar><name>cyc</name><value><cyclestr>@H</cyclestr></value></envar>
-    <envar><name>subcyc</name><value><cyclestr>@M</cyclestr></value></envar>
-    <envar><name>LOGDIR</name><value>&LOGDIR;</value></envar>
-    <envar><name>FHR</name><value><cyclestr> {% for h in range(24, fcst_len_hrs+1, 24) %}{{ " %02d" % h  }}{% endfor %} </cyclestr></value></envar>
-    <envar><name>VAR</name><value>APCP</value></envar>
-    <envar><name>ACCUM_HH</name><value>24</value></envar>
-
-    <dependency>
-      <taskdep task="&TN_RUN_MET_ENSEMBLESTAT_VX_APCP24H;"/>
-    </dependency>
-
-  </task>
-  {%- endif %}
-
-<!--
-************************************************************************
-************************************************************************
--->
-  <task name="&TN_RUN_MET_GRIDSTAT_VX_ENSPROB_REFC;" cycledefs="forecast" maxtries="{{ maxtries_run_met_gridstat_vx_ensprob_refc }}">
-
-    &RSRV_DEFAULT;
-    <command>&LOAD_MODULES_RUN_TASK_FP; "&VX_LOCAL_MODULE_FN;" "&JOBSdir;/JREGIONAL_RUN_MET_GRIDSTAT_VX_ENSPROB"</command>
-    <nodes>{{ nnodes_run_met_gridstat_vx_ensprob_refc }}:ppn={{ ppn_run_met_gridstat_vx_ensprob_refc }}</nodes>
-  {%- if machine not in ["GAEA", "NOAACLOUD"]  %}
-    <memory>{{ mem_run_met_gridstat_vx_ensprob_refc }}</memory>
-  {%- endif %}
-    <walltime>{{ wtime_run_met_gridstat_vx_ensprob_refc }}</walltime>
-    <nodesize>&NCORES_PER_NODE;</nodesize>
-    <native>&SCHED_NATIVE_CMD;</native>
-    <jobname>&TN_RUN_MET_GRIDSTAT_VX_ENSPROB_REFC;</jobname>
-    <join>&LOGDIR;/&TN_RUN_MET_GRIDSTAT_VX_ENSPROB_REFC;<cyclestr>_@Y@m@d@H</cyclestr>&LOGEXT;</join>
-
-    <envar><name>GLOBAL_VAR_DEFNS_FP</name><value>&GLOBAL_VAR_DEFNS_FP;</value></envar>
-    <envar><name>USHdir</name><value>&USHdir;</value></envar>
-    <envar><name>OBS_DIR</name><value>&MRMS_OBS_DIR;</value></envar>
-    <envar><name>PDY</name><value><cyclestr>@Y@m@d</cyclestr></value></envar>
-    <envar><name>cyc</name><value><cyclestr>@H</cyclestr></value></envar>
-    <envar><name>subcyc</name><value><cyclestr>@M</cyclestr></value></envar>
-    <envar><name>LOGDIR</name><value>&LOGDIR;</value></envar>
-    <envar><name>FHR</name><value><cyclestr> {% for h in range(1, fcst_len_hrs+1) %}{{ " %02d" % h  }}{% endfor %} </cyclestr></value></envar>
-    <envar><name>VAR</name><value>REFC</value></envar>
-
-    <dependency>
-      <taskdep task="&TN_RUN_MET_ENSEMBLESTAT_VX_REFC;"/>
-    </dependency>
-
-  </task>
-
-<!--
-************************************************************************
-************************************************************************
--->
-  <task name="&TN_RUN_MET_GRIDSTAT_VX_ENSPROB_RETOP;" cycledefs="forecast" maxtries="{{ maxtries_run_met_gridstat_vx_ensprob_retop }}">
-
-    &RSRV_DEFAULT;
-    <command>&LOAD_MODULES_RUN_TASK_FP; "&VX_LOCAL_MODULE_FN;" "&JOBSdir;/JREGIONAL_RUN_MET_GRIDSTAT_VX_ENSPROB"</command>
-    <nodes>{{ nnodes_run_met_gridstat_vx_ensprob_retop }}:ppn={{ ppn_run_met_gridstat_vx_ensprob_retop }}</nodes>
-  {%- if machine not in ["GAEA", "NOAACLOUD"]  %}
-    <memory>{{ mem_run_met_gridstat_vx_ensprob_retop }}</memory>
-  {%- endif %}
-    <walltime>{{ wtime_run_met_gridstat_vx_ensprob_retop }}</walltime>
-    <nodesize>&NCORES_PER_NODE;</nodesize>
-    <native>&SCHED_NATIVE_CMD;</native>
-    <jobname>&TN_RUN_MET_GRIDSTAT_VX_ENSPROB_RETOP;</jobname>
-    <join>&LOGDIR;/&TN_RUN_MET_GRIDSTAT_VX_ENSPROB_RETOP;<cyclestr>_@Y@m@d@H</cyclestr>&LOGEXT;</join>
-
-    <envar><name>GLOBAL_VAR_DEFNS_FP</name><value>&GLOBAL_VAR_DEFNS_FP;</value></envar>
-    <envar><name>USHdir</name><value>&USHdir;</value></envar>
-    <envar><name>OBS_DIR</name><value>&MRMS_OBS_DIR;</value></envar>
-    <envar><name>PDY</name><value><cyclestr>@Y@m@d</cyclestr></value></envar>
-    <envar><name>cyc</name><value><cyclestr>@H</cyclestr></value></envar>
-    <envar><name>subcyc</name><value><cyclestr>@M</cyclestr></value></envar>
-    <envar><name>LOGDIR</name><value>&LOGDIR;</value></envar>
-    <envar><name>FHR</name><value><cyclestr> {% for h in range(1, fcst_len_hrs+1) %}{{ " %02d" % h  }}{% endfor %} </cyclestr></value></envar>
-    <envar><name>VAR</name><value>RETOP</value></envar>
-
-    <dependency>
-      <taskdep task="&TN_RUN_MET_ENSEMBLESTAT_VX_RETOP;"/>
-    </dependency>
-
-  </task>
-{%- endif %}
-
-{%- if run_task_vx_enspoint %}
-<!--
-************************************************************************
-************************************************************************
--->
-  <task name="&TN_RUN_MET_POINTSTAT_VX_ENSPROB_SFC;" cycledefs="forecast" maxtries="{{ maxtries_run_met_pointstat_vx_ensprob_sfc }}">
-
-    &RSRV_DEFAULT;
-    <command>&LOAD_MODULES_RUN_TASK_FP; "&VX_LOCAL_MODULE_FN;" "&JOBSdir;/JREGIONAL_RUN_MET_POINTSTAT_VX_ENSPROB"</command>
-    <nodes>{{ nnodes_run_met_pointstat_vx_ensprob_sfc }}:ppn={{ ppn_run_met_pointstat_vx_ensprob_sfc }}</nodes>
-  {%- if machine not in ["GAEA", "NOAACLOUD"]  %}
-    <memory>{{ mem_run_met_pointstat_vx_ensprob_sfc }}</memory>
-  {%- endif %}
-    <walltime>{{ wtime_run_met_pointstat_vx_ensprob_sfc }}</walltime>
-    <nodesize>&NCORES_PER_NODE;</nodesize>
-    <native>&SCHED_NATIVE_CMD;</native>
-    <jobname>&TN_RUN_MET_POINTSTAT_VX_ENSPROB_SFC;</jobname>
-    <join>&LOGDIR;/&TN_RUN_MET_POINTSTAT_VX_ENSPROB_SFC;<cyclestr>_@Y@m@d@H</cyclestr>&LOGEXT;</join>
-
-    <envar><name>GLOBAL_VAR_DEFNS_FP</name><value>&GLOBAL_VAR_DEFNS_FP;</value></envar>
-    <envar><name>USHdir</name><value>&USHdir;</value></envar>
-    <envar><name>OBS_DIR</name><value>&NDAS_OBS_DIR;</value></envar>
-    <envar><name>PDY</name><value><cyclestr>@Y@m@d</cyclestr></value></envar>
-    <envar><name>cyc</name><value><cyclestr>@H</cyclestr></value></envar>
-    <envar><name>subcyc</name><value><cyclestr>@M</cyclestr></value></envar>
-    <envar><name>LOGDIR</name><value>&LOGDIR;</value></envar>
-    <envar><name>VAR</name><value>SFC</value></envar>
-    <envar><name>ACCUM_HH</name><value></value></envar>
-
-    <dependency>
-      <taskdep task="&TN_RUN_MET_ENSEMBLESTAT_VX_SFC;"/>
-    </dependency>
-
-  </task>
-<!--
-************************************************************************
-************************************************************************
--->
-  <task name="&TN_RUN_MET_POINTSTAT_VX_ENSPROB_UPA;" cycledefs="forecast" maxtries="{{ maxtries_run_met_pointstat_vx_ensprob_upa }}">
-
-    &RSRV_DEFAULT;
-    <command>&LOAD_MODULES_RUN_TASK_FP; "&VX_LOCAL_MODULE_FN;" "&JOBSdir;/JREGIONAL_RUN_MET_POINTSTAT_VX_ENSPROB"</command>
-    <nodes>{{ nnodes_run_met_pointstat_vx_ensprob_upa }}:ppn={{ ppn_run_met_pointstat_vx_ensprob_upa }}</nodes>
-  {%- if machine not in ["GAEA", "NOAACLOUD"]  %}
-    <memory>{{ mem_run_met_pointstat_vx_ensprob_upa }}</memory>
-  {%- endif %}
-    <walltime>{{ wtime_run_met_pointstat_vx_ensprob_upa }}</walltime>
-    <nodesize>&NCORES_PER_NODE;</nodesize>
-    <native>&SCHED_NATIVE_CMD;</native>
-    <jobname>&TN_RUN_MET_POINTSTAT_VX_ENSPROB_UPA;</jobname>
-    <join>&LOGDIR;/&TN_RUN_MET_POINTSTAT_VX_ENSPROB_UPA;<cyclestr>_@Y@m@d@H</cyclestr>&LOGEXT;</join>
-
-    <envar><name>GLOBAL_VAR_DEFNS_FP</name><value>&GLOBAL_VAR_DEFNS_FP;</value></envar>
-    <envar><name>USHdir</name><value>&USHdir;</value></envar>
-    <envar><name>OBS_DIR</name><value>&NDAS_OBS_DIR;</value></envar>
-    <envar><name>PDY</name><value><cyclestr>@Y@m@d</cyclestr></value></envar>
-    <envar><name>cyc</name><value><cyclestr>@H</cyclestr></value></envar>
-    <envar><name>subcyc</name><value><cyclestr>@M</cyclestr></value></envar>
-    <envar><name>LOGDIR</name><value>&LOGDIR;</value></envar>
-    <envar><name>VAR</name><value>UPA</value></envar>
-    <envar><name>ACCUM_HH</name><value></value></envar>
-
-    <dependency>
-      <taskdep task="&TN_RUN_MET_ENSEMBLESTAT_VX_UPA;"/>
-    </dependency>
-
-  </task>
-{%- endif %}
-=======
 {%- endfor %}
->>>>>>> 276bdd67
 
 </workflow>