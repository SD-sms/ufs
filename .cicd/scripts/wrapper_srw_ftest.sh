#!/usr/bin/env bash

############################
#
# This is a wrapper script for the srw_ftest.sh script. It was created so we can 
# test all of the wrapper script tasks within the Jenkins pipeline. It determines which 
# workflow manager is installed on the platform and calls the apprioprate job card:
#    sbatch: sbatch_srw_ftest.sh
#    pbs: qsub_srw_ftest.sh
###########################

# Set workflow cmd
declare workflow_cmd
declare arg_1
if [[ "${SRW_PLATFORM}" == cheyenne ]] || [[ "${SRW_PLATFORM}" == derecho ]]; then
    workflow_cmd=qsub
    arg_1=""
else
    workflow_cmd=sbatch
    arg_1="--parsable"
fi

# Customize wrapper scripts
if [[ "${SRW_PLATFORM}" == gaea ]]; then
<<<<<<< HEAD
    sed -i '15i #SBATCH --clusters=c5' ${WORKSPACE}/${SRW_PLATFORM}/.cicd/scripts/${workflow_cmd}_srw_ftest.sh
    sed -i 's|qos=batch|qos=normal|g' ${WORKSPACE}/${SRW_PLATFORM}/.cicd/scripts/${workflow_cmd}_srw_ftest.sh
    sed -i 's|00:30:00|00:45:00|g' ${WORKSPACE}/${SRW_PLATFORM}/.cicd/scripts/${workflow_cmd}_srw_ftest.sh
    sed -i 's|${JOBSdir}/JREGIONAL_RUN_POST|$USHdir/load_modules_run_task.sh "gaea" "run_post" ${JOBSdir}/JREGIONAL_RUN_POST|g' ${WORKSPACE}/${SRW_PLATFORM}/ush/wrappers/run_post.sh
fi

=======
    sed -i '15i #SBATCH --clusters=c4' ${WORKSPACE}/${SRW_PLATFORM}/.cicd/scripts/${workflow_cmd}_srw_ftest.sh
    sed -i 's|qos=batch|qos=windfall|g' ${WORKSPACE}/${SRW_PLATFORM}/.cicd/scripts/${workflow_cmd}_srw_ftest.sh
fi

if [[ "${SRW_PLATFORM}" == gaea-c5 ]]; then
    sed -i '15i #SBATCH --clusters=c5' ${WORKSPACE}/${SRW_PLATFORM}/.cicd/scripts/${workflow_cmd}_srw_ftest.sh
    sed -i 's|qos=batch|qos=normal|g' ${WORKSPACE}/${SRW_PLATFORM}/.cicd/scripts/${workflow_cmd}_srw_ftest.sh
fi

>>>>>>> 00e15f8f
if [[ "${SRW_PLATFORM}" == hera ]]; then
    if [[ "${SRW_COMPILER}" == gnu ]]; then
        sed -i 's|00:30:00|00:45:00|g' ${WORKSPACE}/${SRW_PLATFORM}/.cicd/scripts/${workflow_cmd}_srw_ftest.sh
    fi
<<<<<<< HEAD
fi

if [[ "${SRW_PLATFORM}" == jet ]]; then
    sed -i '15i #SBATCH --partition=xjet' ${WORKSPACE}/${SRW_PLATFORM}/.cicd/scripts/${workflow_cmd}_srw_ftest.sh
fi

if [[ "${TASK_DEPTH}" == 0 ]] ; then
    exit 0
=======
>>>>>>> 00e15f8f
fi

# Call job card and return job_id
echo "Running: ${workflow_cmd} -A ${SRW_PROJECT} ${arg_1} ${WORKSPACE}/${SRW_PLATFORM}/.cicd/scripts/${workflow_cmd}_srw_ftest.sh"
job_id=$(${workflow_cmd} -A ${SRW_PROJECT} ${arg_1} ${WORKSPACE}/${SRW_PLATFORM}/.cicd/scripts/${workflow_cmd}_srw_ftest.sh)

echo "Waiting ten seconds for node to initialize"
sleep 10

# Check for job and exit when done
while true
do
    if [[ "${SRW_PLATFORM}" == derecho ]]; then
        check_job="qstat -u ${USER} -r ${job_id}"
    else
	check_job="squeue -u ${USER} -j ${job_id} --noheader"
    fi
    job_id_info=$($check_job)
    if [ ! -z "$job_id_info" ]; then
        echo "Job is still running. Check again in two minutes"
        sleep 120
    else
        echo "Job has completed."

        # Return exit code and check for results file first
        results_file="${WORKSPACE}/${SRW_PLATFORM}/functional_test_results_${SRW_PLATFORM}_${SRW_COMPILER}.txt"
        if [ ! -f "$results_file" ]; then
            echo -e "Missing results file! \nexit 1"
            exit 1
        fi

        # Set exit code to number of failures
        set +e
        failures=$(grep ": FAIL" ${results_file} | wc -l)
        if [[ $failures -ne 0 ]]; then
            failures=1
        fi

        set -e
        echo "exit ${failures}"
        exit ${failures}
    fi
done<|MERGE_RESOLUTION|>--- conflicted
+++ resolved
@@ -22,14 +22,13 @@
 
 # Customize wrapper scripts
 if [[ "${SRW_PLATFORM}" == gaea ]]; then
-<<<<<<< HEAD
+
     sed -i '15i #SBATCH --clusters=c5' ${WORKSPACE}/${SRW_PLATFORM}/.cicd/scripts/${workflow_cmd}_srw_ftest.sh
     sed -i 's|qos=batch|qos=normal|g' ${WORKSPACE}/${SRW_PLATFORM}/.cicd/scripts/${workflow_cmd}_srw_ftest.sh
     sed -i 's|00:30:00|00:45:00|g' ${WORKSPACE}/${SRW_PLATFORM}/.cicd/scripts/${workflow_cmd}_srw_ftest.sh
     sed -i 's|${JOBSdir}/JREGIONAL_RUN_POST|$USHdir/load_modules_run_task.sh "gaea" "run_post" ${JOBSdir}/JREGIONAL_RUN_POST|g' ${WORKSPACE}/${SRW_PLATFORM}/ush/wrappers/run_post.sh
 fi
 
-=======
     sed -i '15i #SBATCH --clusters=c4' ${WORKSPACE}/${SRW_PLATFORM}/.cicd/scripts/${workflow_cmd}_srw_ftest.sh
     sed -i 's|qos=batch|qos=windfall|g' ${WORKSPACE}/${SRW_PLATFORM}/.cicd/scripts/${workflow_cmd}_srw_ftest.sh
 fi
@@ -39,12 +38,12 @@
     sed -i 's|qos=batch|qos=normal|g' ${WORKSPACE}/${SRW_PLATFORM}/.cicd/scripts/${workflow_cmd}_srw_ftest.sh
 fi
 
->>>>>>> 00e15f8f
+
 if [[ "${SRW_PLATFORM}" == hera ]]; then
     if [[ "${SRW_COMPILER}" == gnu ]]; then
         sed -i 's|00:30:00|00:45:00|g' ${WORKSPACE}/${SRW_PLATFORM}/.cicd/scripts/${workflow_cmd}_srw_ftest.sh
     fi
-<<<<<<< HEAD
+
 fi
 
 if [[ "${SRW_PLATFORM}" == jet ]]; then
@@ -53,8 +52,8 @@
 
 if [[ "${TASK_DEPTH}" == 0 ]] ; then
     exit 0
-=======
->>>>>>> 00e15f8f
+
+
 fi
 
 # Call job card and return job_id
