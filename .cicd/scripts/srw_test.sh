#!/usr/bin/env bash
#
# A unified test script for the SRW application. This script is expected to
# test the SRW application for all supported platforms. NOTE: At this time,
# this script is a placeholder for a more robust test framework.
#
set -e -u -x

script_dir="$(cd -- "$(dirname -- "${BASH_SOURCE[0]}")" > /dev/null 2>&1 && pwd)"

# Get repository root from Jenkins WORKSPACE variable if set, otherwise, set
# relative to script directory.
declare workspace
if [[ -n "${WORKSPACE}/${SRW_PLATFORM}" ]]; then
    workspace="${WORKSPACE}/${SRW_PLATFORM}"
else
    workspace="$(cd -- "${script_dir}/../.." && pwd)"
fi

# Normalize Parallel Works cluster platform value.
declare platform
if [[ "${SRW_PLATFORM}" =~ ^(az|g|p)clusternoaa ]]; then
    platform='noaacloud'
else
    platform="${SRW_PLATFORM}"
fi

# Test directories
we2e_experiment_base_dir="${workspace}/expt_dirs"
we2e_test_dir="${workspace}/tests/WE2E"

# Clean any stale test logs
rm -f ${workspace}/tests/WE2E/log.*
rm -f ${we2e_experiment_base_dir}/*/log.generate_FV3LAM_wflow ${we2e_experiment_base_dir}/*/log/* WE2E_summary*txt

# Run the end-to-end tests.
if "${SRW_WE2E_COMPREHENSIVE_TESTS}"; then
    test_type="comprehensive"
else
    test_type=${SRW_WE2E_SINGLE_TEST:-"coverage"}
    if [[ "${test_type}" = skill-score ]]; then
        test_type="grid_SUBCONUS_Ind_3km_ics_FV3GFS_lbcs_FV3GFS_suite_WoFS_v0"
    fi
fi

cd ${we2e_test_dir}
# Progress file
progress_file="${workspace}/we2e_test_results-${platform}-${SRW_COMPILER}.txt"
<<<<<<< HEAD
/usr/bin/time -p -f '{\n  "cpu": "%P"\n, "memMax": "%M"\n, "mem": {"text": "%X", "data": "%D", "swaps": "%W", "context": "%c", "waits": "%w"}\n, "pagefaults": {"major": "%F", "minor": "%R"}\n, "filesystem": {"inputs": "%I", "outputs": "%O"}\n, "time": {"real": "%e", "user": "%U", "sys": "%S"}\n}' -o ${WORKSPACE}/${SRW_PLATFORM}-${SRW_COMPILER}-time-srw_test.json \
    ./setup_WE2E_tests.sh ${platform} ${SRW_PROJECT} ${SRW_COMPILER} ${test_type} \
    --expt_basedir=${we2e_experiment_base_dir} \
    --opsroot=${nco_dir} | tee ${progress_file}
=======
./setup_WE2E_tests.sh ${platform} ${SRW_PROJECT} ${SRW_COMPILER} ${test_type} \
    --expt_basedir=${we2e_experiment_base_dir} | tee ${progress_file}
>>>>>>> bf7b4905

# Set exit code to number of failures
set +e
failures=$(grep " DEAD    " ${progress_file} | wc -l)
if [[ $failures -ne 0 ]]; then
    failures=1
fi
set -e
exit ${failures}<|MERGE_RESOLUTION|>--- conflicted
+++ resolved
@@ -46,15 +46,9 @@
 cd ${we2e_test_dir}
 # Progress file
 progress_file="${workspace}/we2e_test_results-${platform}-${SRW_COMPILER}.txt"
-<<<<<<< HEAD
 /usr/bin/time -p -f '{\n  "cpu": "%P"\n, "memMax": "%M"\n, "mem": {"text": "%X", "data": "%D", "swaps": "%W", "context": "%c", "waits": "%w"}\n, "pagefaults": {"major": "%F", "minor": "%R"}\n, "filesystem": {"inputs": "%I", "outputs": "%O"}\n, "time": {"real": "%e", "user": "%U", "sys": "%S"}\n}' -o ${WORKSPACE}/${SRW_PLATFORM}-${SRW_COMPILER}-time-srw_test.json \
     ./setup_WE2E_tests.sh ${platform} ${SRW_PROJECT} ${SRW_COMPILER} ${test_type} \
-    --expt_basedir=${we2e_experiment_base_dir} \
-    --opsroot=${nco_dir} | tee ${progress_file}
-=======
-./setup_WE2E_tests.sh ${platform} ${SRW_PROJECT} ${SRW_COMPILER} ${test_type} \
     --expt_basedir=${we2e_experiment_base_dir} | tee ${progress_file}
->>>>>>> bf7b4905
 
 # Set exit code to number of failures
 set +e
