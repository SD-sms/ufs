--- conflicted
+++ resolved
@@ -1,41 +1,33 @@
-#!/usr/bin/env bash
-#
-# A unified test script for the SRW application. This script is expected to
-# test the SRW application for all supported platforms. NOTE: At this time,
-# this script is a placeholder for a more robust test framework.
-#
+#!/bin/bash
 set -e -u -x
 
-script_dir="$(cd -- "$(dirname -- "${BASH_SOURCE[0]}")" > /dev/null 2>&1 && pwd)"
+script_dir="$(cd "$(dirname "${BASH_SOURCE[0]}")" >/dev/null 2>&1 && pwd)"
 
-# Get repository root from Jenkins WORKSPACE variable if set, otherwise, set
-# relative to script directory.
-declare workspace
-<<<<<<< HEAD
-if [[ -d "${WORKSPACE}/${SRW_PLATFORM}" ]]; then
-=======
-if [[ -n "${WORKSPACE}/${SRW_PLATFORM}" ]]; then
->>>>>>> 00e15f8f
+# Ensure required variables are set
+: "${WORKSPACE:?WORKSPACE is not set}"
+: "${SRW_PLATFORM:?SRW_PLATFORM is not set}"
+
+# Set workspace directory
+if [ -d "${WORKSPACE}/${SRW_PLATFORM}" ]; then
     workspace="${WORKSPACE}/${SRW_PLATFORM}"
 else
-    workspace="$(cd -- "${script_dir}/../.." && pwd)"
+    workspace="$(cd "${script_dir}" && pwd)"
 fi
 
-# Normalize Parallel Works cluster platform value.
-declare platform
-if [[ "${SRW_PLATFORM}" =~ ^(az|g|p)clusternoaa ]]; then
-    platform='noaacloud'
+# Normalize SRW platform value
+if [[ "${SRW_PLATFORM}" == wcoss || "${SRW_PLATFORM}" == noaa ]]; then
+    platform=wcosscloud
 else
     platform="${SRW_PLATFORM}"
 fi
 
 # Test directories
-export we2e_experiment_base_dir="${workspace}/expt_dirs"
-export we2e_test_dir="${workspace}/tests/WE2E"
+export w2e2_experiment_base_dir="${workspace}/tests/WE2E"
+export w2e2_test_dir="${workspace}/tests/WE2E"
 
 # Clean any stale test logs
-rm -f ${workspace}/tests/WE2E/log.*
-rm -f ${we2e_experiment_base_dir}/*/log.generate_FV3LAM_wflow ${we2e_experiment_base_dir}/*/log/* WE2E_summary*txt
+[ -d "${workspace}/tests/WE2E/log" ] && rm -f "${workspace}/tests/WE2E/log/*"
+[ -d "${w2e2_experiment_base_dir}/log" ] && rm -f "${w2e2_experiment_base_dir}/log/WE2E_summary.txt"
 
 # Run the end-to-end tests.
 if "${SRW_WE2E_COMPREHENSIVE_TESTS}"; then
