--- conflicted
+++ resolved
@@ -18,14 +18,11 @@
         choice(name: 'SRW_PLATFORM_FILTER', choices: ['all', 'derecho', 'gaea', 'hera', 'jet', 'orion', 'hercules'], description: 'Specify the platform(s) to use')
         // Allow job runner to filter based on compiler
         choice(name: 'SRW_COMPILER_FILTER', choices: ['all', 'gnu', 'intel'], description: 'Specify the compiler(s) to use to build')
-<<<<<<< HEAD
-        // Workflow Wrapper test depth {0..9}, 0=none, 1=simple, 9=all [default]
+         // Workflow Wrapper test depth {0..9}, 0=none, 1=simple, 9=all [default]
         choice(name: 'SRW_WRAPPER_TASK_DEPTH', choices: ['9', '1', '0'], description: '0=none, 1=simple, 9=all [default]')
         // WE2E Tests ?
         choice(name: 'SRW_WE2E_SINGLE_TEST', choices: ['coverage', 'none', 'skill-score', 'grid_SUBCONUS_Ind_3km_ics_FV3GFS_lbcs_FV3GFS_suite_WoFS_v0'], description: 'Specify the WE2E test to use')
-=======
->>>>>>> 00e15f8f
-        booleanParam name: 'SRW_WE2E_COMPREHENSIVE_TESTS', defaultValue: false, description: 'Whether to execute the comprehensive end-to-end tests'
+ booleanParam name: 'SRW_WE2E_COMPREHENSIVE_TESTS', defaultValue: false, description: 'Whether to execute the comprehensive end-to-end tests'
     }
 
     stages {
@@ -144,9 +141,6 @@
                 stages {
                     // Clean the workspace, checkout the repository, and run checkout_externals
                     stage('Initialize') {
-                        steps {
-                            dir ("${env.SRW_PLATFORM}") {
-<<<<<<< HEAD
                             echo "${env.STAGE_NAME} SRW (${env.SRW_COMPILER}) build environment on ${env.SRW_PLATFORM} (using ${env.WORKSPACE}/${env.SRW_PLATFORM})"
                             cleanWs()
                             checkout scm
@@ -159,22 +153,6 @@
                             always {
                                 s3Upload consoleLogLevel: 'INFO', dontSetBuildResultOnFailure: false, dontWaitForConcurrentBuildCompletion: false, entries: [[bucket: 'noaa-epic-prod-jenkins-artifacts', excludedFile: '', flatten: false, gzipFiles: false, keepForever: false, managedArtifacts: true, noUploadOnFailure: false, selectedRegion: 'us-east-1', showDirectlyInBrowser: false, sourceFile: "${env.SRW_PLATFORM}-*-time-srw_init.json", storageClass: 'STANDARD', uploadFromSlave: false, useServerSideEncryption: false]], pluginFailureResultConstraint: 'FAILURE', profileName: 'main', userMetadata: []
                                 s3Upload consoleLogLevel: 'INFO', dontSetBuildResultOnFailure: false, dontWaitForConcurrentBuildCompletion: false, entries: [[bucket: 'noaa-epic-prod-jenkins-artifacts', excludedFile: '', flatten: false, gzipFiles: false, keepForever: false, managedArtifacts: true, noUploadOnFailure: false, selectedRegion: 'us-east-1', showDirectlyInBrowser: false, sourceFile: "${env.SRW_PLATFORM}-*-disk-usage${env.STAGE_NAME}.csv", storageClass: 'STANDARD', uploadFromSlave: false, useServerSideEncryption: false]], pluginFailureResultConstraint: 'FAILURE', profileName: 'main', userMetadata: []
-=======
-                            echo "Initializing SRW (${env.SRW_COMPILER}) build environment on ${env.SRW_PLATFORM} (using ${env.WORKSPACE}/${env.SRW_PLATFORM})"
-                            cleanWs()
-                            checkout scm
-                            sh '"${WORKSPACE}/${SRW_PLATFORM}/manage_externals/checkout_externals"'
-                            }
-                        }
-                    }
-
-                    // Run the unittest functional tests that require an HPC platform
-                    stage('Functional UnitTests') {
-                        steps {
-                            dir ("${env.SRW_PLATFORM}") {
-                            echo "Running unittest on retrieve_data.py"
-                            sh 'bash --login "${WORKSPACE}/${SRW_PLATFORM}/.cicd/scripts/srw_unittest.sh"'
->>>>>>> 00e15f8f
                             }
                         }
                     }
@@ -187,14 +165,9 @@
                         
                         steps {
                             dir ("${env.SRW_PLATFORM}") {
-<<<<<<< HEAD
                             echo "${env.STAGE_NAME} SRW (${env.SRW_COMPILER}) on ${env.SRW_PLATFORM} (using ${env.WORKSPACE}/${env.SRW_PLATFORM})"
                             sh 'bash --login "${WORKSPACE}/${SRW_PLATFORM}/.cicd/scripts/srw_build.sh"'
                             sh "STAGE_NAME=${env.STAGE_NAME} " + 'bash --login "${WORKSPACE}/${SRW_PLATFORM}/.cicd/scripts/disk_usage.sh"'
-=======
-                            echo "Building SRW (${env.SRW_COMPILER}) on ${env.SRW_PLATFORM} (using ${env.WORKSPACE}/${env.SRW_PLATFORM})"
-                            sh 'bash --login "${WORKSPACE}/${SRW_PLATFORM}/.cicd/scripts/srw_build.sh"'
->>>>>>> 00e15f8f
                             }
                         }
 
@@ -202,14 +175,11 @@
                             success {
                                 sh 'cd "${WORKSPACE}/${SRW_PLATFORM}/${INSTALL_NAME}" && tar --create --gzip --verbose --file "${WORKSPACE}/${SRW_PLATFORM}/${BUILD_NAME}.tgz" *'
                                 s3Upload consoleLogLevel: 'INFO', dontSetBuildResultOnFailure: false, dontWaitForConcurrentBuildCompletion: false, entries: [[bucket: 'noaa-epic-prod-jenkins-artifacts', excludedFile: '', flatten: false, gzipFiles: false, keepForever: false, managedArtifacts: true, noUploadOnFailure: true, selectedRegion: 'us-east-1', showDirectlyInBrowser: false, sourceFile: "${env.SRW_PLATFORM}/${env.BUILD_NAME}.tgz", storageClass: 'STANDARD', uploadFromSlave: false, useServerSideEncryption: false], [bucket: 'noaa-epic-prod-jenkins-artifacts', excludedFile: '', flatten: false, gzipFiles: false, keepForever: false, managedArtifacts: true, noUploadOnFailure: true, selectedRegion: 'us-east-1', showDirectlyInBrowser: false, sourceFile: "${env.SRW_PLATFORM}/build_${env.SRW_COMPILER}/srw_build-${env.SRW_PLATFORM}-${env.SRW_COMPILER}.txt", storageClass: 'STANDARD', uploadFromSlave: false, useServerSideEncryption: false]], pluginFailureResultConstraint: 'FAILURE', profileName: 'main', userMetadata: []
-<<<<<<< HEAD
                             }
                             always {
                                 s3Upload consoleLogLevel: 'INFO', dontSetBuildResultOnFailure: false, dontWaitForConcurrentBuildCompletion: false, entries: [[bucket: 'noaa-epic-prod-jenkins-artifacts', excludedFile: '', flatten: false, gzipFiles: false, keepForever: false, managedArtifacts: true, noUploadOnFailure: false, selectedRegion: 'us-east-1', showDirectlyInBrowser: false, sourceFile: "${env.SRW_PLATFORM}-*-env.txt", storageClass: 'STANDARD', uploadFromSlave: false, useServerSideEncryption: false]], pluginFailureResultConstraint: 'FAILURE', profileName: 'main', userMetadata: []
                                 s3Upload consoleLogLevel: 'INFO', dontSetBuildResultOnFailure: false, dontWaitForConcurrentBuildCompletion: false, entries: [[bucket: 'noaa-epic-prod-jenkins-artifacts', excludedFile: '', flatten: false, gzipFiles: false, keepForever: false, managedArtifacts: true, noUploadOnFailure: false, selectedRegion: 'us-east-1', showDirectlyInBrowser: false, sourceFile: "${env.SRW_PLATFORM}-*-time-srw_build.json", storageClass: 'STANDARD', uploadFromSlave: false, useServerSideEncryption: false]], pluginFailureResultConstraint: 'FAILURE', profileName: 'main', userMetadata: []
                                 s3Upload consoleLogLevel: 'INFO', dontSetBuildResultOnFailure: false, dontWaitForConcurrentBuildCompletion: false, entries: [[bucket: 'noaa-epic-prod-jenkins-artifacts', excludedFile: '', flatten: false, gzipFiles: false, keepForever: false, managedArtifacts: true, noUploadOnFailure: false, selectedRegion: 'us-east-1', showDirectlyInBrowser: false, sourceFile: "${env.SRW_PLATFORM}-*-disk-usage${env.STAGE_NAME}.csv", storageClass: 'STANDARD', uploadFromSlave: false, useServerSideEncryption: false]], pluginFailureResultConstraint: 'FAILURE', profileName: 'main', userMetadata: []
-=======
->>>>>>> 00e15f8f
                             }
                         }
                     }
@@ -220,6 +190,23 @@
                             dir ("${env.SRW_PLATFORM}") {
                             echo "Running unittest on retrieve_data.py"
                             sh 'bash --login "${WORKSPACE}/${SRW_PLATFORM}/.cicd/scripts/srw_unittest.sh"'
+                            }
+                        }
+                    }
+                    
+                    // Run the unified build script; if successful create a tarball of the build and upload to S3
+                    stage('Build') {
+                        steps {
+                            dir ("${env.SRW_PLATFORM}") {
+                            echo "Building SRW (${env.SRW_COMPILER}) on ${env.SRW_PLATFORM} (using ${env.WORKSPACE}/${env.SRW_PLATFORM})"
+                            sh 'bash --login "${WORKSPACE}/${SRW_PLATFORM}/.cicd/scripts/srw_build.sh"'
+                            }
+                        }
+
+                        post {
+                            success {
+                                sh 'cd "${WORKSPACE}/${SRW_PLATFORM}/${INSTALL_NAME}" && tar --create --gzip --verbose --file "${WORKSPACE}/${SRW_PLATFORM}/${BUILD_NAME}.tgz" *'
+                                s3Upload consoleLogLevel: 'INFO', dontSetBuildResultOnFailure: false, dontWaitForConcurrentBuildCompletion: false, entries: [[bucket: 'noaa-epic-prod-jenkins-artifacts', excludedFile: '', flatten: false, gzipFiles: false, keepForever: false, managedArtifacts: true, noUploadOnFailure: true, selectedRegion: 'us-east-1', showDirectlyInBrowser: false, sourceFile: "${env.SRW_PLATFORM}/${env.BUILD_NAME}.tgz", storageClass: 'STANDARD', uploadFromSlave: false, useServerSideEncryption: false], [bucket: 'noaa-epic-prod-jenkins-artifacts', excludedFile: '', flatten: false, gzipFiles: false, keepForever: false, managedArtifacts: true, noUploadOnFailure: true, selectedRegion: 'us-east-1', showDirectlyInBrowser: false, sourceFile: "${env.SRW_PLATFORM}/build_${env.SRW_COMPILER}/srw_build-${env.SRW_PLATFORM}-${env.SRW_COMPILER}.txt", storageClass: 'STANDARD', uploadFromSlave: false, useServerSideEncryption: false]], pluginFailureResultConstraint: 'FAILURE', profileName: 'main', userMetadata: []
                             }
                         }
                     }
@@ -232,11 +219,8 @@
 
                         steps {
                             dir ("${env.SRW_PLATFORM}") {
-<<<<<<< HEAD
-                            echo "Running ${TASK_DEPTH} simple workflow script task tests on ${env.SRW_PLATFORM} (using ${env.WORKSPACE}/${env.SRW_PLATFORM})"
-=======
+                                echo "Running ${TASK_DEPTH} simple workflow script task tests on ${env.SRW_PLATFORM} (using ${env.WORKSPACE}/${env.SRW_PLATFORM})"
                             echo "Running simple workflow script task tests on ${env.SRW_PLATFORM} (using ${env.WORKSPACE}/${env.SRW_PLATFORM})"
->>>>>>> 00e15f8f
                             sh 'bash --login "${WORKSPACE}/${SRW_PLATFORM}/.cicd/scripts/wrapper_srw_ftest.sh"'
                             }
                         }
@@ -254,11 +238,8 @@
 
                         steps {
                             dir ("${env.SRW_PLATFORM}") {
-<<<<<<< HEAD
                             echo "${env.STAGE_NAME} SRW (${env.SRW_COMPILER}) on ${env.SRW_PLATFORM} (using ${env.WORKSPACE}/${env.SRW_PLATFORM})"
-=======
                             echo "Testing SRW (${env.SRW_COMPILER}) on ${env.SRW_PLATFORM} (using ${env.WORKSPACE}/${env.SRW_PLATFORM})"
->>>>>>> 00e15f8f
 
                             // If executing for a Pull Request, check for the run_we2e_comprehensive_tests. If set,
                             // override the value of the SRW_WE2E_COMPREHENSIVE_TESTS parameter
@@ -275,15 +256,13 @@
                                     }
                                 }
 
-<<<<<<< HEAD
                                 sh "SRW_WE2E_COMPREHENSIVE_TESTS=${run_we2e_comprehensive_tests} SRW_WE2E_SINGLE_TEST=${single_test}" + ' bash --login "${WORKSPACE}/${SRW_PLATFORM}/.cicd/scripts/srw_test.sh"'
 
                                 }
                                 sh "STAGE_NAME=${env.STAGE_NAME} " + 'bash --login "${WORKSPACE}/${SRW_PLATFORM}/.cicd/scripts/disk_usage.sh"'
-=======
+
                                 sh "SRW_WE2E_COMPREHENSIVE_TESTS=${run_we2e_comprehensive_tests}" + ' bash --login "${WORKSPACE}/${SRW_PLATFORM}/.cicd/scripts/srw_test.sh"'
                             }
->>>>>>> 00e15f8f
                             }
                         }
 
@@ -293,19 +272,16 @@
                             }
                             always {
                                 // Archive the test log files
-<<<<<<< HEAD
                                 sh "[[ -d ${SRW_WE2E_EXPERIMENT_BASE_DIR} ]] && cd ${SRW_WE2E_EXPERIMENT_BASE_DIR} && tar --create --gzip --verbose --dereference --file ${env.WORKSPACE}/${env.SRW_PLATFORM}/we2e_test_logs-${env.SRW_PLATFORM}-${env.SRW_COMPILER}.tgz */log.generate_FV3LAM_wflow */log/* ${env.WORKSPACE}/${env.SRW_PLATFORM}/tests/WE2E/WE2E_tests_*yaml WE2E_summary*txt ${env.WORKSPACE}/${env.SRW_PLATFORM}/tests/WE2E/log.* || cat /dev/null > ${env.WORKSPACE}/${env.SRW_PLATFORM}/we2e_test_logs-${env.SRW_PLATFORM}-${env.SRW_COMPILER}.tgz"
                                 s3Upload consoleLogLevel: 'INFO', dontSetBuildResultOnFailure: false, dontWaitForConcurrentBuildCompletion: false, entries: [[bucket: 'noaa-epic-prod-jenkins-artifacts', excludedFile: '', flatten: false, gzipFiles: false, keepForever: false, managedArtifacts: true, noUploadOnFailure: false, selectedRegion: 'us-east-1', showDirectlyInBrowser: false, sourceFile: "${env.SRW_PLATFORM}/*_test_results-*-*.txt", storageClass: 'STANDARD', uploadFromSlave: false, useServerSideEncryption: false], [bucket: 'noaa-epic-prod-jenkins-artifacts', excludedFile: '', flatten: false, gzipFiles: false, keepForever: false, managedArtifacts: true, noUploadOnFailure: false, selectedRegion: 'us-east-1', showDirectlyInBrowser: false, sourceFile: "${env.SRW_PLATFORM}/we2e_test_logs-${env.SRW_PLATFORM}-${env.SRW_COMPILER}.tgz", storageClass: 'STANDARD', uploadFromSlave: false, useServerSideEncryption: false]], pluginFailureResultConstraint: 'FAILURE', profileName: 'main', userMetadata: []
                                 s3Upload consoleLogLevel: 'INFO', dontSetBuildResultOnFailure: false, dontWaitForConcurrentBuildCompletion: false, entries: [[bucket: 'noaa-epic-prod-jenkins-artifacts', excludedFile: '', flatten: false, gzipFiles: false, keepForever: false, managedArtifacts: true, noUploadOnFailure: false, selectedRegion: 'us-east-1', showDirectlyInBrowser: false, sourceFile: "${env.SRW_PLATFORM}-*-time-srw_test.json", storageClass: 'STANDARD', uploadFromSlave: false, useServerSideEncryption: false]], pluginFailureResultConstraint: 'FAILURE', profileName: 'main', userMetadata: []
                                 s3Upload consoleLogLevel: 'INFO', dontSetBuildResultOnFailure: false, dontWaitForConcurrentBuildCompletion: false, entries: [[bucket: 'noaa-epic-prod-jenkins-artifacts', excludedFile: '', flatten: false, gzipFiles: false, keepForever: false, managedArtifacts: true, noUploadOnFailure: false, selectedRegion: 'us-east-1', showDirectlyInBrowser: false, sourceFile: "${env.SRW_PLATFORM}-*-disk-usage${env.STAGE_NAME}.csv", storageClass: 'STANDARD', uploadFromSlave: false, useServerSideEncryption: false]], pluginFailureResultConstraint: 'FAILURE', profileName: 'main', userMetadata: []
                                 // Remove the data sets from the experiments directory to conserve disk space
                                 sh 'find "${SRW_WE2E_EXPERIMENT_BASE_DIR}" -regextype posix-extended -regex "^.*(orog|[0-9]{10})$" -type d | xargs rm -rf'
-=======
                                 sh 'cd "${SRW_WE2E_EXPERIMENT_BASE_DIR}" && tar --create --gzip --verbose --dereference --file "${WORKSPACE}/${SRW_PLATFORM}/we2e_test_logs-${SRW_PLATFORM}-${SRW_COMPILER}.tgz" */log.generate_FV3LAM_wflow */log/* ${WORKSPACE}/${SRW_PLATFORM}/tests/WE2E/WE2E_tests_*yaml WE2E_summary*txt ${WORKSPACE}/${SRW_PLATFORM}/tests/WE2E/log.*'
                                 // Remove the data sets from the experiments directory to conserve disk space
                                 sh 'find "${SRW_WE2E_EXPERIMENT_BASE_DIR}" -regextype posix-extended -regex "^.*(orog|[0-9]{10})$" -type d | xargs rm -rf'
                                 s3Upload consoleLogLevel: 'INFO', dontSetBuildResultOnFailure: false, dontWaitForConcurrentBuildCompletion: false, entries: [[bucket: 'noaa-epic-prod-jenkins-artifacts', excludedFile: '', flatten: false, gzipFiles: false, keepForever: false, managedArtifacts: true, noUploadOnFailure: false, selectedRegion: 'us-east-1', showDirectlyInBrowser: false, sourceFile: "${env.SRW_PLATFORM}/*_test_results-*-*.txt", storageClass: 'STANDARD', uploadFromSlave: false, useServerSideEncryption: false], [bucket: 'noaa-epic-prod-jenkins-artifacts', excludedFile: '', flatten: false, gzipFiles: false, keepForever: false, managedArtifacts: true, noUploadOnFailure: false, selectedRegion: 'us-east-1', showDirectlyInBrowser: false, sourceFile: "${env.SRW_PLATFORM}/we2e_test_logs-${env.SRW_PLATFORM}-${env.SRW_COMPILER}.tgz", storageClass: 'STANDARD', uploadFromSlave: false, useServerSideEncryption: false]], pluginFailureResultConstraint: 'FAILURE', profileName: 'main', userMetadata: []
->>>>>>> 00e15f8f
                             }
                         }
                     }
