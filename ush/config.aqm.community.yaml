--- conflicted
+++ resolved
@@ -5,7 +5,7 @@
   MACHINE: [hera or wcoss2]
   ACCOUNT: [account name]
 workflow:
-  USE_CRON_TO_RELAUNCH: false
+  USE_CRON_TO_RELAUNCH: true
   CRON_RELAUNCH_INTVL_MNTS: 3
   EXPT_SUBDIR: aqm_community_aqmna13
   PREDEF_GRID_NAME: AQM_NA_13km
@@ -27,12 +27,8 @@
   NET: aqm
 rocoto:
   tasks:
-<<<<<<< HEAD
-    taskgroups: '{{ ["parm/wflow/prep.yaml", "parm/wflow/coldstart.yaml", "parm/wflow/aqm_all.yaml"]|include }}'
-=======
     taskgroups: '{{ ["parm/wflow/prep.yaml", "parm/wflow/coldstart.yaml", "parm/wflow/post.yaml", "parm/wflow/aqm_all.yaml"]|include }}'
     task_aqm_ics_ext:
->>>>>>> 26b8d7e7
     task_post_stat_o3:
     task_post_stat_pm25:
     task_bias_correction_o3:
