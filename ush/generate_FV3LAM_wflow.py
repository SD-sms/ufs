#!/usr/bin/env python3

import os
import sys
import subprocess
import unittest
import logging
from multiprocessing import Process
from textwrap import dedent
from datetime import datetime, timedelta

from python_utils import (
    log_info,
    import_vars,
    export_vars,
    load_config_file,
    update_dict,
    cp_vrfy,
    ln_vrfy,
    mkdir_vrfy,
    mv_vrfy,
    run_command,
    date_to_str,
    define_macos_utilities,
    create_symlink_to_file,
    check_for_preexist_dir_file,
    cfg_to_yaml_str,
    find_pattern_in_str,
    set_env_var,
    get_env_var,
    lowercase,
    flatten_dict,
)

from setup import setup
from set_FV3nml_sfc_climo_filenames import set_FV3nml_sfc_climo_filenames
from get_crontab_contents import add_crontab_line
from fill_jinja_template import fill_jinja_template
from set_namelist import set_namelist
from check_python_version import check_python_version


def generate_FV3LAM_wflow(ushdir, logfile: str = "log.generate_FV3LAM_wflow", debug: bool = False) -> str:
    """Function to setup a forecast experiment and create a workflow
    (according to the parameters specified in the config file)

    Args:
        ushdir  (str) : The full path of the ush/ directory where this script is located
        logfile (str) : The name of the file where logging is written
        debug   (bool): Enable extra output for debugging
    Returns:
        EXPTDIR (str) : The full path of the directory where this experiment has been generated
    """

    # Set up logging to write to screen and logfile
    setup_logging(logfile, debug)

    # Check python version and presence of some non-standard packages
    check_python_version()

    # Note start of workflow generation
    log_info(
        """
        ========================================================================
        Starting experiment generation...
        ========================================================================"""
    )

    # The setup function reads the user configuration file and fills in
    # non-user-specified values from config_defaults.yaml
    expt_config = setup(ushdir,debug=debug)

    verbose = expt_config["workflow"]["VERBOSE"]
    #
    # -----------------------------------------------------------------------
    #
    # Set the full path to the experiment's rocoto workflow xml file.  This
    # file will be placed at the top level of the experiment directory and
    # then used by rocoto to run the workflow.
    #
    # -----------------------------------------------------------------------
    #
    wflow_xml_fn = expt_config["workflow"]["WFLOW_XML_FN"]
    wflow_xml_fp = os.path.join(
        expt_config["workflow"]["EXPTDIR"],
        wflow_xml_fn,
    )
    #
    # -----------------------------------------------------------------------
    #
    # Create a multiline variable that consists of a yaml-compliant string
    # specifying the values that the jinja variables in the template rocoto
    # XML should be set to.  These values are set either in the user-specified
    # workflow configuration file (EXPT_CONFIG_FN) or in the setup() function
    # called above.  Then call the python script that generates the XML.
    #
    # -----------------------------------------------------------------------
    #
    if expt_config["platform"]["WORKFLOW_MANAGER"] == "rocoto":

        template_xml_fp = os.path.join(
            expt_config["user"]["PARMdir"],
            wflow_xml_fn,
        )
        global_var_defns_fp = expt_config["workflow"]["GLOBAL_VAR_DEFNS_FP"]

        log_info(
            f"""
            Creating rocoto workflow XML file (WFLOW_XML_FP):
              WFLOW_XML_FP = '{wflow_xml_fp}'"""
        )

        #
<<<<<<< HEAD
        # Call the python script to generate the experiment's XML file
=======
        # Dictionary of settings to pass to fill_jinja
        #
        settings = {}
        for k, v in flatten_dict(expt_config).items():
            settings[lowercase(k)] = v

        ensmem_indx_name = ""
        uscore_ensmem_name = ""
        slash_ensmem_subdir = ""
        if expt_config["global"]["DO_ENSEMBLE"]:
            ensmem_indx_name = "mem"
            uscore_ensmem_name = f"_mem#{ensmem_indx_name}#"
            slash_ensmem_subdir = f"/mem#{ensmem_indx_name}#"

        dt_atmos = expt_config["task_run_fcst"]["DT_ATMOS"]
        date_first_cycl = expt_config["workflow"]["DATE_FIRST_CYCL"]
        date_last_cycl = expt_config["workflow"]["DATE_LAST_CYCL"]
        first_file_time = date_first_cycl + timedelta(seconds=dt_atmos)
        fcst_threads = expt_config["task_run_fcst"]["OMP_NUM_THREADS_RUN_FCST"]

        if date_first_cycl == date_last_cycl:
            cycl_next = date_to_str(date_first_cycl, format="%Y%m%d%H00")
        else:
            cycl_next = date_to_str(date_first_cycl + timedelta(hours=expt_config['workflow']['INCR_CYCL_FREQ']), format="%Y%m%d%H00")

        settings.update(
            {
                #
                # Number of cores used for a task
                #
                "ncores_run_fcst": expt_config["task_run_fcst"]["PE_MEMBER01"],
                "native_run_fcst": f"--cpus-per-task {fcst_threads} --exclusive",
                "native_nexus_emission": f"--cpus-per-task {expt_config['task_nexus_emission']['OMP_NUM_THREADS_NEXUS_EMISSION']}",
                #
                # Parameters that determine the set of cycles to run.
                #
                "date_first_cycl": date_to_str(date_first_cycl, format="%Y%m%d%H00"),
                "date_last_cycl": date_to_str(date_last_cycl, format="%Y%m%d%H00"),
                "cdate_first_cycl": date_first_cycl,
                "cycl_freq": f"{expt_config['workflow']['INCR_CYCL_FREQ']:02d}:00:00",
                "cycl_next": cycl_next,
                #
                # Ensemble-related parameters.
                #
                "ensmem_indx_name": ensmem_indx_name,
                "uscore_ensmem_name": uscore_ensmem_name,
                "slash_ensmem_subdir": slash_ensmem_subdir,
                #
                # Parameters associated with subhourly post-processed output
                #
                "delta_min": expt_config["task_run_post"]["DT_SUBHOURLY_POST_MNTS"],
                "first_fv3_file_tstr": first_file_time.strftime("000:%M:%S"),
            }
        )

        # Log "settings" variable.
        settings_str = cfg_to_yaml_str(settings)

        log_info(
            f"""
            The variable 'settings' specifying values of the rococo XML variables
            has been set as follows:
            #-----------------------------------------------------------------------
            settings =\n\n""",
            verbose=verbose,
        )
        log_info(settings_str, verbose=verbose)

        #
        # Call the python script to generate the experiment's actual XML file
        # from the jinja template file.
>>>>>>> 57745b98
        #
        rocoto_yaml_fp = expt_config["workflow"]["ROCOTO_YAML_FP"]
        try:
            fill_jinja_template(
                ["-o", wflow_xml_fp,
                 "-t", template_xml_fp,
                 "-c", rocoto_yaml_fp ],
            )
        except:
            raise Exception(
                dedent(
                    f"""
                    Call to fill_jinja_template failed.
                    """
                )
            )
    #
    # -----------------------------------------------------------------------
    #
    # Create a symlink in the experiment directory that points to the workflow
    # (re)launch script.
    #
    # -----------------------------------------------------------------------
    #
    exptdir = expt_config["workflow"]["EXPTDIR"]
    wflow_launch_script_fp = expt_config["workflow"]["WFLOW_LAUNCH_SCRIPT_FP"]
    wflow_launch_script_fn = expt_config["workflow"]["WFLOW_LAUNCH_SCRIPT_FN"]
    log_info(
        f"""
        Creating symlink in the experiment directory (EXPTDIR) that points to the
        workflow launch script (WFLOW_LAUNCH_SCRIPT_FP):
          EXPTDIR = '{exptdir}'
          WFLOW_LAUNCH_SCRIPT_FP = '{wflow_launch_script_fp}'""",
        verbose=verbose,
    )

    create_symlink_to_file(
        wflow_launch_script_fp, os.path.join(exptdir, wflow_launch_script_fn), False
    )
    #
    # -----------------------------------------------------------------------
    #
    # If USE_CRON_TO_RELAUNCH is set to TRUE, add a line to the user's
    # cron table to call the (re)launch script every
    # CRON_RELAUNCH_INTVL_MNTS minutes.
    #
    # -----------------------------------------------------------------------
    #
    # From here on out, going back to setting variables for everything
    # in the flattened expt_config dictionary
    # TODO: Reference all these variables in their respective
    # dictionaries, instead.
    import_vars(dictionary=flatten_dict(expt_config))
    export_vars(source_dict=flatten_dict(expt_config))

    if USE_CRON_TO_RELAUNCH:
        add_crontab_line()

    #
    # Copy or symlink fix files
    #
    if SYMLINK_FIX_FILES:

        log_info(
            f"""
            Symlinking fixed files from system directory (FIXgsm) to a subdirectory (FIXam):
              FIXgsm = '{FIXgsm}'
              FIXam = '{FIXam}'""",
            verbose=verbose,
        )

        ln_vrfy(f"""-fsn '{FIXgsm}' '{FIXam}'""")
    else:

        log_info(
            f"""
            Copying fixed files from system directory (FIXgsm) to a subdirectory (FIXam):
              FIXgsm = '{FIXgsm}'
              FIXam = '{FIXam}'""",
            verbose=verbose,
        )

        check_for_preexist_dir_file(FIXam, "delete")
        mkdir_vrfy("-p", FIXam)
        mkdir_vrfy("-p", os.path.join(FIXam, "fix_co2_proj"))

        num_files = len(FIXgsm_FILES_TO_COPY_TO_FIXam)
        for i in range(num_files):
            fn = f"{FIXgsm_FILES_TO_COPY_TO_FIXam[i]}"
            cp_vrfy(os.path.join(FIXgsm, fn), os.path.join(FIXam, fn))
    #
    # -----------------------------------------------------------------------
    #
    # Copy MERRA2 aerosol climatology data.
    #
    # -----------------------------------------------------------------------
    #
    if USE_MERRA_CLIMO:
        log_info(
            f"""
            Copying MERRA2 aerosol climatology data files from system directory
            (FIXaer/FIXlut) to a subdirectory (FIXclim) in the experiment directory:
              FIXaer = '{FIXaer}'
              FIXlut = '{FIXlut}'
              FIXclim = '{FIXclim}'""",
            verbose=verbose,
        )

        check_for_preexist_dir_file(FIXclim, "delete")
        mkdir_vrfy("-p", FIXclim)

        if SYMLINK_FIX_FILES:
            ln_vrfy("-fsn", os.path.join(FIXaer, "merra2.aerclim*.nc"), FIXclim)
            ln_vrfy("-fsn", os.path.join(FIXlut, "optics*.dat"), FIXclim)
        else:
            cp_vrfy(os.path.join(FIXaer, "merra2.aerclim*.nc"), FIXclim)
            cp_vrfy(os.path.join(FIXlut, "optics*.dat"), FIXclim)
    #
    # -----------------------------------------------------------------------
    #
    # Copy templates of various input files to the experiment directory.
    #
    # -----------------------------------------------------------------------
    #
    log_info(
        f"""
        Copying templates of various input files to the experiment directory...""",
        verbose=verbose,
    )

    log_info(
        f"""
        Copying the template data table file to the experiment directory...""",
        verbose=verbose,
    )
    cp_vrfy(DATA_TABLE_TMPL_FP, DATA_TABLE_FP)

    log_info(
        f"""
        Copying the template field table file to the experiment directory...""",
        verbose=verbose,
    )
    cp_vrfy(FIELD_TABLE_TMPL_FP, FIELD_TABLE_FP)

    log_info(
        f"""
        Copying the template NEMS configuration file to the experiment directory...""",
        verbose=verbose,
    )
    cp_vrfy(NEMS_CONFIG_TMPL_FP, NEMS_CONFIG_FP)
    #
    # Copy the CCPP physics suite definition file from its location in the
    # clone of the FV3 code repository to the experiment directory (EXPT-
    # DIR).
    #
    log_info(
        f"""
        Copying the CCPP physics suite definition XML file from its location in
        the forecast model directory structure to the experiment directory...""",
        verbose=verbose,
    )
    cp_vrfy(CCPP_PHYS_SUITE_IN_CCPP_FP, CCPP_PHYS_SUITE_FP)
    #
    # Copy the field dictionary file from its location in the
    # clone of the FV3 code repository to the experiment directory (EXPT-
    # DIR).
    #
    log_info(
        f"""
        Copying the field dictionary file from its location in the forecast
        model directory structure to the experiment directory...""",
        verbose=verbose,
    )
    cp_vrfy(FIELD_DICT_IN_UWM_FP, FIELD_DICT_FP)
    #
    # -----------------------------------------------------------------------
    #
    # Set parameters in the FV3-LAM namelist file.
    #
    # -----------------------------------------------------------------------
    #
    log_info(
        f"""
        Setting parameters in weather model's namelist file (FV3_NML_FP):
        FV3_NML_FP = '{FV3_NML_FP}'"""
    )
    #
    # Set npx and npy, which are just NX plus 1 and NY plus 1, respectively.
    # These need to be set in the FV3-LAM Fortran namelist file.  They represent
    # the number of cell vertices in the x and y directions on the regional
    # grid.
    #
    npx = NX + 1
    npy = NY + 1
    #
    # For the physics suites that use RUC LSM, set the parameter kice to 9,
    # Otherwise, leave it unspecified (which means it gets set to the default
    # value in the forecast model).
    #
    kice = None
    if SDF_USES_RUC_LSM:
        kice = 9
    #
    # Set lsoil, which is the number of input soil levels provided in the
    # chgres_cube output NetCDF file.  This is the same as the parameter
    # nsoill_out in the namelist file for chgres_cube.  [On the other hand,
    # the parameter lsoil_lsm (not set here but set in input.nml.FV3 and/or
    # FV3.input.yml) is the number of soil levels that the LSM scheme in the
    # forecast model will run with.]  Here, we use the same approach to set
    # lsoil as the one used to set nsoill_out in exregional_make_ics.sh.
    # See that script for details.
    #
    # NOTE:
    # May want to remove lsoil from FV3.input.yml (and maybe input.nml.FV3).
    # Also, may want to set lsm here as well depending on SDF_USES_RUC_LSM.
    #
    lsoil = 4
    if (EXTRN_MDL_NAME_ICS == "HRRR" or EXTRN_MDL_NAME_ICS == "RAP") and (
        SDF_USES_RUC_LSM
    ):
        lsoil = 9
    #
    # Create a multiline variable that consists of a yaml-compliant string
    # specifying the values that the namelist variables that are physics-
    # suite-independent need to be set to.  Below, this variable will be
    # passed to a python script that will in turn set the values of these
    # variables in the namelist file.
    #
    # IMPORTANT:
    # If we want a namelist variable to be removed from the namelist file,
    # in the "settings" variable below, we need to set its value to the
    # string "null".  This is equivalent to setting its value to
    #    !!python/none
    # in the base namelist file specified by FV3_NML_BASE_SUITE_FP or the
    # suite-specific yaml settings file specified by FV3_NML_YAML_CONFIG_FP.
    #
    # It turns out that setting the variable to an empty string also works
    # to remove it from the namelist!  Which is better to use??
    #
    settings = {}
    settings["atmos_model_nml"] = {
        "blocksize": BLOCKSIZE,
        "ccpp_suite": CCPP_PHYS_SUITE,
    }

    fv_core_nml_dict = {}
    fv_core_nml_dict.update({
        "target_lon": LON_CTR,
        "target_lat": LAT_CTR,
        "nrows_blend": HALO_BLEND,
        #
        # Question:
        # For a ESGgrid type grid, what should stretch_fac be set to?  This depends
        # on how the FV3 code uses the stretch_fac parameter in the namelist file.
        # Recall that for a ESGgrid, it gets set in the function set_gridparams_ESGgrid(.sh)
        # to something like 0.9999, but is it ok to set it to that here in the
        # FV3 namelist file?
        #
        "stretch_fac": STRETCH_FAC,
        "npx": npx,
        "npy": npy,
        "layout": [LAYOUT_X, LAYOUT_Y],
        "bc_update_interval": LBC_SPEC_INTVL_HRS,
    })
    if ( CCPP_PHYS_SUITE == "FV3_GFS_2017_gfdl_mp" or
         CCPP_PHYS_SUITE == "FV3_GFS_2017_gfdlmp_regional" or
         CCPP_PHYS_SUITE == "FV3_GFS_v15p2" ):
        if CPL_AQM:
            fv_core_nml_dict.update({
                "dnats": 5
            })
        else:
            fv_core_nml_dict.update({
                "dnats": 1
            })
    elif CCPP_PHYS_SUITE == "FV3_GFS_v16":   
        if CPL_AQM:
            fv_core_nml_dict.update({
                "hord_tr": 8,
                "dnats": 5,
                "nord": 2
            })
        else:
            fv_core_nml_dict.update({
                "dnats": 1
            })
    elif CCPP_PHYS_SUITE == "FV3_GFS_v17_p8":
        if CPL_AQM:
            fv_core_nml_dict.update({
                "dnats": 4
            })
        else:
            fv_core_nml_dict.update({
                "dnats": 0
            })

    settings["fv_core_nml"] = fv_core_nml_dict

    gfs_physics_nml_dict = {}
    gfs_physics_nml_dict.update({
        "kice": kice or None,
        "lsoil": lsoil or None,
        "do_shum": DO_SHUM,
        "do_sppt": DO_SPPT,
        "do_skeb": DO_SKEB,
        "do_spp": DO_SPP,
        "n_var_spp": N_VAR_SPP,
        "n_var_lndp": N_VAR_LNDP,
        "lndp_type": LNDP_TYPE,
        "fhcyc": FHCYC_LSM_SPP_OR_NOT,
    })
    if CPL_AQM:
        gfs_physics_nml_dict.update({
            "cplaqm": True,    
            "cplocn2atm": False,
            "fscav_aero": ["aacd:0.0", "acet:0.0", "acrolein:0.0", "acro_primary:0.0", "ald2:0.0", 
                           "ald2_primary:0.0", "aldx:0.0", "benzene:0.0", "butadiene13:0.0", "cat1:0.0", 
                           "cl2:0.0", "clno2:0.0", "co:0.0", "cres:0.0", "cron:0.0", 
                           "ech4:0.0", "epox:0.0", "eth:0.0", "etha:0.0", "ethy:0.0", 
                           "etoh:0.0", "facd:0.0", "fmcl:0.0", "form:0.0", "form_primary:0.0", 
                           "gly:0.0", "glyd:0.0", "h2o2:0.0", "hcl:0.0", "hg:0.0", 
                           "hgiigas:0.0", "hno3:0.0", "hocl:0.0", "hono:0.0", "hpld:0.0", 
                           "intr:0.0", "iole:0.0", "isop:0.0", "ispd:0.0", "ispx:0.0", 
                           "ket:0.0", "meoh:0.0", "mepx:0.0", "mgly:0.0", "n2o5:0.0", 
                           "naph:0.0", "no:0.0", "no2:0.0", "no3:0.0", "ntr1:0.0", 
                           "ntr2:0.0", "o3:0.0", "ole:0.0", "opan:0.0", "open:0.0", 
                           "opo3:0.0", "pacd:0.0", "pan:0.0", "panx:0.0", "par:0.0", 
                           "pcvoc:0.0", "pna:0.0", "prpa:0.0", "rooh:0.0", "sesq:0.0", 
                           "so2:0.0", "soaalk:0.0", "sulf:0.0", "terp:0.0", "tol:0.0", 
                           "tolu:0.0", "vivpo1:0.0", "vlvoo1:0.0", "vlvoo2:0.0", "vlvpo1:0.0", 
                           "vsvoo1:0.0", "vsvoo2:0.0", "vsvoo3:0.0", "vsvpo1:0.0", "vsvpo2:0.0", 
                           "vsvpo3:0.0", "xopn:0.0", "xylmn:0.0", "*:0.2" ]
        })
    settings["gfs_physics_nml"] = gfs_physics_nml_dict

    #
    # Add to "settings" the values of those namelist variables that specify
    # the paths to fixed files in the FIXam directory.  As above, these namelist
    # variables are physcs-suite-independent.
    #
    # Note that the array FV3_NML_VARNAME_TO_FIXam_FILES_MAPPING contains
    # the mapping between the namelist variables and the names of the files
    # in the FIXam directory.  Here, we loop through this array and process
    # each element to construct each line of "settings".
    #
    dummy_run_dir = os.path.join(EXPTDIR, "any_cyc")
    if DO_ENSEMBLE:
        dummy_run_dir = os.path.join(dummy_run_dir, "any_ensmem")

    regex_search = "^[ ]*([^| ]+)[ ]*[|][ ]*([^| ]+)[ ]*$"
    num_nml_vars = len(FV3_NML_VARNAME_TO_FIXam_FILES_MAPPING)
    namsfc_dict = {}
    for i in range(num_nml_vars):

        mapping = f"{FV3_NML_VARNAME_TO_FIXam_FILES_MAPPING[i]}"
        tup = find_pattern_in_str(regex_search, mapping)
        nml_var_name = tup[0]
        FIXam_fn = tup[1]

        fp = '""'
        if FIXam_fn:
            fp = os.path.join(FIXam, FIXam_fn)
            #
            # If not in NCO mode, for portability and brevity, change fp so that it
            # is a relative path (relative to any cycle directory immediately under
            # the experiment directory).
            #
            if RUN_ENVIR != "nco":
                fp = os.path.relpath(os.path.realpath(fp), start=dummy_run_dir)
        #
        # Add a line to the variable "settings" that specifies (in a yaml-compliant
        # format) the name of the current namelist variable and the value it should
        # be set to.
        #
        namsfc_dict[nml_var_name] = fp
    #
    # Add namsfc_dict to settings
    #
    settings["namsfc"] = namsfc_dict
    #
    # Use netCDF4 when running the North American 3-km domain due to file size.
    #
    if PREDEF_GRID_NAME == "RRFS_NA_3km":
        settings["fms2_io_nml"] = {"netcdf_default_format": "netcdf4"}
    #
    # Add the relevant tendency-based stochastic physics namelist variables to
    # "settings" when running with SPPT, SHUM, or SKEB turned on. If running
    # with SPP or LSM SPP, set the "new_lscale" variable.  Otherwise only
    # include an empty "nam_stochy" stanza.
    #
    nam_stochy_dict = {}
    if DO_SPPT:
        nam_stochy_dict.update(
            {
                "iseed_sppt": ISEED_SPPT,
                "new_lscale": NEW_LSCALE,
                "sppt": SPPT_MAG,
                "sppt_logit": SPPT_LOGIT,
                "sppt_lscale": SPPT_LSCALE,
                "sppt_sfclimit": SPPT_SFCLIMIT,
                "sppt_tau": SPPT_TSCALE,
                "spptint": SPPT_INT,
                "use_zmtnblck": USE_ZMTNBLCK,
            }
        )

    if DO_SHUM:
        nam_stochy_dict.update(
            {
                "iseed_shum": ISEED_SHUM,
                "new_lscale": NEW_LSCALE,
                "shum": SHUM_MAG,
                "shum_lscale": SHUM_LSCALE,
                "shum_tau": SHUM_TSCALE,
                "shumint": SHUM_INT,
            }
        )

    if DO_SKEB:
        nam_stochy_dict.update(
            {
                "iseed_skeb": ISEED_SKEB,
                "new_lscale": NEW_LSCALE,
                "skeb": SKEB_MAG,
                "skeb_lscale": SKEB_LSCALE,
                "skebnorm": SKEBNORM,
                "skeb_tau": SKEB_TSCALE,
                "skebint": SKEB_INT,
                "skeb_vdof": SKEB_VDOF,
            }
        )

    if DO_SPP or DO_LSM_SPP:
        nam_stochy_dict.update({"new_lscale": NEW_LSCALE})

    settings["nam_stochy"] = nam_stochy_dict
    #
    # Add the relevant SPP namelist variables to "settings" when running with
    # SPP turned on.  Otherwise only include an empty "nam_sppperts" stanza.
    #
    nam_sppperts_dict = {}
    if DO_SPP:
        nam_sppperts_dict = {
            "iseed_spp": ISEED_SPP,
            "spp_lscale": SPP_LSCALE,
            "spp_prt_list": SPP_MAG_LIST,
            "spp_sigtop1": SPP_SIGTOP1,
            "spp_sigtop2": SPP_SIGTOP2,
            "spp_stddev_cutoff": SPP_STDDEV_CUTOFF,
            "spp_tau": SPP_TSCALE,
            "spp_var_list": SPP_VAR_LIST,
        }

    settings["nam_sppperts"] = nam_sppperts_dict
    #
    # Add the relevant LSM SPP namelist variables to "settings" when running with
    # LSM SPP turned on.
    #
    nam_sfcperts_dict = {}
    if DO_LSM_SPP:
        nam_sfcperts_dict = {
            "lndp_type": LNDP_TYPE,
            "lndp_model_type": LNDP_MODEL_TYPE,
            "lndp_tau": LSM_SPP_TSCALE,
            "lndp_lscale": LSM_SPP_LSCALE,
            "iseed_lndp": ISEED_LSM_SPP,
            "lndp_var_list": LSM_SPP_VAR_LIST,
            "lndp_prt_list": LSM_SPP_MAG_LIST,
        }

    settings["nam_sfcperts"] = nam_sfcperts_dict

    settings_str = cfg_to_yaml_str(settings)

    log_info(
        f"""
        The variable 'settings' specifying values of the weather model's
        namelist variables has been set as follows:\n""",
        verbose=verbose,
    )
    log_info("\nsettings =\n\n" + settings_str, verbose=verbose)
    #
    # -----------------------------------------------------------------------
    #
    # Call the set_namelist.py script to create a new FV3 namelist file (full
    # path specified by FV3_NML_FP) using the file FV3_NML_BASE_SUITE_FP as
    # the base (i.e. starting) namelist file, with physics-suite-dependent
    # modifications to the base file specified in the yaml configuration file
    # FV3_NML_YAML_CONFIG_FP (for the physics suite specified by CCPP_PHYS_SUITE),
    # and with additional physics-suite-independent modifications specified
    # in the variable "settings" set above.
    #
    # -----------------------------------------------------------------------
    #
    try:
        set_namelist(
            [
                "-q",
                "-n",
                FV3_NML_BASE_SUITE_FP,
                "-c",
                FV3_NML_YAML_CONFIG_FP,
                CCPP_PHYS_SUITE,
                "-u",
                settings_str,
                "-o",
                FV3_NML_FP,
            ]
        )
    except:
        logging.exception(
            dedent(
                f"""
                Call to python script set_namelist.py to generate an FV3 namelist file
                failed.  Parameters passed to this script are:
                  Full path to base namelist file:
                    FV3_NML_BASE_SUITE_FP = '{FV3_NML_BASE_SUITE_FP}'
                  Full path to yaml configuration file for various physics suites:
                    FV3_NML_YAML_CONFIG_FP = '{FV3_NML_YAML_CONFIG_FP}'
                  Physics suite to extract from yaml configuration file:
                    CCPP_PHYS_SUITE = '{CCPP_PHYS_SUITE}'
                  Full path to output namelist file:
                    FV3_NML_FP = '{FV3_NML_FP}'
                  Namelist settings specified on command line:\n
                    settings =\n\n"""
            )
            + settings_str
        )
    #
    # If not running the TN_MAKE_GRID task (which implies the workflow will
    # use pregenerated grid files), set the namelist variables specifying
    # the paths to surface climatology files.  These files are located in
    # (or have symlinks that point to them) in the FIXlam directory.
    #
    # Note that if running the TN_MAKE_GRID task, this action usually cannot
    # be performed here but must be performed in that task because the names
    # of the surface climatology files depend on the CRES parameter (which is
    # the C-resolution of the grid), and this parameter is in most workflow
    # configurations is not known until the grid is created.
    #
    if not expt_config['rocoto']['tasks'].get('task_make_grid'):

        set_FV3nml_sfc_climo_filenames()

    #
    # -----------------------------------------------------------------------
    #
    # To have a record of how this experiment/workflow was generated, copy
    # the experiment/workflow configuration file to the experiment directo-
    # ry.
    #
    # -----------------------------------------------------------------------
    #
    cp_vrfy(os.path.join(ushdir, EXPT_CONFIG_FN), EXPTDIR)

    #
    # -----------------------------------------------------------------------
    #
    # For convenience, print out the commands that need to be issued on the
    # command line in order to launch the workflow and to check its status.
    # Also, print out the line that should be placed in the user's cron table
    # in order for the workflow to be continually resubmitted.
    #
    # -----------------------------------------------------------------------
    #
    if WORKFLOW_MANAGER == "rocoto":
        wflow_db_fn = f"{os.path.splitext(WFLOW_XML_FN)[0]}.db"
        rocotorun_cmd = f"rocotorun -w {WFLOW_XML_FN} -d {wflow_db_fn} -v 10"
        rocotostat_cmd = f"rocotostat -w {WFLOW_XML_FN} -d {wflow_db_fn} -v 10"

        log_info(
            f"""
            To launch the workflow, change location to the experiment directory
            (EXPTDIR) and issue the rocotrun command, as follows:

              > cd {EXPTDIR}
              > {rocotorun_cmd}

            To check on the status of the workflow, issue the rocotostat command
            (also from the experiment directory):

              > {rocotostat_cmd}

            Note that:

            1) The rocotorun command must be issued after the completion of each
               task in the workflow in order for the workflow to submit the next
               task(s) to the queue.

            2) In order for the output of the rocotostat command to be up-to-date,
               the rocotorun command must be issued immediately before issuing the
               rocotostat command.

            For automatic resubmission of the workflow (say every {CRON_RELAUNCH_INTVL_MNTS} minutes), the
            following line can be added to the user's crontab (use 'crontab -e' to
            edit the cron table):

            */{CRON_RELAUNCH_INTVL_MNTS} * * * * cd {EXPTDIR} && ./launch_FV3LAM_wflow.sh called_from_cron="TRUE"
            """
        )

    # If we got to this point everything was successful: move the log file to the experiment directory.
    mv_vrfy(logfile, EXPTDIR)

    return EXPTDIR


def setup_logging(logfile: str = "log.generate_FV3LAM_wflow", debug: bool = False) -> None:
    """
    Sets up logging, printing high-priority (INFO and higher) messages to screen, and printing all
    messages with detailed timing and routine info in the specified text file.
    
    If debug = True, print all messages to both screen and log file.
    """
    logging.getLogger().setLevel(logging.DEBUG)

    formatter = logging.Formatter("%(name)-22s %(levelname)-8s %(message)s")

    fh = logging.FileHandler(logfile, mode='w')
    fh.setLevel(logging.DEBUG)
    fh.setFormatter(formatter)
    logging.getLogger().addHandler(fh)
    logging.debug(f"Finished setting up debug file logging in {logfile}")

    # If there are already multiple handlers, that means generate_FV3LAM_workflow was called from another function.
    # In that case, do not change the console (print-to-screen) logging.
    if len(logging.getLogger().handlers) > 1:
        return

    console = logging.StreamHandler()
    if debug:
        console.setLevel(logging.DEBUG)
    else:
        console.setLevel(logging.INFO)
    logging.getLogger().addHandler(console)
    logging.debug("Logging set up successfully")


if __name__ == "__main__":

    USHdir = os.path.dirname(os.path.abspath(__file__))
    wflow_logfile = f"{USHdir}/log.generate_FV3LAM_wflow"

    # Call the generate_FV3LAM_wflow function defined above to generate the
    # experiment/workflow.
    try:
        expt_dir = generate_FV3LAM_wflow(USHdir, wflow_logfile)
    except:
        logging.exception(
            dedent(
                f"""
                *********************************************************************
                FATAL ERROR:
                Experiment generation failed. See the error message(s) printed below.
                For more detailed information, check the log file from the workflow
                generation script: {wflow_logfile}
                *********************************************************************\n
                """
            )
        )
        raise
    
    # Note workflow generation completion
    log_info(
        f"""
        ========================================================================
        ========================================================================

        Experiment generation completed.  The experiment directory is:

          EXPTDIR='{EXPTDIR}'

        ========================================================================
        ========================================================================
        """
    )


class Testing(unittest.TestCase):
    def test_generate_FV3LAM_wflow(self):

        # run workflows in separate process to avoid conflict between community and nco settings
        def run_workflow(USHdir, logfile):
            p = Process(target=generate_FV3LAM_wflow, args=(USHdir, logfile))
            p.start()
            p.join()
            exit_code = p.exitcode
            if exit_code != 0:
                sys.exit(exit_code)

        USHdir = os.path.dirname(os.path.abspath(__file__))
        logfile = "log.generate_FV3LAM_wflow"
        SED = get_env_var("SED")

        # community test case
        cp_vrfy(f"{USHdir}/config.community.yaml", f"{USHdir}/config.yaml")
        run_command(
            f"""{SED} -i 's/MACHINE: hera/MACHINE: linux/g' {USHdir}/config.yaml"""
        )
        run_workflow(USHdir, logfile)

        # nco test case
        nco_test_config = load_config_file(f"{USHdir}/config.nco.yaml")
        # Since we don't have a pre-gen grid dir on a generic linux
        # platform, turn the make_* tasks on for this test.
        cfg_updates = {
            "user": {
                "MACHINE": "linux",
            },
            "workflow_switches": {
                "RUN_TASK_MAKE_GRID": True,
                "RUN_TASK_MAKE_OROG": True,
                "RUN_TASK_MAKE_SFC_CLIMO": True,
            },
        }
        update_dict(cfg_updates, nco_test_config)

        with open(f"{USHdir}/config.yaml", "w") as cfg_file:
            cfg_file.write(cfg_to_yaml_str(nco_test_config))

        run_workflow(USHdir, logfile)

    def setUp(self):
        define_macos_utilities()
        set_env_var("DEBUG", False)
        set_env_var("VERBOSE", False)<|MERGE_RESOLUTION|>--- conflicted
+++ resolved
@@ -111,81 +111,7 @@
         )
 
         #
-<<<<<<< HEAD
         # Call the python script to generate the experiment's XML file
-=======
-        # Dictionary of settings to pass to fill_jinja
-        #
-        settings = {}
-        for k, v in flatten_dict(expt_config).items():
-            settings[lowercase(k)] = v
-
-        ensmem_indx_name = ""
-        uscore_ensmem_name = ""
-        slash_ensmem_subdir = ""
-        if expt_config["global"]["DO_ENSEMBLE"]:
-            ensmem_indx_name = "mem"
-            uscore_ensmem_name = f"_mem#{ensmem_indx_name}#"
-            slash_ensmem_subdir = f"/mem#{ensmem_indx_name}#"
-
-        dt_atmos = expt_config["task_run_fcst"]["DT_ATMOS"]
-        date_first_cycl = expt_config["workflow"]["DATE_FIRST_CYCL"]
-        date_last_cycl = expt_config["workflow"]["DATE_LAST_CYCL"]
-        first_file_time = date_first_cycl + timedelta(seconds=dt_atmos)
-        fcst_threads = expt_config["task_run_fcst"]["OMP_NUM_THREADS_RUN_FCST"]
-
-        if date_first_cycl == date_last_cycl:
-            cycl_next = date_to_str(date_first_cycl, format="%Y%m%d%H00")
-        else:
-            cycl_next = date_to_str(date_first_cycl + timedelta(hours=expt_config['workflow']['INCR_CYCL_FREQ']), format="%Y%m%d%H00")
-
-        settings.update(
-            {
-                #
-                # Number of cores used for a task
-                #
-                "ncores_run_fcst": expt_config["task_run_fcst"]["PE_MEMBER01"],
-                "native_run_fcst": f"--cpus-per-task {fcst_threads} --exclusive",
-                "native_nexus_emission": f"--cpus-per-task {expt_config['task_nexus_emission']['OMP_NUM_THREADS_NEXUS_EMISSION']}",
-                #
-                # Parameters that determine the set of cycles to run.
-                #
-                "date_first_cycl": date_to_str(date_first_cycl, format="%Y%m%d%H00"),
-                "date_last_cycl": date_to_str(date_last_cycl, format="%Y%m%d%H00"),
-                "cdate_first_cycl": date_first_cycl,
-                "cycl_freq": f"{expt_config['workflow']['INCR_CYCL_FREQ']:02d}:00:00",
-                "cycl_next": cycl_next,
-                #
-                # Ensemble-related parameters.
-                #
-                "ensmem_indx_name": ensmem_indx_name,
-                "uscore_ensmem_name": uscore_ensmem_name,
-                "slash_ensmem_subdir": slash_ensmem_subdir,
-                #
-                # Parameters associated with subhourly post-processed output
-                #
-                "delta_min": expt_config["task_run_post"]["DT_SUBHOURLY_POST_MNTS"],
-                "first_fv3_file_tstr": first_file_time.strftime("000:%M:%S"),
-            }
-        )
-
-        # Log "settings" variable.
-        settings_str = cfg_to_yaml_str(settings)
-
-        log_info(
-            f"""
-            The variable 'settings' specifying values of the rococo XML variables
-            has been set as follows:
-            #-----------------------------------------------------------------------
-            settings =\n\n""",
-            verbose=verbose,
-        )
-        log_info(settings_str, verbose=verbose)
-
-        #
-        # Call the python script to generate the experiment's actual XML file
-        # from the jinja template file.
->>>>>>> 57745b98
         #
         rocoto_yaml_fp = expt_config["workflow"]["ROCOTO_YAML_FP"]
         try:
