--- conflicted
+++ resolved
@@ -11,15 +11,9 @@
 import logging
 import os
 import sys
-<<<<<<< HEAD
 import tempfile
 from subprocess import STDOUT, CalledProcessError, check_output
 from textwrap import dedent
-
-=======
-from subprocess import STDOUT, CalledProcessError, check_output
-from textwrap import dedent
->>>>>>> 7df8b2d4
 
 from python_utils import (
     log_info,
