#!/usr/bin/env python3

"""
User interface to create an experiment directory consistent with the
user-defined YAML configuration file.
"""

# pylint: disable=invalid-name

import argparse
import logging
import os
import sys
from subprocess import STDOUT, CalledProcessError, check_output
from textwrap import dedent

from uwtools.api.config import get_nml_config, get_yaml_config, realize

from python_utils import (
    log_info,
    import_vars,
    export_vars,
    cp_vrfy,
    ln_vrfy,
    mkdir_vrfy,
    mv_vrfy,
    create_symlink_to_file,
    check_for_preexist_dir_file,
    cfg_to_yaml_str,
    find_pattern_in_str,
    flatten_dict,
)

from setup import setup
from set_fv3nml_sfc_climo_filenames import set_fv3nml_sfc_climo_filenames
from get_crontab_contents import add_crontab_line
from check_python_version import check_python_version

# pylint: disable=too-many-locals,too-many-branches, too-many-statements
def generate_FV3LAM_wflow(
        ushdir,
        config: str = "config.yaml",
        logfile: str = "log.generate_FV3LAM_wflow",
        debug: bool = False) -> str:
    """Function to setup a forecast experiment and create a workflow
    (according to the parameters specified in the config file)

    Args:
        ushdir  (str) : The full path of the ush/ directory where this script is located
        logfile (str) : The name of the file where logging is written
        debug   (bool): Enable extra output for debugging
    Returns:
        EXPTDIR (str) : The full path of the directory where this experiment has been generated
    """

    # Set up logging to write to screen and logfile
    setup_logging(logfile, debug)

    # Check python version and presence of some non-standard packages
    check_python_version()

    # Note start of workflow generation
    log_info(
        """
        ========================================================================
        Starting experiment generation...
        ========================================================================"""
    )

    # The setup function reads the user configuration file and fills in
    # non-user-specified values from config_defaults.yaml
    expt_config = setup(ushdir,user_config_fn=config,debug=debug)

    #
    # -----------------------------------------------------------------------
    #
    # Set the full path to the experiment's rocoto workflow xml file.  This
    # file will be placed at the top level of the experiment directory and
    # then used by rocoto to run the workflow.
    #
    # -----------------------------------------------------------------------
    #
    wflow_xml_fn = expt_config["workflow"]["WFLOW_XML_FN"]
    wflow_xml_fp = os.path.join(
        expt_config["workflow"]["EXPTDIR"],
        wflow_xml_fn,
    )
    #
    # -----------------------------------------------------------------------
    #
    # Create a multiline variable that consists of a yaml-compliant string
    # specifying the values that the jinja variables in the template rocoto
    # XML should be set to.  These values are set either in the user-specified
    # workflow configuration file (config) or in the setup() function
    # called above.  Then call the python script that generates the XML.
    #
    # -----------------------------------------------------------------------
    #
    if expt_config["platform"]["WORKFLOW_MANAGER"] == "rocoto":

        template_xml_fp = os.path.join(
            expt_config["user"]["PARMdir"],
            wflow_xml_fn,
        )

        log_info(
            f"""
            Creating rocoto workflow XML file (WFLOW_XML_FP):
              WFLOW_XML_FP = '{wflow_xml_fp}'"""
        )

        #
        # Call the python script to generate the experiment's XML file
        #
        rocoto_yaml_fp = expt_config["workflow"]["ROCOTO_YAML_FP"]
        cmd = " ".join(["uw template render",
            "-i", template_xml_fp,
            "-o", wflow_xml_fp,
            "-v",
            "--values-file", rocoto_yaml_fp,
            ]
        )

        indent = "  "
        output = ""
        logfunc = logging.info
        try:
            output = check_output(cmd, encoding="utf=8", shell=True,
                    stderr=STDOUT, text=True)
        except CalledProcessError as e:
            logfunc = logging.error
            output = e.output
            logging.exception(("Failed with status: %s", e.returncode))
            raise
        finally:
            logfunc("Output:")
            for line in output.split("\n"):
                logfunc("%s%s", indent * 2, line)
    #
    # -----------------------------------------------------------------------
    #
    # Create a symlink in the experiment directory that points to the workflow
    # (re)launch script.
    #
    # -----------------------------------------------------------------------
    #
    exptdir = expt_config["workflow"]["EXPTDIR"]
    wflow_launch_script_fp = expt_config["workflow"]["WFLOW_LAUNCH_SCRIPT_FP"]
    wflow_launch_script_fn = expt_config["workflow"]["WFLOW_LAUNCH_SCRIPT_FN"]
    log_info(
        f"""
        Creating symlink in the experiment directory (EXPTDIR) that points to the
        workflow launch script (WFLOW_LAUNCH_SCRIPT_FP):
          EXPTDIR = '{exptdir}'
          WFLOW_LAUNCH_SCRIPT_FP = '{wflow_launch_script_fp}'""",
        verbose=debug,
    )

    create_symlink_to_file(
        wflow_launch_script_fp, os.path.join(exptdir, wflow_launch_script_fn), False
    )
    #
    # -----------------------------------------------------------------------
    #
    # If USE_CRON_TO_RELAUNCH is set to TRUE, add a line to the user's
    # cron table to call the (re)launch script every
    # CRON_RELAUNCH_INTVL_MNTS minutes.
    #
    # -----------------------------------------------------------------------
    #
    # From here on out, going back to setting variables for everything
    # in the flattened expt_config dictionary
    # TODO: Reference all these variables in their respective
    # dictionaries, instead.
    import_vars(dictionary=flatten_dict(expt_config))
    export_vars(source_dict=flatten_dict(expt_config))

    # pylint: disable=undefined-variable
    if USE_CRON_TO_RELAUNCH:
        add_crontab_line(called_from_cron=False,machine=expt_config["user"]["MACHINE"],
                         crontab_line=expt_config["workflow"]["CRONTAB_LINE"],
                         exptdir=exptdir,debug=debug)

    #
    # Copy or symlink fix files
    #
    if SYMLINK_FIX_FILES:
        log_info(
            f"""
            Symlinking fixed files from system directory (FIXgsm) to a subdirectory (FIXam):
              FIXgsm = '{FIXgsm}'
              FIXam = '{FIXam}'""",
            verbose=debug,
        )

        ln_vrfy(f"""-fsn '{FIXgsm}' '{FIXam}'""")
    else:

        log_info(
            f"""
            Copying fixed files from system directory (FIXgsm) to a subdirectory (FIXam):
              FIXgsm = '{FIXgsm}'
              FIXam = '{FIXam}'""",
            verbose=debug,
        )

        check_for_preexist_dir_file(FIXam, "delete")
        mkdir_vrfy("-p", FIXam)
        mkdir_vrfy("-p", os.path.join(FIXam, "fix_co2_proj"))

        num_files = len(FIXgsm_FILES_TO_COPY_TO_FIXam)
        for i in range(num_files):
            fn = f"{FIXgsm_FILES_TO_COPY_TO_FIXam[i]}"
            cp_vrfy(os.path.join(FIXgsm, fn), os.path.join(FIXam, fn))
    #
    # -----------------------------------------------------------------------
    #
    # Copy MERRA2 aerosol climatology data.
    #
    # -----------------------------------------------------------------------
    #
    if USE_MERRA_CLIMO:
        log_info(
            f"""
            Copying MERRA2 aerosol climatology data files from system directory
            (FIXaer/FIXlut) to a subdirectory (FIXclim) in the experiment directory:
              FIXaer = '{FIXaer}'
              FIXlut = '{FIXlut}'
              FIXclim = '{FIXclim}'""",
            verbose=debug,
        )

        check_for_preexist_dir_file(FIXclim, "delete")
        mkdir_vrfy("-p", FIXclim)

        if SYMLINK_FIX_FILES:
            ln_vrfy("-fsn", os.path.join(FIXaer, "merra2.aerclim*.nc"), FIXclim)
            ln_vrfy("-fsn", os.path.join(FIXlut, "optics*.dat"), FIXclim)
        else:
            cp_vrfy(os.path.join(FIXaer, "merra2.aerclim*.nc"), FIXclim)
            cp_vrfy(os.path.join(FIXlut, "optics*.dat"), FIXclim)
    #
    # -----------------------------------------------------------------------
    #
    # Copy templates of various input files to the experiment directory.
    #
    # -----------------------------------------------------------------------
    #
    log_info(
        """
        Copying templates of various input files to the experiment directory...""",
        verbose=debug,
    )

    log_info(
        """
        Copying the template data table file to the experiment directory...""",
        verbose=debug,
    )
    cp_vrfy(DATA_TABLE_TMPL_FP, DATA_TABLE_FP)

    log_info(
        """
        Copying the template field table file to the experiment directory...""",
        verbose=debug,
    )
    cp_vrfy(FIELD_TABLE_TMPL_FP, FIELD_TABLE_FP)

    #
    # Copy the CCPP physics suite definition file from its location in the
    # clone of the FV3 code repository to the experiment directory (EXPT-
    # DIR).
    #
    log_info(
        """
        Copying the CCPP physics suite definition XML file from its location in
        the forecast model directory structure to the experiment directory...""",
        verbose=debug,
    )
    cp_vrfy(CCPP_PHYS_SUITE_IN_CCPP_FP, CCPP_PHYS_SUITE_FP)
    #
    # Copy the field dictionary file from its location in the
    # clone of the FV3 code repository to the experiment directory (EXPT-
    # DIR).
    #
    log_info(
        """
        Copying the field dictionary file from its location in the
        forecast model directory structure to the experiment
        directory...""",
        verbose=debug,
    )
    cp_vrfy(FIELD_DICT_IN_UWM_FP, FIELD_DICT_FP)
    #
    # -----------------------------------------------------------------------
    #
    # Set parameters in the FV3-LAM namelist file.
    #
    # -----------------------------------------------------------------------
    #
    log_info(
        f"""
        Setting parameters in weather model's namelist file (FV3_NML_FP):
        FV3_NML_FP = '{FV3_NML_FP}'""",
        verbose=debug,
    )
    #
    # Set npx and npy, which are just NX plus 1 and NY plus 1, respectively.
    # These need to be set in the FV3-LAM Fortran namelist file. They represent
    # the number of cell vertices in the x and y directions on the regional
    # grid.
    #
    npx = NX + 1
    npy = NY + 1
    #
    # Set npz, which is just LEVP minus 1.
    npz = LEVP - 1
    #
    # For the physics suites that use RUC LSM, set the parameter kice to 9,
    # Otherwise, leave it unspecified (which means it gets set to the default
    # value in the forecast model).
    #
    kice = None
    if SDF_USES_RUC_LSM:
        kice = 9
    #
    # Set lsoil, which is the number of input soil levels provided in the
    # chgres_cube output NetCDF file.  This is the same as the parameter
    # nsoill_out in the namelist file for chgres_cube.  [On the other hand,
    # the parameter lsoil_lsm (not set here but set in input.nml.FV3 and/or
    # FV3.input.yml) is the number of soil levels that the LSM scheme in the
    # forecast model will run with.]  Here, we use the same approach to set
    # lsoil as the one used to set nsoill_out in exregional_make_ics.sh.
    # See that script for details.
    #
    # NOTE:
    # May want to remove lsoil from FV3.input.yml (and maybe input.nml.FV3).
    # Also, may want to set lsm here as well depending on SDF_USES_RUC_LSM.
    #
    lsoil = 4
    if EXTRN_MDL_NAME_ICS in ("HRRR", "RAP") and SDF_USES_RUC_LSM:
        lsoil = 9
    if CCPP_PHYS_SUITE == "FV3_GFS_v15_thompson_mynn_lam3km":
        lsoil = ""
    #
    # Create a multiline variable that consists of a yaml-compliant string
    # specifying the values that the namelist variables that are physics-
    # suite-independent need to be set to.  Below, this variable will be
    # passed to a python script that will in turn set the values of these
    # variables in the namelist file.
    #
    # IMPORTANT:
    # If we want a namelist variable to be removed from the namelist file,
    # in the "settings" variable below, we need to set its value to the
    # string "null".  This is equivalent to setting its value to
    #    !!python/none
    # in the base namelist file specified by FV3_NML_BASE_SUITE_FP or the
    # suite-specific yaml settings file specified by FV3_NML_YAML_CONFIG_FP.
    #
    # It turns out that setting the variable to an empty string also works
    # to remove it from the namelist!  Which is better to use??
    #
    settings = {}
    settings["atmos_model_nml"] = {
        "blocksize": BLOCKSIZE,
        "ccpp_suite": CCPP_PHYS_SUITE,
    }

    fv_core_nml_dict = {}
    fv_core_nml_dict.update({
        "target_lon": LON_CTR,
        "target_lat": LAT_CTR,
        "nrows_blend": HALO_BLEND,
        #
        # Question:
        # For a ESGgrid type grid, what should stretch_fac be set to?  This depends
        # on how the FV3 code uses the stretch_fac parameter in the namelist file.
        # Recall that for a ESGgrid, it gets set in the function set_gridparams_ESGgrid(.sh)
        # to something like 0.9999, but is it ok to set it to that here in the
        # FV3 namelist file?
        #
        "stretch_fac": STRETCH_FAC,
        "npx": npx,
        "npy": npy,
        "layout": [LAYOUT_X, LAYOUT_Y],
        "bc_update_interval": LBC_SPEC_INTVL_HRS,
        "npz": npz,
    })
    if CCPP_PHYS_SUITE == "FV3_GFS_v15p2":
        if CPL_AQM:
            fv_core_nml_dict.update({
                "dnats": 5
            })
        else:
            fv_core_nml_dict.update({
                "dnats": 1
            })
    elif CCPP_PHYS_SUITE == "FV3_GFS_v16":
        if CPL_AQM:
            fv_core_nml_dict.update({
                "hord_tr": 8,
                "dnats": 5,
                "nord": 2
            })
        else:
            fv_core_nml_dict.update({
                "dnats": 1
            })
    elif CCPP_PHYS_SUITE == "FV3_GFS_v17_p8":
        if CPL_AQM:
            fv_core_nml_dict.update({
                "dnats": 4
            })
        else:
            fv_core_nml_dict.update({
                "dnats": 0
            })

    settings["fv_core_nml"] = fv_core_nml_dict

    gfs_physics_nml_dict = {}
    gfs_physics_nml_dict.update({
        "kice": kice or None,
        "lsoil": lsoil or None,
        "print_diff_pgr": PRINT_DIFF_PGR,
    })

    if CPL_AQM:
        gfs_physics_nml_dict.update({
            "cplaqm": True,
            "cplocn2atm": False,
            "fscav_aero": [
                "aacd:0.0", "acet:0.0", "acrolein:0.0", "acro_primary:0.0", "ald2:0.0",
                "ald2_primary:0.0", "aldx:0.0", "benzene:0.0", "butadiene13:0.0", "cat1:0.0",
                "cl2:0.0", "clno2:0.0", "co:0.0", "cres:0.0", "cron:0.0",
                "ech4:0.0", "epox:0.0", "eth:0.0", "etha:0.0", "ethy:0.0",
                "etoh:0.0", "facd:0.0", "fmcl:0.0", "form:0.0", "form_primary:0.0",
                "gly:0.0", "glyd:0.0", "h2o2:0.0", "hcl:0.0", "hg:0.0",
                "hgiigas:0.0", "hno3:0.0", "hocl:0.0", "hono:0.0", "hpld:0.0",
                "intr:0.0", "iole:0.0", "isop:0.0", "ispd:0.0", "ispx:0.0",
                "ket:0.0", "meoh:0.0", "mepx:0.0", "mgly:0.0", "n2o5:0.0",
                "naph:0.0", "no:0.0", "no2:0.0", "no3:0.0", "ntr1:0.0",
                "ntr2:0.0", "o3:0.0", "ole:0.0", "opan:0.0", "open:0.0",
                "opo3:0.0", "pacd:0.0", "pan:0.0", "panx:0.0", "par:0.0",
                "pcvoc:0.0", "pna:0.0", "prpa:0.0", "rooh:0.0", "sesq:0.0",
                "so2:0.0", "soaalk:0.0", "sulf:0.0", "terp:0.0", "tol:0.0",
                "tolu:0.0", "vivpo1:0.0", "vlvoo1:0.0", "vlvoo2:0.0", "vlvpo1:0.0",
                "vsvoo1:0.0", "vsvoo2:0.0", "vsvoo3:0.0", "vsvpo1:0.0", "vsvpo2:0.0",
                "vsvpo3:0.0", "xopn:0.0", "xylmn:0.0", "*:0.2" ]
        })

    # If UFS_FIRE, activate appropriate flags and update FIELD_TABLE
    if expt_config['fire'].get('UFS_FIRE'):
        gfs_physics_nml_dict.update({
            "cpl_fire": True,
        })
        field_table_append = """# smoke tracer for UFS_FIRE
 "TRACER", "atmos_mod", "fsmoke"
           "longname",     "fire smoke"
           "units",        "kg/kg"
       "profile_type", "fixed", "surface_value=0.0" /\n"""

        with open(FIELD_TABLE_FP, "a+") as file:
            file.write(field_table_append)

    settings["gfs_physics_nml"] = gfs_physics_nml_dict

    # Update levp in external_ic_nml; this should be the only variable that needs changing

    settings["external_ic_nml"] = {"levp": LEVP}

    #
    # Add to "settings" the values of those namelist variables that specify
    # the paths to fixed files in the FIXam directory.  As above, these namelist
    # variables are physcs-suite-independent.
    #
    # Note that the array FV3_NML_VARNAME_TO_FIXam_FILES_MAPPING contains
    # the mapping between the namelist variables and the names of the files
    # in the FIXam directory.  Here, we loop through this array and process
    # each element to construct each line of "settings".
    #
    dummy_run_dir = os.path.join(EXPTDIR, "any_cyc")
    if DO_ENSEMBLE:
        dummy_run_dir = os.path.join(dummy_run_dir, "any_ensmem")

    regex_search = "^[ ]*([^| ]+)[ ]*[|][ ]*([^| ]+)[ ]*$"
    num_nml_vars = len(FV3_NML_VARNAME_TO_FIXam_FILES_MAPPING)
    namsfc_dict = {}
    for i in range(num_nml_vars):

        mapping = f"{FV3_NML_VARNAME_TO_FIXam_FILES_MAPPING[i]}"
        tup = find_pattern_in_str(regex_search, mapping)
        nml_var_name = tup[0]
        FIXam_fn = tup[1]

        fp = '""'
        if FIXam_fn:
            fp = os.path.join(FIXam, FIXam_fn)
            #
            # If not in NCO mode, for portability and brevity, change fp so that it
            # is a relative path (relative to any cycle directory immediately under
            # the experiment directory).
            #
            if RUN_ENVIR != "nco":
                fp = os.path.relpath(os.path.realpath(fp), start=dummy_run_dir)
        #
        # Add a line to the variable "settings" that specifies (in a yaml-compliant
        # format) the name of the current namelist variable and the value it should
        # be set to.
        #
        namsfc_dict[nml_var_name] = fp
    #
    # Add namsfc_dict to settings
    #
    settings["namsfc"] = namsfc_dict
    #
    # Use netCDF4 when running the North American 3-km domain due to file size.
    #
    if PREDEF_GRID_NAME == "RRFS_NA_3km":
        settings["fms2_io_nml"] = {"netcdf_default_format": "netcdf4"}

    settings_str = cfg_to_yaml_str(settings)

    log_info(
        """
        The variable 'settings' specifying values of the weather model's
        namelist variables has been set as follows:\n""",
        verbose=debug,
    )
    log_info("\nsettings =\n\n" + settings_str, verbose=debug)
    #
    # -----------------------------------------------------------------------
    #
    # Create a new FV3 namelist file
    #
    # -----------------------------------------------------------------------
    #

    physics_cfg = get_yaml_config(FV3_NML_YAML_CONFIG_FP)
    base_namelist = get_nml_config(FV3_NML_BASE_SUITE_FP)
    base_namelist.update_values(physics_cfg[CCPP_PHYS_SUITE])
    base_namelist.update_values(settings)
    for sect, values in base_namelist.copy().items():
        if not values:
            del base_namelist[sect]
            continue
        for k, v in values.copy().items():
            if v is None:
                del base_namelist[sect][k]
    base_namelist.dump(FV3_NML_FP)
    #
    # If not running the TN_MAKE_GRID task (which implies the workflow will
    # use pregenerated grid files), set the namelist variables specifying
    # the paths to surface climatology files.  These files are located in
    # (or have symlinks that point to them) in the FIXlam directory.
    #
    # Note that if running the TN_MAKE_GRID task, this action usually cannot
    # be performed here but must be performed in that task because the names
    # of the surface climatology files depend on the CRES parameter (which is
    # the C-resolution of the grid), and this parameter is in most workflow
    # configurations is not known until the grid is created.
    #
    if not expt_config['rocoto']['tasks'].get('task_make_grid'):

        set_fv3nml_sfc_climo_filenames(flatten_dict(expt_config), debug)

    #
    # -----------------------------------------------------------------------
    #
    # Add the relevant tendency-based stochastic physics namelist variables to
    # "settings" when running with SPPT, SHUM, or SKEB turned on. If running
    # with SPP or LSM SPP, set the "new_lscale" variable.  Otherwise only
    # include an empty "nam_stochy" stanza.
    #
    # -----------------------------------------------------------------------
    #
    settings = {}
    settings["gfs_physics_nml"] = {
        "do_shum": DO_SHUM,
        "do_sppt": DO_SPPT,
        "do_skeb": DO_SKEB,
        "do_spp": DO_SPP,
        "n_var_spp": N_VAR_SPP,
        "n_var_lndp": N_VAR_LNDP,
        "lndp_type": LNDP_TYPE,
        "fhcyc": FHCYC_LSM_SPP_OR_NOT,
    }
    nam_stochy_dict = {}
    if DO_SPPT:
        nam_stochy_dict.update(
            {
                "iseed_sppt": ISEED_SPPT,
                "new_lscale": NEW_LSCALE,
                "sppt": SPPT_MAG,
                "sppt_logit": SPPT_LOGIT,
                "sppt_lscale": SPPT_LSCALE,
                "sppt_sfclimit": SPPT_SFCLIMIT,
                "sppt_tau": SPPT_TSCALE,
                "spptint": SPPT_INT,
                "use_zmtnblck": USE_ZMTNBLCK,
            }
        )

    if DO_SHUM:
        nam_stochy_dict.update(
            {
                "iseed_shum": ISEED_SHUM,
                "new_lscale": NEW_LSCALE,
                "shum": SHUM_MAG,
                "shum_lscale": SHUM_LSCALE,
                "shum_tau": SHUM_TSCALE,
                "shumint": SHUM_INT,
            }
        )

    if DO_SKEB:
        nam_stochy_dict.update(
            {
                "iseed_skeb": ISEED_SKEB,
                "new_lscale": NEW_LSCALE,
                "skeb": SKEB_MAG,
                "skeb_lscale": SKEB_LSCALE,
                "skebnorm": SKEBNORM,
                "skeb_tau": SKEB_TSCALE,
                "skebint": SKEB_INT,
                "skeb_vdof": SKEB_VDOF,
            }
        )

    if DO_SPP or DO_LSM_SPP:
        nam_stochy_dict.update({"new_lscale": NEW_LSCALE})

    settings["nam_stochy"] = nam_stochy_dict
    #
    # Add the relevant SPP namelist variables to "settings" when running with
    # SPP turned on.  Otherwise only include an empty "nam_sppperts" stanza.
    #
    nam_sppperts_dict = {}
    if DO_SPP:
        nam_sppperts_dict = {
            "iseed_spp": ISEED_SPP,
            "spp_lscale": SPP_LSCALE,
            "spp_prt_list": SPP_MAG_LIST,
            "spp_sigtop1": SPP_SIGTOP1,
            "spp_sigtop2": SPP_SIGTOP2,
            "spp_stddev_cutoff": SPP_STDDEV_CUTOFF,
            "spp_tau": SPP_TSCALE,
            "spp_var_list": SPP_VAR_LIST,
        }

    settings["nam_sppperts"] = nam_sppperts_dict
    #
    # Add the relevant LSM SPP namelist variables to "settings" when running with
    # LSM SPP turned on.
    #
    nam_sfcperts_dict = {}
    if DO_LSM_SPP:
        nam_sfcperts_dict = {
            "lndp_type": LNDP_TYPE,
            "lndp_model_type": LNDP_MODEL_TYPE,
            "lndp_tau": LSM_SPP_TSCALE,
            "lndp_lscale": LSM_SPP_LSCALE,
            "iseed_lndp": ISEED_LSM_SPP,
            "lndp_var_list": LSM_SPP_VAR_LIST,
            "lndp_prt_list": LSM_SPP_MAG_LIST,
        }

    settings["nam_sfcperts"] = nam_sfcperts_dict

    settings_str = cfg_to_yaml_str(settings)
    #
    #-----------------------------------------------------------------------
    #
    # Generate namelist files with stochastic physics if needed
    #
    #-----------------------------------------------------------------------
    #
    if any((DO_SPP, DO_SPPT, DO_SHUM, DO_SKEB, DO_LSM_SPP)):
<<<<<<< HEAD

        args=[ "-n", FV3_NML_FP,
               "-u", settings_str,
               "-o", FV3_NML_STOCH_FP,
              ]
        if not debug:
            args.append("-q")
        set_namelist(args)
    #
    #-----------------------------------------------------------------------
    #
    # Generate UFS_FIRE namelist if needed. Most variables in the &time section
    # will be updated at the run_fcst step
    #
    #-----------------------------------------------------------------------
    #
    if expt_config['fire'].get('UFS_FIRE'):
        fire_nml_dict = {}
        fire_nml_dict['atm'] = {}
        fire_nml_dict['time'] = {}
        fire_nml_dict['fire'] = {}
        # Fill in &atm variables
        fire_nml_dict['atm']['interval_atm'] = expt_config['task_run_fcst']['DT_ATMOS']
        fire_nml_dict['atm']['kde'] = expt_config['task_make_ics']['LEVP']
        # Fill in &fire and static &time variables
        for setting in expt_config['fire']:
            # Would like to use pattern matching here but don't want to force Python 3.10
            if setting in ["UFS_FIRE", "FIRE_INPUT_DIR", "FIRE_NUM_TASKS"]:
                pass
            elif setting == "DT_FIRE":
                fire_nml_dict['time']['dt'] = expt_config['fire'][setting]
            elif setting == "OUTPUT_DT_FIRE":
                fire_nml_dict['time']['interval_output'] = expt_config['fire'][setting]
            else:
                # For all other settings in config.yaml, convert to lowercase
                # and enter into namelist.fire's &fire section
                fire_nml_dict['fire'][setting.lower()] = expt_config['fire'][setting]

        settings_str = cfg_to_yaml_str(fire_nml_dict)

        args=[ "-n", expt_config['workflow']['FIRE_NML_BASE_FP'],
               "-u", settings_str,
               "-o", expt_config['workflow']['FIRE_NML_FP'],
              ]
        if not debug:
            args.append("-q")
        set_namelist(args)
=======
        realize(
            input_config=FV3_NML_FP,
            input_format="nml",
            output_file=FV3_NML_STOCH_FP,
            output_format="nml",
            supplemental_configs=[settings],
            )
>>>>>>> 89b59ec4

    #
    # -----------------------------------------------------------------------
    #
    # To have a record of how this experiment/workflow was generated, copy
    # the experiment/workflow configuration file to the experiment directo-
    # ry.
    #
    # -----------------------------------------------------------------------
    #
    cp_vrfy(os.path.join(ushdir, config), EXPTDIR)

    #
    # -----------------------------------------------------------------------
    #
    # For convenience, print out the commands that need to be issued on the
    # command line in order to launch the workflow and to check its status.
    # Also, print out the line that should be placed in the user's cron table
    # in order for the workflow to be continually resubmitted.
    #
    # -----------------------------------------------------------------------
    #
    if WORKFLOW_MANAGER == "rocoto":
        wflow_db_fn = f"{os.path.splitext(WFLOW_XML_FN)[0]}.db"
        rocotorun_cmd = f"rocotorun -w {WFLOW_XML_FN} -d {wflow_db_fn} -v 10"
        rocotostat_cmd = f"rocotostat -w {WFLOW_XML_FN} -d {wflow_db_fn} -v 10"

        # pylint: disable=line-too-long
        log_info(
            f"""
            To launch the workflow, change location to the experiment directory
            (EXPTDIR) and issue the rocotrun command, as follows:

              > cd {EXPTDIR}
              > {rocotorun_cmd}

            To check on the status of the workflow, issue the rocotostat command
            (also from the experiment directory):

              > {rocotostat_cmd}

            Note that:

            1) The rocotorun command must be issued after the completion of each
               task in the workflow in order for the workflow to submit the next
               task(s) to the queue.

            2) In order for the output of the rocotostat command to be up-to-date,
               the rocotorun command must be issued immediately before issuing the
               rocotostat command.

            For automatic resubmission of the workflow (say every {CRON_RELAUNCH_INTVL_MNTS} minutes), the
            following line can be added to the user's crontab (use 'crontab -e' to
            edit the cron table):

            */{CRON_RELAUNCH_INTVL_MNTS} * * * * cd {EXPTDIR} && ./launch_FV3LAM_wflow.sh called_from_cron="TRUE"
            """
        )
        # pylint: enable=line-too-long

    # If we got to this point everything was successful: move the log
    # file to the experiment directory.
    mv_vrfy(logfile, EXPTDIR)

    return EXPTDIR


def setup_logging(logfile: str = "log.generate_FV3LAM_wflow", debug: bool = False) -> None:
    """
    Sets up logging, printing high-priority (INFO and higher) messages to screen, and printing all
    messages with detailed timing and routine info in the specified text file.

    If debug = True, print all messages to both screen and log file.
    """
    logging.getLogger().setLevel(logging.DEBUG)

    formatter = logging.Formatter("%(name)-22s %(levelname)-8s %(message)s")

    fh = logging.FileHandler(logfile, mode='w')
    fh.setLevel(logging.DEBUG)
    fh.setFormatter(formatter)
    logging.getLogger().addHandler(fh)
    logging.debug(f"Finished setting up debug file logging in {logfile}")

    # If there are already multiple handlers, that means
    # generate_FV3LAM_workflow was called from another function.
    # In that case, do not change the console (print-to-screen) logging.
    if len(logging.getLogger().handlers) > 1:
        return

    console = logging.StreamHandler()
    if debug:
        console.setLevel(logging.DEBUG)
    else:
        console.setLevel(logging.INFO)
    logging.getLogger().addHandler(console)
    logging.debug("Logging set up successfully")


if __name__ == "__main__":

    #Parse arguments
    parser = argparse.ArgumentParser(
                     description="Script for setting up a forecast and creating a workflow"\
                     "according to the parameters specified in the config file\n")

    parser.add_argument('-c', '--config', default='config.yaml',
                        help='Name of experiment config file in YAML format')
    parser.add_argument('-d', '--debug', action='store_true',
                        help='Script will be run in debug mode with more verbose output')
    pargs = parser.parse_args()

    USHdir = os.path.dirname(os.path.abspath(__file__))
    wflow_logfile = f"{USHdir}/log.generate_FV3LAM_wflow"

    # Call the generate_FV3LAM_wflow function defined above to generate the
    # experiment/workflow.
    try:
        expt_dir = generate_FV3LAM_wflow(USHdir, pargs.config, wflow_logfile, pargs.debug)
    except: # pylint: disable=bare-except
        logging.exception(
            dedent(
                f"""
                *********************************************************************
                FATAL ERROR:
                Experiment generation failed. See the error message(s) printed below.
                For more detailed information, check the log file from the workflow
                generation script: {wflow_logfile}
                *********************************************************************\n
                """
            )
        )
        sys.exit(1)

    # pylint: disable=undefined-variable
    # Note workflow generation completion
    log_info(
        f"""
        ========================================================================

            Experiment generation completed.  The experiment directory is:

              EXPTDIR='{EXPTDIR}'

        ========================================================================
        """
    )<|MERGE_RESOLUTION|>--- conflicted
+++ resolved
@@ -676,15 +676,13 @@
     #-----------------------------------------------------------------------
     #
     if any((DO_SPP, DO_SPPT, DO_SHUM, DO_SKEB, DO_LSM_SPP)):
-<<<<<<< HEAD
-
-        args=[ "-n", FV3_NML_FP,
-               "-u", settings_str,
-               "-o", FV3_NML_STOCH_FP,
-              ]
-        if not debug:
-            args.append("-q")
-        set_namelist(args)
+        realize(
+            input_config=FV3_NML_FP,
+            input_format="nml",
+            output_file=FV3_NML_STOCH_FP,
+            output_format="nml",
+            supplemental_configs=[settings],
+            )
     #
     #-----------------------------------------------------------------------
     #
@@ -715,24 +713,13 @@
                 # and enter into namelist.fire's &fire section
                 fire_nml_dict['fire'][setting.lower()] = expt_config['fire'][setting]
 
-        settings_str = cfg_to_yaml_str(fire_nml_dict)
-
-        args=[ "-n", expt_config['workflow']['FIRE_NML_BASE_FP'],
-               "-u", settings_str,
-               "-o", expt_config['workflow']['FIRE_NML_FP'],
-              ]
-        if not debug:
-            args.append("-q")
-        set_namelist(args)
-=======
         realize(
-            input_config=FV3_NML_FP,
+            input_config=expt_config['workflow']['FIRE_NML_BASE_FP'],
             input_format="nml",
-            output_file=FV3_NML_STOCH_FP,
+            output_file=expt_config['workflow']['FIRE_NML_FP'],
             output_format="nml",
-            supplemental_configs=[settings],
+            supplemental_configs=[fire_nml_dict],
             )
->>>>>>> 89b59ec4
 
     #
     # -----------------------------------------------------------------------
