--- conflicted
+++ resolved
@@ -30,23 +30,15 @@
 from setup import setup
 from set_FV3nml_sfc_climo_filenames import set_FV3nml_sfc_climo_filenames
 from get_crontab_contents import add_crontab_line
-<<<<<<< HEAD
-from fill_jinja_template import fill_jinja_template
 from check_python_version import check_python_version
 
-# These come from ush/python_utils/uwtools
+# These come from ush/python_utils/workflow-tools
 from scripts.set_config import create_config_obj
+from scripts.templater import set_template
 from uwtools import config as uw_config
 from uwtools import exceptions
 
 LOG_NAME = "generate_wflow"
-=======
-from set_namelist import set_namelist
-from check_python_version import check_python_version
-
-# These come from ush/python_utils/workflow-tools
-from scripts.templater import set_template
->>>>>>> 8b382cc5
 
 # pylint: disable=too-many-locals,too-many-branches, too-many-statements
 def generate_FV3LAM_wflow(
@@ -374,14 +366,6 @@
         "npy": npy,
         "layout": [LAYOUT_X, LAYOUT_Y],
         "bc_update_interval": LBC_SPEC_INTVL_HRS,
-<<<<<<< HEAD
-    }
-    if ( CCPP_PHYS_SUITE == "FV3_GFS_2017_gfdl_mp" or
-         CCPP_PHYS_SUITE == "FV3_GFS_2017_gfdlmp_regional" or
-         CCPP_PHYS_SUITE == "FV3_GFS_v15p2" ):
-        fv_core_nml_dict["dnats"] = 5 if CPL_AQM else 1
-    elif CCPP_PHYS_SUITE == "FV3_GFS_v16":   
-=======
     })
     if CCPP_PHYS_SUITE in ("FV3_GFS_2017_gfdl_mp",
                            "FV3_GFS_2017_gfdlmp_regional",
@@ -396,7 +380,6 @@
                 "dnats": 1
             })
     elif CCPP_PHYS_SUITE == "FV3_GFS_v16":
->>>>>>> 8b382cc5
         if CPL_AQM:
             fv_core_nml_dict.update({
                 "hord_tr": 8,
@@ -494,7 +477,6 @@
         settings["fms2_io_nml"] = {"netcdf_default_format": "netcdf4"}
 
 
-<<<<<<< HEAD
     # Load pre-defined settings for the physics suite
     suite_config = uw_config.F90Config(
         config_path=FV3_NML_YAML_CONFIG_FP,
@@ -506,7 +488,6 @@
     # suite, where items defined in settings take priority.
     suite_config.update_values(settings)
 
-=======
     log_info(
         """
         The variable 'settings' specifying values of the weather model's
@@ -514,7 +495,7 @@
         verbose=verbose,
     )
     log_info("\nsettings =\n\n" + settings_str, verbose=verbose)
->>>>>>> 8b382cc5
+
     #
     # -----------------------------------------------------------------------
     #
@@ -525,7 +506,6 @@
     #
     # -----------------------------------------------------------------------
     #
-<<<<<<< HEAD
     try:
         create_config_obj(
             [
@@ -540,21 +520,6 @@
     except exceptions.UWConfigError as e:
         sys.exit(e)
 
-=======
-    set_namelist(
-        [
-            "-n",
-            FV3_NML_BASE_SUITE_FP,
-            "-c",
-            FV3_NML_YAML_CONFIG_FP,
-            CCPP_PHYS_SUITE,
-            "-u",
-            settings_str,
-            "-o",
-            FV3_NML_FP,
-        ]
-    )
->>>>>>> 8b382cc5
     #
     # If not running the TN_MAKE_GRID task (which implies the workflow will
     # use pregenerated grid files), set the namelist variables specifying
@@ -590,7 +555,6 @@
         #
         # populate the namelist file
         #
-<<<<<<< HEAD
         try:
             create_config_obj(
                 [
@@ -604,18 +568,6 @@
             )
         except exceptions.UWConfigError as e:
             sys.exit(e)
-=======
-        set_namelist(
-            [
-                "-n",
-                FV3_NML_FP,
-                "-u",
-                settings_str,
-                "-o",
-                FV3_NML_CYCSFC_FP,
-            ]
-        )
->>>>>>> 8b382cc5
     #
     # -----------------------------------------------------------------------
     #
@@ -632,7 +584,6 @@
         if DO_UPDATE_BC:
             lupdatebc = False   # not ready for setting this to true yet
 
-<<<<<<< HEAD
         settings = {
             "fv_core_nml": {
                 "external_ic": False,
@@ -646,27 +597,11 @@
             "gfs_physics_nml": {
                 "lsoil": lsoil or None,
                 },
-=======
-        settings = {}
-        settings["fv_core_nml"] = {
-            "external_ic": False,
-            "make_nh": False,
-            "na_init": 0,
-            "nggps_ic": False,
-            "mountain": True,
-            "regional_bcs_from_gsi": lupdatebc,
-            "warm_start": True,
         }
-        settings["gfs_physics_nml"] = {
-            "lsoil": lsoil or None
-            #"fh_dfi_radar": FH_DFI_RADAR # commented out untile develop gets radar tten code
->>>>>>> 8b382cc5
-        }
 
         #
         # populate the namelist file
         #
-<<<<<<< HEAD
         try:
             create_config_obj(
                 [
@@ -680,19 +615,6 @@
             )
         except exceptions.UWConfigError as e:
             sys.exit(e)
-=======
-        set_namelist(
-            [
-                "-q",
-                "-n",
-                FV3_NML_FP,
-                "-u",
-                settings_str,
-                "-o",
-                FV3_NML_RESTART_FP,
-            ]
-        )
->>>>>>> 8b382cc5
     #
     # -----------------------------------------------------------------------
     #
@@ -797,8 +719,7 @@
     #
     #-----------------------------------------------------------------------
     #
-<<<<<<< HEAD
-    if DO_ENSEMBLE and ( DO_SPP or DO_SPPT or DO_SHUM or DO_SKEB or DO_LSM_SPP):
+    if DO_ENSEMBLE and any((DO_SPP, DO_SPPT, DO_SHUM, DO_SKEB, DO_LSM_SPP)):
 
         try:
             create_config_obj(
@@ -829,33 +750,6 @@
             except exceptions.UWConfigError as e:
                 sys.exit(e)
 
-=======
-    if DO_ENSEMBLE and any((DO_SPP, DO_SPPT, DO_SHUM, DO_SKEB, DO_LSM_SPP)):
-
-        set_namelist(
-            [
-                "-n",
-                FV3_NML_FP,
-                "-u",
-                settings_str,
-                "-o",
-                FV3_NML_STOCH_FP,
-            ]
-        )
-
-        if DO_DACYCLE or DO_ENKFUPDATE:
-            set_namelist(
-                [
-                    "-q",
-                    "-n",
-                    FV3_NML_RESTART_FP,
-                    "-u",
-                    settings_str,
-                    "-o",
-                    FV3_NML_RESTART_STOCH_FP,
-                ]
-            )
->>>>>>> 8b382cc5
     #
     # -----------------------------------------------------------------------
     #
