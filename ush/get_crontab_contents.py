#!/usr/bin/env python3

import os
import sys
import argparse
from datetime import datetime
from python_utils import (
    log_info,
    run_command,
    print_info_msg,
)


def get_crontab_contents(called_from_cron, machine, debug):
    """
    This function returns the contents of the user's cron table, as well as the command used to
    manipulate the cron table. Typically this latter value will be `crontab`, but on some 
<<<<<<< HEAD
    platforms the version or location of this may change depending on other circumstances;
    this depends on whether a script that wants to call `crontab` is itself being called
    from a cron job.
=======
    platforms the version or location of this may change depending on other circumstances.
>>>>>>> 3e9c40a5

    Args:
        called_from_cron  (bool): Set this value to ``True`` if script is called from within a 
                                  crontab
        machine           (str) : The name of the current machine
        debug             (bool): ``True`` will give more verbose output
    Returns:
        crontab_cmd       (str) : String containing the "crontab" command for this machine
        crontab_contents  (str) : String containing the contents of the user's cron table.
    """

    crontab_cmd = "crontab"

    print_info_msg(
        f"""
        Getting crontab content with command:
        =========================================================
          {crontab_cmd} -l
        =========================================================""",
        verbose=debug,
    )

    (_, crontab_contents, _) = run_command(f"{crontab_cmd} -l")

    if crontab_contents.startswith('no crontab for'):
        crontab_contents=''

    print_info_msg(
        f"""
        Crontab contents:
        =========================================================
          {crontab_contents}
        =========================================================""",
        verbose=debug,
    )

    # replace single quotes (hopefully in comments) with double quotes
    crontab_contents = crontab_contents.replace("'", '"')

    return crontab_cmd, crontab_contents


def add_crontab_line(called_from_cron, machine, crontab_line, exptdir, debug) -> None:
    """Adds crontab line to cron table

    Args:
        called_from_cron  (bool): Set this value to ``True`` if script is called from within 
                                  a crontab.
        machine           (str) : The name of the current machine
        crontab_line      (str) : Line to be added to cron table
        exptdir           (str) : Path to the experiment directory
        debug             (bool): ``True`` will give more verbose output
    """

    #
    # Make a backup copy of the user's crontab file and save it in a file.
    #
    time_stamp = datetime.now().strftime("%F_%T")
    crontab_backup_fp = os.path.join(exptdir, f"crontab.bak.{time_stamp}")
    log_info(
        f"""
        Copying contents of user cron table to backup file:
          crontab_backup_fp = '{crontab_backup_fp}'""",
        verbose=debug,
    )

    # Get crontab contents
    crontab_cmd, crontab_contents = get_crontab_contents(called_from_cron, machine, debug)

    # Create backup
    run_command(f"""printf "%s" '{crontab_contents}' > '{crontab_backup_fp}'""")

    # Need to omit commented crontab entries for later logic
    lines = crontab_contents.split('\n')
    cronlines = []
    for line in lines:
        comment = False
        for char in line:
            if char == "#":
                comment = True
                break
            elif char.isspace():
                continue
            else:
                # If we find a character that isn't blank or comment, then this is a normal line
                break
        if not comment:
            cronlines.append(line)
    # Re-join all the separate lines into a multiline string again
    crontab_no_comments = """{}""".format("\n".join(cronlines))
    if crontab_line in crontab_no_comments:
        log_info(
            f"""
            The following line already exists in the cron table and thus will not be
            added:
              crontab_line = '{crontab_line}'"""
        )
    else:
        log_info(
            f"""
            Adding the following line to the user's cron table in order to automatically
            resubmit SRW workflow:
              crontab_line = '{crontab_line}'""",
            verbose=debug,
        )

        # add new line to crontab contents if it doesn't have one
        newline_char = ""
        if crontab_contents and crontab_contents[-1] != "\n":
            newline_char = "\n"

        # add the crontab line
        run_command(
            f"""printf "%s%b%s\n" '{crontab_contents}' '{newline_char}' '{crontab_line}' | {crontab_cmd}"""
        )


def delete_crontab_line(called_from_cron, machine, crontab_line, debug) -> None:
    """Deletes crontab line after job is complete i.e., either SUCCESS/FAILURE
    but not IN PROGRESS status

    Args:
        called_from_cron  (bool): Set this value to ``True`` if script is called from within 
                                  a crontab
        machine           (str) : The name of the current machine
        crontab_line      (str) : Line to be deleted from cron table
        debug             (bool): ``True`` will give more verbose output
    """

    #
    # Get the full contents of the user's cron table.
    #
    (crontab_cmd, crontab_contents) = get_crontab_contents(called_from_cron, machine, debug)
    #
    # Remove the line in the contents of the cron table corresponding to the
    # current forecast experiment (if that line is part of the contents).
    # Then record the results back into the user's cron table.
    #
    print_info_msg(
        f"""
        Crontab contents before delete:
        =========================================================
          {crontab_contents}
        =========================================================""",
        verbose=debug,
    )

    if crontab_line in crontab_contents:
        #Try removing with a newline first, then fall back to without newline
        crontab_contents = crontab_contents.replace(crontab_line + "\n", "")
        crontab_contents = crontab_contents.replace(crontab_line, "")
    else:
        print(f"\nWARNING: line not found in crontab, nothing to remove:\n {crontab_line}\n")

    run_command(f"""echo '{crontab_contents}' | {crontab_cmd}""")

    print_info_msg(
        f"""
        Crontab contents after delete:
        =========================================================
          {crontab_contents}
        =========================================================""",
        verbose=debug,
    )


def _parse_args(argv):
    """Parse command line arguments for deleting crontab line.
    This is needed because it is called from shell script.
    If 'delete' argument is not passed, print the crontab contents
    """
    parser = argparse.ArgumentParser(description="Crontab job manipulation program.")

    parser.add_argument(
        "-c",
        "--called_from_cron",
        action="store_true",
        help="Called from cron.",
    )

    parser.add_argument(
        "-d",
        "--debug",
        action="store_true",
        help="Print debug output",
    )

    parser.add_argument(
        "-r",
        "--remove",
        action="store_true",
        help="Remove specified crontab line.",
    )

    parser.add_argument(
        "-l",
        "--line",
        help="Line to remove from crontab. If --remove not specified, has no effect",
    )

    parser.add_argument(
        "-m",
        "--machine",
        help="Machine name",
        required=True
    )

    # Check that inputs are correct and consistent
    args = parser._parse_args(argv)

    if args.remove:
        if args.line is None:
            raise argparse.ArgumentTypeError("--line is a required argument if --remove is specified")

    return args


if __name__ == "__main__":
    args = _parse_args(sys.argv[1:])
    if args.remove:
        delete_crontab_line(args.called_from_cron,args.machine,args.line,args.debug)
    else:
        _,out = get_crontab_contents(args.called_from_cron,args.machine,args.debug)
        print_info_msg(out)<|MERGE_RESOLUTION|>--- conflicted
+++ resolved
@@ -15,13 +15,7 @@
     """
     This function returns the contents of the user's cron table, as well as the command used to
     manipulate the cron table. Typically this latter value will be `crontab`, but on some 
-<<<<<<< HEAD
-    platforms the version or location of this may change depending on other circumstances;
-    this depends on whether a script that wants to call `crontab` is itself being called
-    from a cron job.
-=======
     platforms the version or location of this may change depending on other circumstances.
->>>>>>> 3e9c40a5
 
     Args:
         called_from_cron  (bool): Set this value to ``True`` if script is called from within a 
