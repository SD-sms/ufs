#!/usr/bin/env python3

import os
import unittest
from datetime import datetime, timedelta

from python_utils import (
    import_vars,
    set_env_var,
    print_input_args,
    load_config_file,
    flatten_dict,
)


def set_gridparams_ESGgrid(lon_ctr, lat_ctr, nx, ny, halo_width, delx,
        dely, pazi, constants):
    """Sets the parameters for a grid that is to be generated using the "ESGgrid"
    grid generation method (i.e. GRID_GEN_METHOD set to "ESGgrid").

    Args:
        lon_ctr
        lat_ctr
        nx
        ny
        halo_width
        delx
        dely
        pazi
        constants: dictionary of SRW constants
    Returns:
        Tuple of inputs, and 4 outputs (see return statement)
    """

    print_input_args(locals())

    # get constants
<<<<<<< HEAD
    RADIUS_EARTH = constants['RADIUS_EARTH']
    DEGS_PER_RADIAN = constants['DEGS_PER_RADIAN']
=======
    IMPORTS = ["RADIUS_EARTH", "DEGS_PER_RADIAN"]
    USHdir = os.path.dirname(os.path.abspath(__file__))
    constants_cfg = load_config_file(os.path.join(USHdir, "constants.yaml"))
    import_vars(dictionary=flatten_dict(constants_cfg), env_vars=IMPORTS)
>>>>>>> 474ab7dd

    #
    # -----------------------------------------------------------------------
    #
    # For a ESGgrid-type grid, the orography filtering is performed by pass-
    # ing to the orography filtering the parameters for an "equivalent" glo-
    # bal uniform cubed-sphere grid.  These are the parameters that a global
    # uniform cubed-sphere grid needs to have in order to have a nominal
    # grid cell size equal to that of the (average) cell size on the region-
    # al grid.  These globally-equivalent parameters include a resolution
    # (in units of number of cells in each of the two horizontal directions)
    # and a stretch factor.  The equivalent resolution is calculated in the
    # script that generates the grid, and the stretch factor needs to be set
    # to 1 because we are considering an equivalent globally UNIFORM grid.
    # However, it turns out that with a non-symmetric regional grid (one in
    # which nx is not equal to ny), setting stretch_factor to 1 fails be-
    # cause the orography filtering program is designed for a global cubed-
    # sphere grid and thus assumes that nx and ny for a given tile are equal
    # when stretch_factor is exactly equal to 1.
    # ^^-- Why is this?  Seems like symmetry btwn x and y should still hold when the stretch factor is not equal to 1.
    # It turns out that the program will work if we set stretch_factor to a
    # value that is not exactly 1.  This is what we do below.
    #
    return {
        "LON_CTR": lon_ctr,
        "LAT_CTR": lat_ctr,
        "NX": nx,
        "NY": ny,
        "PAZI": pazi,
        "NHW": halo_width,
        "STRETCH_FAC": 0.999,
        "DEL_ANGLE_X_SG": (delx / (2.0 * RADIUS_EARTH)) * DEGS_PER_RADIAN,
        "DEL_ANGLE_Y_SG": (dely / (2.0 * RADIUS_EARTH)) * DEGS_PER_RADIAN,
        "NEG_NX_OF_DOM_WITH_WIDE_HALO": int(-(nx + 2 * halo_width)),
        "NEG_NY_OF_DOM_WITH_WIDE_HALO": int(-(ny + 2 * halo_width)),
    }


class Testing(unittest.TestCase):
    def test_set_gridparams_ESGgrid(self):

        grid_parms = set_gridparams_ESGgrid(
            lon_ctr=-97.5,
            lat_ctr=38.5,
            nx=1748,
            ny=1038,
            pazi=0.0,
            halo_width=6,
            delx=3000.0,
            dely=3000.0,
            constants=dict(
                RADIUS_EARTH=6371200.0,
                DEGS_PER_RADIAN=57.2957795131,
                )
        )

        self.assertEqual(
            list(grid_parms.values()),
            [
                -97.5,
                38.5,
                1748,
                1038,
                0.0,
                6,
                0.999,
                0.013489400626200717,
                0.013489400626200717,
                -1760,
                -1050,
            ],
        )

    def setUp(self):
        set_env_var("DEBUG", False)
        set_env_var("VERBOSE", False)<|MERGE_RESOLUTION|>--- conflicted
+++ resolved
@@ -35,15 +35,8 @@
     print_input_args(locals())
 
     # get constants
-<<<<<<< HEAD
     RADIUS_EARTH = constants['RADIUS_EARTH']
     DEGS_PER_RADIAN = constants['DEGS_PER_RADIAN']
-=======
-    IMPORTS = ["RADIUS_EARTH", "DEGS_PER_RADIAN"]
-    USHdir = os.path.dirname(os.path.abspath(__file__))
-    constants_cfg = load_config_file(os.path.join(USHdir, "constants.yaml"))
-    import_vars(dictionary=flatten_dict(constants_cfg), env_vars=IMPORTS)
->>>>>>> 474ab7dd
 
     #
     # -----------------------------------------------------------------------
