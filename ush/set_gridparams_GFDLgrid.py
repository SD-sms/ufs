--- conflicted
+++ resolved
@@ -1,11 +1,7 @@
 #!/usr/bin/env python3
 
 import os
-<<<<<<< HEAD
-=======
-import unittest
 import logging
->>>>>>> 2035c46a
 
 from python_utils import (
     import_vars,
