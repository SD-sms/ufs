--- conflicted
+++ resolved
@@ -208,13 +208,10 @@
             f"C*{dot_or_uscore}oro_data.tile{tile_rgnl}.halo{nh0}.nc",
             f"C*{dot_or_uscore}oro_data.tile{tile_rgnl}.halo{nh4}.nc",
         ]
-<<<<<<< HEAD
         if ccpp_phys_suite == "FV3_HRRR" or \
            ccpp_phys_suite == "FV3_RAP" or \
+           ccpp_phys_suite == "FV3_GFS_v17_p8" or \
            ccpp_phys_suite == "FV3_GFS_v15_thompson_mynn_lam3km" :
-=======
-        if ccpp_phys_suite == "FV3_HRRR" or ccpp_phys_suite == "FV3_GFS_v17_p8":
->>>>>>> 967186f2
             fns += [
                 f"C*{dot_or_uscore}oro_data_ss.tile{tile_rgnl}.halo{nh0}.nc",
                 f"C*{dot_or_uscore}oro_data_ls.tile{tile_rgnl}.halo{nh0}.nc",
