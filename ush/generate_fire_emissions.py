--- conflicted
+++ resolved
@@ -17,15 +17,7 @@
 #~~~~~~~~~~~~~~~~~~~~~~~~~~~~~~~~~~~~~~~~~~~~~~~~~~~~~~~~~~~~~~~~~~~~~~~~~~
 # Workflow
 #~~~~~~~~~~~~~~~~~~~~~~~~~~~~~~~~~~~~~~~~~~~~~~~~~~~~~~~~~~~~~~~~~~~~~~~~~~
-<<<<<<< HEAD
-def generate_emiss_workflow(staticdir, ravedir, intp_dir, predef_grid, ebb_dcycle, restart_interval, persistence_flag):
-   
-   # staticdir: path to FIX files
-   # ravedir: path to RAVE fire data files (hourly), typically workding directory (DATA)
-   # intp_dir: path to interpolated RAVE data file for previous cycles (DATA_SHARE)
-   # nwges_dir: path to restart files, working directory (DATA)
-=======
-def generate_emiss_workflow(staticdir: str, ravedir: str, intp_dir: str, predef_grid: str, ebb_dcycle_flag: str, restart_interval: str, persistence: str) -> None:
+def generate_emiss_workflow(staticdir: str, ravedir: str, intp_dir: str, predef_grid: str, ebb_dcycle_flag: str, restart_interval: str, persistence_flag: str) -> None:
    """
    Prepares fire-related ICs. This is the main function that handles data movement and interpolation.
 
@@ -36,10 +28,9 @@
        predef_grid: If ``RRFS_NA_3km``, use pre-defined grid dimensions
        ebb_dcycle_flag: Select the EBB cycle to run. Valid values are ``"1"`` or ``"2"``
        restart_interval: Indicates if restart files should be copied. The actual interval values are not used
-       persistence: If ``TRUE``, use satellite observations from the previous day. Otherwise, use observations from the same day.
+       persistence_flag: If ``TRUE``, use satellite observations from the previous day. Otherwise, use observations from the same day.
    """
 
->>>>>>> a0b95ae1
    # ----------------------------------------------------------------------
    # Import envs from workflow and get the pre-defined grid
    # Set variable names, constants and unit conversions
@@ -56,16 +47,10 @@
    vars_emis = ["FRP_MEAN","FRE"]
    cols, rows = (2700, 3950) if predef_grid == 'RRFS_NA_3km' else (1092, 1820) 
    print('PREDEF GRID',predef_grid,'cols,rows',cols,rows)
-<<<<<<< HEAD
    persistence = convert_string_flag_to_boolean(persistence_flag)
    print('WARNING, EBB_DCYCLE set to', ebb_dcycle, 'and persistence=', persistence, 'if persistence is False, emissions comes from same day satellite obs')
    #used later when working with ebb_dcyle 1 or 2
-   ebb_dcycle = float(ebb_dcycle)
-=======
-   # used later when working with ebb_dcyle 1 or 2
-   ebb_dcycle = int(ebb_dcycle_flag)
-   print('WARNING, EBB_DCYCLE set to', ebb_dcycle, 'and persistence=', persistence, 'if persistence is false, emissions comes from same day satellite obs')
->>>>>>> a0b95ae1
+   ebb_dcycle = int(ebb_dcycle)
 
    print("CDATE:",current_day)
    print("DATA:", nwges_dir)
