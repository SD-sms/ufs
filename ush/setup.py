#!/usr/bin/env python3

import os
import sys
import datetime
import traceback
from textwrap import dedent
from logging import getLogger

from python_utils import (
    log_info,
    cd_vrfy,
    mkdir_vrfy,
    rm_vrfy,
    check_var_valid_value,
    lowercase,
    uppercase,
    list_to_str,
    check_for_preexist_dir_file,
    flatten_dict,
    check_structure_dict,
    update_dict,
    import_vars,
    get_env_var,
    load_config_file,
    cfg_to_shell_str,
    cfg_to_yaml_str,
    load_ini_config,
    get_ini_value,
    str_to_list,
    extend_yaml,
)

from set_cycle_dates import set_cycle_dates
from set_predef_grid_params import set_predef_grid_params
from set_ozone_param import set_ozone_param
from set_gridparams_ESGgrid import set_gridparams_ESGgrid
from set_gridparams_GFDLgrid import set_gridparams_GFDLgrid
from link_fix import link_fix
from check_ruc_lsm import check_ruc_lsm
from set_thompson_mp_fix_files import set_thompson_mp_fix_files


def load_config_for_setup(ushdir, default_config, user_config):
    """Load in the default, machine, and user configuration files into
    Python dictionaries. Return the combined experiment dictionary.

    Args:
      ushdir             (str): Path to the ush directory for SRW
      default_config     (str): Path to the default config YAML
      user_config        (str): Path to the user-provided config YAML

    Returns:
      Python dict of configuration settings from YAML files.
    """

    # Load the default config.
    cfg_d = load_config_file(default_config)

    # Load the user config file, then ensure all user-specified
    # variables correspond to a default value.
    if not os.path.exists(user_config):
        raise FileNotFoundError(
            f"""
            User config file not found:
            user_config = {user_config}
            """
        )

    try:
        cfg_u = load_config_file(user_config)
    except:
        errmsg = dedent(
            f"""\n
            Could not load YAML config file:  {user_config}
            Reference the above traceback for more information.
            """
        )
        raise Exception(errmsg)

    # Make sure the keys in user config match those in the default
    # config.
    if not check_structure_dict(cfg_u, cfg_d):
        raise Exception(
            dedent(
                f"""
                User-specified variable "{key}" in {user_config} is not valid
                Check {EXPT_DEFAULT_CONFIG_FN} for allowed user-specified variables\n
                """
            )
        )

    # Mandatory variables *must* be set in the user's config; the default value is invalid
    mandatory = ["user.MACHINE"]
    for val in mandatory:
        sect, key = val.split(".")
        user_setting = cfg_u.get(sect, {}).get(key)
        if user_setting is None:
            raise Exception(
                f"""Mandatory variable "{val}" not found in
            user config file {user_config}"""
            )

    # Load the machine config file
    machine = uppercase(cfg_u.get("user").get("MACHINE"))
    cfg_u["user"]["MACHINE"] = uppercase(machine)

    machine_file = os.path.join(ushdir, "machine", f"{lowercase(machine)}.yaml")

    if not os.path.exists(machine_file):
        raise FileNotFoundError(
            dedent(
                f"""
            The machine file {machine_file} does not exist.
            Check that you have specified the correct machine
            ({machine}) in your config file {user_config}"""
            )
        )
    machine_cfg = load_config_file(machine_file)

    # Load the fixed files configuration
    cfg_f = load_config_file(
        os.path.join(ushdir, os.pardir, "parm", "fixed_files_mapping.yaml")
    )

    # Load the constants file
    cfg_c = load_config_file(os.path.join(ushdir, "constants.yaml"))

    # Update default config with the constants, the machine config, and
    # then the user_config
    # Recall: update_dict updates the second dictionary with the first,
    # and so, we update the default config settings in place with all
    # the others.

    # Constants
    update_dict(cfg_c, cfg_d)

    # Machine settings
    update_dict(machine_cfg, cfg_d)

    # Fixed files
    update_dict(cfg_f, cfg_d)

    # User settings (take precedence over all others)
    update_dict(cfg_u, cfg_d)

    extend_yaml(cfg_d)

    # Do any conversions of data types
    for sect, settings in cfg_d.items():
        for k, v in settings.items():
            if not (v is None or v == ""):
                cfg_d[sect][k] = str_to_list(v)

    for k, v in cfg_d["task_run_fcst"].items():
        print(f"*** {k}: {v}")

    # Mandatory variables *must* be set in the user's config or the machine file; the default value is invalid
    mandatory = [
        "EXPT_SUBDIR",
        "NCORES_PER_NODE",
        "FIXgsm",
        "FIXaer",
        "FIXlut",
        "FIXorg",
        "FIXsfc",
    ]
    flat_cfg = flatten_dict(cfg_d)
    for val in mandatory:
        if not flat_cfg.get(val):
            raise Exception(
                dedent(
                    f"""
                    Mandatory variable "{val}" not found in:
                    user config file {user_config}
                                  OR
                    machine file {machine_file} 
                    """
                )
            )

    # Check that input dates are in a date format
    dates = ["DATE_FIRST_CYCL", "DATE_LAST_CYCL"]
    for val in dates:
        if not isinstance(cfg_d["workflow"][val], datetime.date):
            raise Exception(
                dedent(
                    f"""
                            Date variable {val}={cfg_d['user'][val]} is not in a valid date format.

                            For examples of valid formats, see the Users' Guide.
                            """
                )
            )

    return cfg_d


def set_srw_paths(ushdir, expt_config):

    """
    Generate a dictionary of directories that describe the SRW
    structure, i.e., where SRW is installed, and the paths to
    external repositories managed via the manage_externals tool.

    Other paths for SRW are set as defaults in config_defaults.yaml

    Args:
       ushdir:      (str) path to the system location of the ush/ directory
                     under the SRW clone
       expt_config: (dict) contains the configuration settings for the
                     user-defined experiment

    Returns:
       dictionary of config settings and system paths as keys/values
    """

    # HOMEdir is the location of the SRW clone, one directory above ush/
    homedir = os.path.abspath(os.path.dirname(__file__) + os.sep + os.pardir)

    # Read Externals.cfg
    mng_extrns_cfg_fn = os.path.join(homedir, "Externals.cfg")
    try:
        mng_extrns_cfg_fn = os.readlink(mng_extrns_cfg_fn)
    except:
        pass
    cfg = load_ini_config(mng_extrns_cfg_fn)

    # Get the base directory of the FV3 forecast model code.
    external_name = expt_config.get("workflow", {}).get("FCST_MODEL")
    property_name = "local_path"

    try:
        ufs_wthr_mdl_dir = get_ini_value(cfg, external_name, property_name)
    except KeyError:
        errmsg = dedent(
            f"""
            Externals configuration file {mng_extrns_cfg_fn}
            does not contain '{external_name}'."""
        )
        raise Exception(errmsg) from None

    # Check that the model code has been downloaded
    ufs_wthr_mdl_dir = os.path.join(homedir, ufs_wthr_mdl_dir)
    if not os.path.exists(ufs_wthr_mdl_dir):
        raise FileNotFoundError(
            dedent(
                f"""
                The base directory in which the FV3 source code should be located
                (UFS_WTHR_MDL_DIR) does not exist:
                  UFS_WTHR_MDL_DIR = '{ufs_wthr_mdl_dir}'
                Please clone the external repository containing the code in this directory,
                build the executable, and then rerun the workflow."""
            )
        )
<<<<<<< HEAD
    #
    # Define some other useful paths
    #
    global SCRIPTSdir, JOBSdir, SORCdir, PARMdir, MODULESdir
    global EXECdir, PARMdir, FIXdir, VX_CONFIG_DIR, METPLUS_CONF, MET_CONFIG, ARL_NEXUS_DIR

    SCRIPTSdir = os.path.join(HOMEdir, "scripts")
    JOBSdir = os.path.join(HOMEdir, "jobs")
    SORCdir = os.path.join(HOMEdir, "sorc")
    PARMdir = os.path.join(HOMEdir, "parm")
    MODULESdir = os.path.join(HOMEdir, "modulefiles")
    EXECdir = os.path.join(HOMEdir, EXEC_SUBDIR)
    VX_CONFIG_DIR = PARMdir
    METPLUS_CONF = os.path.join(PARMdir, "metplus")
    MET_CONFIG = os.path.join(PARMdir, "met")
    ARL_NEXUS_DIR = os.path.join(HOMEdir, "sorc/arl_nexus")
=======

    return dict(
        HOMEdir=homedir,
        USHdir=ushdir,
        UFS_WTHR_MDL_DIR=ufs_wthr_mdl_dir,
    )
>>>>>>> bf075422


def setup(USHdir, user_config_fn="config.yaml"):
    """Function that validates user-provided configuration, and derives
    a secondary set of parameters needed to configure a Rocoto-based SRW
    workflow. The derived parameters use a set of required user-defined
    parameters defined by either config_defaults.yaml, a user-provided
    configuration file (config.yaml), or a YAML machine file.

    A set of global variable definitions is saved to the experiment
    directory as a bash configure file that is sourced by scripts at run
    time.

<<<<<<< HEAD
    #
    # -----------------------------------------------------------------------
    #
    # Set the names of the build and workflow module files (if not
    # already specified by the user).  These are the files that need to be
    # sourced before building the component SRW App codes and running various
    # workflow scripts, respectively.
    #
    # -----------------------------------------------------------------------
    #
    global WFLOW_MOD_FN, BUILD_MOD_FN, BUILD_VER_FN, RUN_VER_FN
    machine = lowercase(MACHINE)
    WFLOW_MOD_FN = WFLOW_MOD_FN or f"wflow_{machine}"
    BUILD_MOD_FN = BUILD_MOD_FN or f"build_{machine}_{COMPILER}"
    BUILD_VER_FN = BUILD_VER_FN or f"build.ver.{machine}"
    RUN_VER_FN = RUN_VER_FN or f"run.ver.{machine}"
    #
    # -----------------------------------------------------------------------
    #
    # Calculate a default value for the number of processes per node for the
    # RUN_FCST_TN task.  Then set PPN_RUN_FCST to this default value if
    # PPN_RUN_FCST is not already specified by the user.
    #
    # -----------------------------------------------------------------------
    #
    global PPN_RUN_FCST, PPN_NEXUS_EMISSION, PPN_POINT_SOURCE
    ppn_run_fcst_default = NCORES_PER_NODE // OMP_NUM_THREADS_RUN_FCST
    PPN_RUN_FCST = PPN_RUN_FCST or ppn_run_fcst_default

    ppn_nexus_emission_default = NCORES_PER_NODE // OMP_NUM_THREADS_NEXUS_EMISSION
    PPN_NEXUS_EMISSION = PPN_NEXUS_EMISSION or ppn_nexus_emission_default

    ppn_point_source_default = NCORES_PER_NODE // OMP_NUM_THREADS_POINT_SOURCE
    PPN_POINT_SOURCE = PPN_POINT_SOURCE or ppn_point_source_default
    #
    # -----------------------------------------------------------------------
    #
    # If we are using a workflow manager check that the ACCOUNT variable is
    # not empty.
    #
    # -----------------------------------------------------------------------
    #
    if WORKFLOW_MANAGER is not None:
        if not ACCOUNT:
            raise Exception(
                dedent(
                    f"""
                    ACCOUNT must be specified in config or machine file if using a workflow manager.
                    WORKFLOW_MANAGER = {WORKFLOW_MANAGER}\n"""
                )
            )
    #
    # -----------------------------------------------------------------------
    #
    # Set the grid type (GTYPE).  In general, in the FV3 code, this can take
    # on one of the following values: "global", "stretch", "nest", and "re-
    # gional".  The first three values are for various configurations of a
    # global grid, while the last one is for a regional grid.  Since here we
    # are only interested in a regional grid, GTYPE must be set to "region-
    # al".
    #
    # -----------------------------------------------------------------------
    #
    global TILE_RGNL, GTYPE
    GTYPE = "regional"
    TILE_RGNL = "7"

    # USE_MERRA_CLIMO must be True for the physics suite FV3_GFS_v15_thompson_mynn_lam3km"
    global USE_MERRA_CLIMO
    if CCPP_PHYS_SUITE == "FV3_GFS_v15_thompson_mynn_lam3km":
        USE_MERRA_CLIMO = True

    # Check that input dates are in a date format
    # get dictionary of all variables
    allvars = dict(globals())
    allvars.update(locals())
    dates = ["DATE_FIRST_CYCL", "DATE_LAST_CYCL"]
    for val in dates:
        if not isinstance(allvars[val], datetime.date):
            raise Exception(
                dedent(
                    f"""
                    Date variable {val}={allvars[val]} is not in a valid date format
=======
    Args:
      USHdir          (str): The full path of the ush/ directory where
                             this script is located
      user_config_fn  (str): The name of a user-provided config YAML

    Returns:
      None
    """

    logger = getLogger(__name__)
    cd_vrfy(USHdir)

    # print message
    log_info(
        f"""
        ========================================================================
        Starting function setup() in \"{os.path.basename(__file__)}\"...
        ========================================================================"""
    )

    # Create a dictionary of config options from defaults, machine, and
    # user config files.
    default_config_fp = os.path.join(USHdir, "config_defaults.yaml")
    user_config_fp = os.path.join(USHdir, user_config_fn)
    expt_config = load_config_for_setup(USHdir, default_config_fp, user_config_fp)

    # Set up some paths relative to the SRW clone
    expt_config["user"].update(set_srw_paths(USHdir, expt_config))

    #
    # -----------------------------------------------------------------------
    #
    # Validate the experiment configuration starting with the workflow,
    # then in rough order of the tasks in the workflow
    #
    # -----------------------------------------------------------------------
    #

    # Workflow
    workflow_config = expt_config["workflow"]
>>>>>>> bf075422

    # Generate a unique number for this workflow run. This may be used to
    # get unique log file names for example
    workflow_id = "id_" + str(int(datetime.datetime.now().timestamp()))
    workflow_config["WORKFLOW_ID"] = workflow_id
    log_info(f"""WORKFLOW ID = {workflow_id}""")

    debug = workflow_config.get("DEBUG")
    if debug:
        log_info(
            """
            Setting VERBOSE to \"TRUE\" because DEBUG has been set to \"TRUE\"..."""
        )
        workflow_config["VERBOSE"] = True

    verbose = workflow_config["VERBOSE"]

    # The forecast length (in integer hours) cannot contain more than 3 characters.
    # Thus, its maximum value is 999.
    fcst_len_hrs_max = 999
    fcst_len_hrs = workflow_config.get("FCST_LEN_HRS")
    if fcst_len_hrs > fcst_len_hrs_max:
        raise ValueError(
            f"""
            Forecast length is greater than maximum allowed length:
              FCST_LEN_HRS = {fcst_len_hrs}
              fcst_len_hrs_max = {fcst_len_hrs_max}"""
        )

    #
    # -----------------------------------------------------------------------
    #
    # If the base directory (EXPT_BASEDIR) in which the experiment subdirectory
    # (EXPT_SUBDIR) will be located does not start with a "/", then it is
    # either set to a null string or contains a relative directory.  In both
    # cases, prepend to it the absolute path of the default directory under
    # which the experiment directories are placed.  If EXPT_BASEDIR was set
    # to a null string, it will get reset to this default experiment directory,
    # and if it was set to a relative directory, it will get reset to an
    # absolute directory that points to the relative directory under the
    # default experiment directory.  Then create EXPT_BASEDIR if it doesn't
    # already exist.
    #
    # -----------------------------------------------------------------------
    #
    expt_basedir = workflow_config.get("EXPT_BASEDIR")
    homedir = expt_config["user"].get("HOMEdir")
    if (not expt_basedir) or (expt_basedir[0] != "/"):
        if not expt_basedir or "{{" in expt_basedir:
            expt_basedir = ""
        expt_basedir = os.path.join(homedir, "..", "expt_dirs", expt_basedir)
    try:
        expt_basedir = os.path.realpath(expt_basedir)
    except:
        pass
    expt_basedir = os.path.abspath(expt_basedir)

    workflow_config["EXPT_BASEDIR"] = expt_basedir

    # Update some paths that include EXPT_BASEDIR
    extend_yaml(expt_config)
    #
    # -----------------------------------------------------------------------
    #
    # Set the full path to the experiment directory.  Then check if it already
    # exists and if so, deal with it as specified by PREEXISTING_DIR_METHOD.
    #
    # -----------------------------------------------------------------------
    #

    expt_subdir = workflow_config.get("EXPT_SUBDIR", "")
    exptdir = workflow_config["EXPTDIR"]
    preexisting_dir_method = workflow_config.get("PREEXISTING_DIR_METHOD", "")
    try:
        check_for_preexist_dir_file(exptdir, preexisting_dir_method)
    except ValueError:
        logger.exception(
            f"""
            Check that the following values are valid:
            EXPTDIR {exptdir}
            PREEXISTING_DIR_METHOD {preexisting_dir_method}
            """
        )
        raise
    except FileExistsError:
        errmsg = dedent(
            f"""
            EXPTDIR ({exptdir}) already exists, and PREEXISTING_DIR_METHOD = {preexisting_dir_method}

            To ignore this error, delete the directory, or set 
            PREEXISTING_DIR_METHOD = delete, or
            PREEXISTING_DIR_METHOD = rename
            in your config file.
            """
        )
        raise FileExistsError(errmsg) from None

    #
    # -----------------------------------------------------------------------
    #
    # Set cron table entry for relaunching the workflow if
    # USE_CRON_TO_RELAUNCH is set to TRUE.
    #
    # -----------------------------------------------------------------------
    #
    if workflow_config.get("USE_CRON_TO_RELAUNCH"):
        intvl_mnts = workflow_config.get("CRON_RELAUNCH_INTVL_MNTS")
        launch_script_fn = workflow_config.get("WFLOW_LAUNCH_SCRIPT_FN")
        launch_log_fn = workflow_config.get("WFLOW_LAUNCH_LOG_FN")
        workflow_config["CRONTAB_LINE"] = (
            f"""*/{intvl_mnts} * * * * cd {exptdir} && """
            f"""./{launch_script_fn} called_from_cron="TRUE" >> ./{launch_log_fn} 2>&1"""
        )
    #
    # -----------------------------------------------------------------------
    #
    # Check user settings against platform settings
    #
    # -----------------------------------------------------------------------
    #

    # Necessary tasks are turned on
    pregen_basedir = expt_config["platform"].get("DOMAIN_PREGEN_BASEDIR")
    if pregen_basedir is None and not (
        run_task_make_grid and run_task_make_orog and run_task_make_sfc_climo
    ):
        raise Exception(
            f"""
            DOMAIN_PREGEN_BASEDIR must be set when any of the following
            tasks are turned off:
                RUN_TASK_MAKE_GRID = {run_task_make_grid}
                RUN_TASK_MAKE_OROG = {run_task_make_orog}
                RUN_TASK_MAKE_SFC_CLIMO = {run_task_make_sfc_climo}"""
        )

    # A batch system account is specified
    if expt_config["platform"].get("WORKFLOW_MANAGER") is not None:
        if not expt_config.get("user").get("ACCOUNT"):
            raise Exception(
                dedent(
                    f"""
                  ACCOUNT must be specified in config or machine file if using a workflow manager.
                  WORKFLOW_MANAGER = {expt_config["platform"].get("WORKFLOW_MANAGER")}\n"""
                )
            )

    #
    # -----------------------------------------------------------------------
    #
    # ICS and LBCS settings and validation
    #
    # -----------------------------------------------------------------------
    #
<<<<<<< HEAD
    global DATA_TABLE_TMPL_FN, DIAG_TABLE_TMPL_FN, FIELD_TABLE_TMPL_FN, MODEL_CONFIG_TMPL_FN, NEMS_CONFIG_TMPL_FN
    global DATA_TABLE_TMPL_FP, DIAG_TABLE_TMPL_FP, FIELD_TABLE_TMPL_FP, MODEL_CONFIG_TMPL_FP, NEMS_CONFIG_TMPL_FP
    global FV3_NML_BASE_SUITE_FP, FV3_NML_YAML_CONFIG_FP, FV3_NML_BASE_ENS_FP
    global AQM_RC_TMPL_FN, AQM_RC_TMPL_FP

    dot_ccpp_phys_suite_or_null = f".{CCPP_PHYS_SUITE}"

    # Names of input files that the forecast model (ufs-weather-model) expects
    # to read in.  These should only be changed if the input file names in the
    # forecast model code are changed.
    # ----------------------------------
    DATA_TABLE_FN = "data_table"
    DIAG_TABLE_FN = "diag_table"
    FIELD_TABLE_FN = "field_table"
    MODEL_CONFIG_FN = "model_configure"
    NEMS_CONFIG_FN = "nems.configure"
    AQM_RC_FN = "aqm.rc"
    #----------------------------------

    DATA_TABLE_TMPL_FN = DATA_TABLE_TMPL_FN or DATA_TABLE_FN
    DIAG_TABLE_TMPL_FN = (
        f"{DIAG_TABLE_TMPL_FN or DIAG_TABLE_FN}{dot_ccpp_phys_suite_or_null}"
=======
    def get_location(xcs, fmt, expt_cfg):
        ics_lbcs = expt_cfg.get("data", {}).get("ics_lbcs")
        if ics_lbcs is not None:
            v = ics_lbcs.get(xcs)
            if not isinstance(v, dict):
                return v
            else:
                return v.get(fmt, "")
        else:
            return ""

    # Get the paths to any platform-supported data streams
    get_extrn_ics = expt_config.get("task_get_extrn_ics", {})
    extrn_mdl_sysbasedir_ics = get_location(
        get_extrn_ics.get("EXTRN_MDL_NAME_ICS"),
        get_extrn_ics.get("FV3GFS_FILE_FMT_ICS"),
        expt_config,
>>>>>>> bf075422
    )
    get_extrn_ics["EXTRN_MDL_SYSBASEDIR_ICS"] = extrn_mdl_sysbasedir_ics

    get_extrn_lbcs = expt_config.get("task_get_extrn_lbcs", {})
    extrn_mdl_sysbasedir_lbcs = get_location(
        get_extrn_lbcs.get("EXTRN_MDL_NAME_LBCS"),
        get_extrn_lbcs.get("FV3GFS_FILE_FMT_LBCS"),
        expt_config,
    )
<<<<<<< HEAD
    MODEL_CONFIG_TMPL_FN = MODEL_CONFIG_TMPL_FN or MODEL_CONFIG_FN
    NEMS_CONFIG_TMPL_FN = NEMS_CONFIG_TMPL_FN or NEMS_CONFIG_FN
    AQM_RC_TMPL_FN = AQM_RC_TMPL_FN or AQM_RC_FN

    DATA_TABLE_TMPL_FP = os.path.join(PARMdir, DATA_TABLE_TMPL_FN)
    DIAG_TABLE_TMPL_FP = os.path.join(PARMdir, DIAG_TABLE_TMPL_FN)
    FIELD_TABLE_TMPL_FP = os.path.join(PARMdir, FIELD_TABLE_TMPL_FN)
    FV3_NML_BASE_SUITE_FP = os.path.join(PARMdir, FV3_NML_BASE_SUITE_FN)
    FV3_NML_YAML_CONFIG_FP = os.path.join(PARMdir, FV3_NML_YAML_CONFIG_FN)
    FV3_NML_BASE_ENS_FP = os.path.join(EXPTDIR, FV3_NML_BASE_ENS_FN)
    MODEL_CONFIG_TMPL_FP = os.path.join(PARMdir, MODEL_CONFIG_TMPL_FN)
    NEMS_CONFIG_TMPL_FP = os.path.join(PARMdir, NEMS_CONFIG_TMPL_FN)
    AQM_RC_TMPL_FP = os.path.join(PARMdir, AQM_RC_TMPL_FN)
=======
    get_extrn_lbcs["EXTRN_MDL_SYSBASEDIR_LBCS"] = extrn_mdl_sysbasedir_lbcs

    # remove the data key -- it's not needed beyond this point
    if "data" in expt_config:
        expt_config.pop("data")

    # Check for the user-specified directories for external model files if
    # USE_USER_STAGED_EXTRN_FILES is set to TRUE
    task_keys = zip(
        [get_extrn_ics, get_extrn_lbcs],
        ["EXTRN_MDL_SOURCE_BASEDIR_ICS", "EXTRN_MDL_SOURCE_BASEDIR_LBCS"],
    )

    for task, data_key in task_keys:
        use_staged_extrn_files = task.get("USE_USER_STAGED_EXTRN_FILES")
        if use_staged_extrn_files:
            basedir = task[data_key]
            # Check for the base directory up to the first templated field.
            idx = basedir.find("$")
            if idx == -1:
                idx = len(basedir)

            if not os.path.exists(basedir[:idx]):
                raise FileNotFoundError(
                    f'''
                    The user-staged-data directory does not exist.
                    Please point to the correct path where your external
                    model files are stored.
                      {data_key} = \"{basedir}\"'''
                )

>>>>>>> bf075422
    #
    # -----------------------------------------------------------------------
    #
    # Forecast settings
    #
    # -----------------------------------------------------------------------
    #

    # Gather the pre-defined grid parameters, if needed
    fcst_config = expt_config["task_run_fcst"]
    grid_config = expt_config["task_make_grid"]
    if workflow_config.get("PREDEF_GRID_NAME"):
        grid_params = set_predef_grid_params(
            USHdir,
            workflow_config["PREDEF_GRID_NAME"],
            fcst_config["QUILTING"],
        )

        # Users like to change these variables, so don't overwrite them
        special_vars = ["DT_ATMOS", "LAYOUT_X", "LAYOUT_Y", "BLOCKSIZE"]
        for param, value in grid_params.items():
            if param in special_vars:
                param_val = fcst_config.get(param)
                if param_val and isinstance(param_val, str) and "{{" not in param_val:
                    continue
                elif isinstance(param_val, (int, float)):
                    continue
                else:
                    fcst_config[param] = value
            elif param.startswith("WRTCMP"):
                fcst_config[param] = value
            elif param == "GRID_GEN_METHOD":
                workflow_config[param] = value
            else:
                grid_config[param] = value

    run_envir = expt_config["user"].get("RUN_ENVIR", "")
    #
    # -----------------------------------------------------------------------
    #
    # Set parameters according to the type of horizontal grid generation
    # method specified.
    #
    # -----------------------------------------------------------------------
    #
    grid_gen_method = workflow_config["GRID_GEN_METHOD"]
    if grid_gen_method == "GFDLgrid":
        grid_params = set_gridparams_GFDLgrid(
            lon_of_t6_ctr=grid_config["GFDLgrid_LON_T6_CTR"],
            lat_of_t6_ctr=grid_config["GFDLgrid_LAT_T6_CTR"],
            res_of_t6g=grid_config["GFDLgrid_NUM_CELLS"],
            stretch_factor=grid_config["GFDLgrid_STRETCH_FAC"],
            refine_ratio_t6g_to_t7g=grid_config["GFDLgrid_REFINE_RATIO"],
            istart_of_t7_on_t6g=grid_config["GFDLgrid_ISTART_OF_RGNL_DOM_ON_T6G"],
            iend_of_t7_on_t6g=grid_config["GFDLgrid_IEND_OF_RGNL_DOM_ON_T6G"],
            jstart_of_t7_on_t6g=grid_config["GFDLgrid_JSTART_OF_RGNL_DOM_ON_T6G"],
            jend_of_t7_on_t6g=grid_config["GFDLgrid_JEND_OF_RGNL_DOM_ON_T6G"],
            verbose=verbose,
            nh4=expt_config["constants"]["NH4"],
            run_envir=run_envir,
        )
    elif grid_gen_method == "ESGgrid":
        grid_params = set_gridparams_ESGgrid(
            lon_ctr=grid_config["ESGgrid_LON_CTR"],
            lat_ctr=grid_config["ESGgrid_LAT_CTR"],
            nx=grid_config["ESGgrid_NX"],
            ny=grid_config["ESGgrid_NY"],
            pazi=grid_config["ESGgrid_PAZI"],
            halo_width=grid_config["ESGgrid_WIDE_HALO_WIDTH"],
            delx=grid_config["ESGgrid_DELX"],
            dely=grid_config["ESGgrid_DELY"],
            constants=expt_config["constants"],
        )
    else:

        errmsg = dedent(
            f"""
            Valid values of GRID_GEN_METHOD are GFDLgrid and ESGgrid.
            The value provided is:
              GRID_GEN_METHOD = {grid_gen_method}
            """
        )
        raise KeyError(errmsg) from None

    # Add a grid parameter section to the experiment config
    expt_config["grid_params"] = grid_params

    # Check to make sure that mandatory forecast variables are set.
    vlist = [
        "DT_ATMOS",
        "LAYOUT_X",
        "LAYOUT_Y",
        "BLOCKSIZE",
    ]
    for val in vlist:
        if not fcst_config.get(val):
            raise Exception(f"\nMandatory variable '{val}' has not been set\n")

    #
    # -----------------------------------------------------------------------
    #
    # Set magnitude of stochastic ad-hoc schemes to -999.0 if they are not
    # being used. This is required at the moment, since "do_shum/sppt/skeb"
    # does not override the use of the scheme unless the magnitude is also
    # specifically set to -999.0.  If all "do_shum/sppt/skeb" are set to
    # "false," then none will run, regardless of the magnitude values.
    #
    # -----------------------------------------------------------------------
    #
    global_sect = expt_config["global"]
    if not global_sect.get("DO_SHUM"):
        global_sect["SHUM_MAG"] = -999.0
    if not global_sect.get("DO_SKEB"):
        global_sect["SKEB_MAG"] = -999.0
    if not global_sect.get("DO_SPPT"):
        global_sect["SPPT_MAG"] = -999.0
    #
    # -----------------------------------------------------------------------
    #
    # If running with SPP in MYNN PBL, MYNN SFC, GSL GWD, Thompson MP, or
    # RRTMG, count the number of entries in SPP_VAR_LIST to correctly set
    # N_VAR_SPP, otherwise set it to zero.
    #
    # -----------------------------------------------------------------------
    #
    if global_sect.get("DO_SPP"):
        global_sect["N_VAR_SPP"] = len(global_sect["SPP_VAR_LIST"])
    else:
        global_sect["N_VAR_SPP"] = 0
    #
    # -----------------------------------------------------------------------
    #
    # If running with SPP, confirm that each SPP-related namelist value
    # contains the same number of entries as N_VAR_SPP (set above to be equal
    # to the number of entries in SPP_VAR_LIST).
    #
    # -----------------------------------------------------------------------
    #
    spp_vars = [
        "SPP_MAG_LIST",
        "SPP_LSCALE",
        "SPP_TSCALE",
        "SPP_SIGTOP1",
        "SPP_SIGTOP2",
        "SPP_STDDEV_CUTOFF",
        "ISEED_SPP",
    ]

    if global_sect.get("DO_SPP"):
        for spp_var in spp_vars:
            if len(global_sect[spp_var]) != global_sect["N_VAR_SPP"]:
                raise Exception(
                    f"""
                    All MYNN PBL, MYNN SFC, GSL GWD, Thompson MP, or RRTMG SPP-related namelist
                    variables must be of equal length to SPP_VAR_LIST:
                      SPP_VAR_LIST (length {global_sect['N_VAR_SPP']})
                      {spp_var} (length {len(global_sect[spp_var])})
                    """
                )
    #
    # -----------------------------------------------------------------------
    #
    # If running with Noah or RUC-LSM SPP, count the number of entries in
    # LSM_SPP_VAR_LIST to correctly set N_VAR_LNDP, otherwise set it to zero.
    # Also set LNDP_TYPE to 2 for LSM SPP, otherwise set it to zero.  Finally,
    # initialize an "FHCYC_LSM_SPP" variable to 0 and set it to 999 if LSM SPP
    # is turned on.  This requirement is necessary since LSM SPP cannot run with
    # FHCYC=0 at the moment, but FHCYC cannot be set to anything less than the
    # length of the forecast either.  A bug fix will be submitted to
    # ufs-weather-model soon, at which point, this requirement can be removed
    # from regional_workflow.
    #
    # -----------------------------------------------------------------------
    #
    if global_sect.get("DO_LSM_SPP"):
        global_sect["N_VAR_LNDP"] = len(global_sect["LSM_SPP_VAR_LIST"])
        global_sect["LNDP_TYPE"] = 2
        global_sect["LNDP_MODEL_TYPE"] = 2
        global_sect["FHCYC_LSM_SPP_OR_NOT"] = 999
    else:
        global_sect["N_VAR_LNDP"] = 0
        global_sect["LNDP_TYPE"] = 0
        global_sect["LNDP_MODEL_TYPE"] = 0
        global_sect["FHCYC_LSM_SPP_OR_NOT"] = 0
    #
    # -----------------------------------------------------------------------
    #
    # If running with LSM SPP, confirm that each LSM SPP-related namelist
    # value contains the same number of entries as N_VAR_LNDP (set above to
    # be equal to the number of entries in LSM_SPP_VAR_LIST).
    #
    # -----------------------------------------------------------------------
    #
    lsm_spp_vars = [
        "LSM_SPP_MAG_LIST",
        "LSM_SPP_LSCALE",
        "LSM_SPP_TSCALE",
    ]
    if global_sect.get("DO_LSM_SPP"):
        for lsm_spp_var in lsm_spp_vars:
            if len(global_sect[lsm_spp_var]) != global_sect["N_VAR_LNDP"]:
                raise Exception(
                    f"""
                    All MYNN PBL, MYNN SFC, GSL GWD, Thompson MP, or RRTMG SPP-related namelist
                    variables must be of equal length to SPP_VAR_LIST:
                    All Noah or RUC-LSM SPP-related namelist variables (except ISEED_LSM_SPP)
                    must be equal of equal length to LSM_SPP_VAR_LIST:
                      LSM_SPP_VAR_LIST (length {global_sect['N_VAR_LNDP']})
                      {lsm_spp_var} (length {len(global_sect[lsm_spp_var])}
                      """
                )

    # Check whether the forecast length (FCST_LEN_HRS) is evenly divisible
    # by the BC update interval (LBC_SPEC_INTVL_HRS). If so, generate an
    # array of forecast hours at which the boundary values will be updated.

    lbc_spec_intvl_hrs = get_extrn_lbcs.get("LBC_SPEC_INTVL_HRS")
    rem = fcst_len_hrs % lbc_spec_intvl_hrs
    if rem != 0:
        raise Exception(
            f"""
            The forecast length (FCST_LEN_HRS) is not evenly divisible by the lateral
            boundary conditions update interval (LBC_SPEC_INTVL_HRS):
              FCST_LEN_HRS = {fcst_len_hrs}
              LBC_SPEC_INTVL_HRS = {lbc_spec_intvl_hrs}
              rem = FCST_LEN_HRS%%LBC_SPEC_INTVL_HRS = {rem}"""
        )

    #
    # -----------------------------------------------------------------------
    #
    # Post-processing validation and settings
    #
    # -----------------------------------------------------------------------
    #

    # If using a custom post configuration file, make sure that it exists.
    post_config = expt_config["task_run_post"]
    if post_config.get("USE_CUSTOM_POST_CONFIG_FILE"):
        custom_post_config_fp = post_config.get("CUSTOM_POST_CONFIG_FP")
        try:
            # os.path.exists returns exception if passed None, so use
            # "try/except" to catch it and the non-existence of a
            # provided path
            if not os.path.exists(custom_post_config_fp):
                raise FileNotFoundError(
                    dedent(
                        f"""
                    USE_CUSTOM_POST_CONFIG_FILE has been set, but the custom post configuration file
                    CUSTOM_POST_CONFIG_FP = {custom_post_config_fp}
                    could not be found."""
                    )
                ) from None
        except TypeError:
            raise TypeError(
                dedent(
                    f"""
                USE_CUSTOM_POST_CONFIG_FILE has been set, but the custom
                post configuration file path (CUSTOM_POST_CONFIG_FP) is
                None.
                """
                )
            ) from None
        except FileNotFoundError:
            raise

    # If using external CRTM fix files to allow post-processing of synthetic
    # satellite products from the UPP, make sure the CRTM fix file directory exists.
    if global_sect.get("USE_CRTM"):
        crtm_dir = global_sect.get("CRTM_DIR")
        try:
            # os.path.exists returns exception if passed None, so use
            # "try/except" to catch it and the non-existence of a
            # provided path
            if not os.path.exists(crtm_dir):
                raise FileNotFoundError(
                    dedent(
                        f"""
                    USE_CRTM has been set, but the external CRTM fix file directory:
                    CRTM_DIR = {crtm_dir}
                    could not be found."""
                    )
                ) from None
        except TypeError:
            raise TypeError(
                dedent(
                    f"""
                USE_CRTM has been set, but the external CRTM fix file
                directory (CRTM_DIR) is None.
                """
                )
            ) from None
        except FileNotFoundError:
            raise

    # If performing sub-hourly model output and post-processing, check that
    # the output interval DT_SUBHOURLY_POST_MNTS (in minutes) is specified
    # correctly.
    if post_config.get("SUB_HOURLY_POST"):

        # Subhourly post should be set with minutes between 1 and 59 for
        # real subhourly post to be performed.
        dt_subhourly_post_mnts = post_config.get("DT_SUBHOURLY_POST_MNTS")
        if dt_subhourly_post_mnts == 0:
            logger.warning(
                f"""
                When performing sub-hourly post (i.e. SUB_HOURLY_POST set to \"TRUE\"),
                DT_SUBHOURLY_POST_MNTS must be set to a value greater than 0; otherwise,
                sub-hourly output is not really being performed:
                  DT_SUBHOURLY_POST_MNTS = \"{DT_SUBHOURLY_POST_MNTS}\"
                Resetting SUB_HOURLY_POST to \"FALSE\".  If you do not want this, you
                must set DT_SUBHOURLY_POST_MNTS to something other than zero."""
            )
            post_config["SUB_HOURLY_POST"] = False

        if dt_subhourly_post_mnts < 1 or dt_subhourly_post_mnts > 59:
            raise ValueError(
                f'''
                When SUB_HOURLY_POST is set to \"TRUE\",
                DT_SUBHOURLY_POST_MNTS must be set to an integer between 1 and 59,
                inclusive but:
                  DT_SUBHOURLY_POST_MNTS = \"{dt_subhourly_post_mnts}\"'''
            )

        # Check that DT_SUBHOURLY_POST_MNTS (after converting to seconds) is
        # evenly divisible by the forecast model's main time step DT_ATMOS.
        dt_atmos = fcst_config["DT_ATMOS"]
        rem = dt_subhourly_post_mnts * 60 % dt_atmos
        if rem != 0:
            raise ValueError(
                f"""
                When SUB_HOURLY_POST is set to \"TRUE\") the post
                processing interval in seconds must be evenly divisible
                by the time step DT_ATMOS used in the forecast model,
                i.e. the remainder must be zero.  In this case, it is
                not:

                  DT_SUBHOURLY_POST_MNTS = \"{dt_subhourly_post_mnts}\"
                  DT_ATMOS = \"{dt_atmos}\"
                  remainder = (DT_SUBHOURLY_POST_MNTS*60) %% DT_ATMOS = {rem}

                Please reset DT_SUBHOURLY_POST_MNTS and/or DT_ATMOS so
                that this remainder is zero."""
            )

    # Make sure the post output domain is set
    predef_grid_name = workflow_config.get("PREDEF_GRID_NAME")
    post_output_domain_name = post_config.get("POST_OUTPUT_DOMAIN_NAME")

    if not post_output_domain_name:
        if not predef_grid_name:
            raise Exception(
                f"""
                The domain name used in naming the run_post output files
                (POST_OUTPUT_DOMAIN_NAME) has not been set:
                POST_OUTPUT_DOMAIN_NAME = \"{post_output_domain_name}\"
                If this experiment is not using a predefined grid (i.e. if
                PREDEF_GRID_NAME is set to a null string), POST_OUTPUT_DOMAIN_NAME
                must be set in the configuration file (\"{user_config}\"). """
            )
        post_output_domain_name = predef_grid_name

    if not isinstance(post_output_domain_name, int):
        post_output_domain_name = lowercase(post_output_domain_name)
    #
    # -----------------------------------------------------------------------
    #
    # Set the output directory locations
    #
    # -----------------------------------------------------------------------
    #

    # These NCO variables need to be set based on the user's specified
    # run environment. The default is set in config_defaults for nco. If
    # running in community mode, we set these paths to the experiment
    # directory.
    nco_vars = [
        "opsroot",
        "comroot",
        "packageroot",
        "dataroot",
        "dcomroot",
        "comin_basedir",
        "comout_basedir",
        "extroot",
    ]

    nco_config = expt_config["nco"]
    if run_envir != "nco":
        # Put the variables in config dict.
        for nco_var in nco_vars:
            nco_config[nco_var.upper()] = exptdir

        nco_config["LOGBASEDIR"] = os.path.join(exptdir, "log")

    # Use env variables for NCO variables and create NCO directories
    if run_envir == "nco":

        for nco_var in nco_vars:
            envar = os.environ.get(nco_var)
            if envar is not None:
                nco_config[nco_var.upper()] = envar

        mkdir_vrfy(f' -p "{nco_config.get("OPSROOT")}"')
        mkdir_vrfy(f' -p "{nco_config.get("COMROOT")}"')
        mkdir_vrfy(f' -p "{nco_config.get("PACKAGEROOT")}"')
        mkdir_vrfy(f' -p "{nco_config.get("DATAROOT")}"')
        mkdir_vrfy(f' -p "{nco_config.get("DCOMROOT")}"')
        mkdir_vrfy(f' -p "{nco_config.get("LOGBASEDIR")}"')
        mkdir_vrfy(f' -p "{nco_config.get("EXTROOT")}"')
    if nco_config["DBNROOT"]:
        mkdir_vrfy(f' -p "{nco_config["DBNROOT"]}"')

    # create experiment dir
    mkdir_vrfy(f' -p "{exptdir}"')

    # -----------------------------------------------------------------------
    #
    # The FV3 forecast model needs the following input files in the run
    # directory to start a forecast:
    #
    #   (1) The data table file
    #   (2) The diagnostics table file
    #   (3) The field table file
    #   (4) The FV3 namelist file
    #   (5) The model configuration file
    #   (6) The NEMS configuration file
    #   (7) The CCPP physics suite definition file
    #
    # The workflow contains templates for the first six of these files.
    # Template files are versions of these files that contain placeholder
    # (i.e. dummy) values for various parameters.  The experiment/workflow
    # generation scripts copy these templates to appropriate locations in
    # the experiment directory (either the top of the experiment directory
    # or one of the cycle subdirectories) and replace the placeholders in
    # these copies by actual values specified in the experiment/workflow
    # configuration file (or derived from such values).  The scripts then
    # use the resulting "actual" files as inputs to the forecast model.
    #
    # Note that the CCPP physics suite definition file does not have a
    # corresponding template file because it does not contain any values
    # that need to be replaced according to the experiment/workflow
    # configuration.  If using CCPP, this file simply needs to be copied
    # over from its location in the forecast model's directory structure
    # to the experiment directory.
    #
    # Below, we first set the names of the templates for the first six files
    # listed above.  We then set the full paths to these template files.
    # Note that some of these file names depend on the physics suite while
    # others do not.
    #
    # -----------------------------------------------------------------------
    #

    # Check for the CCPP_PHYSICS suite xml file
    ccpp_phys_suite_in_ccpp_fp = workflow_config["CCPP_PHYS_SUITE_IN_CCPP_FP"]
    if not os.path.exists(ccpp_phys_suite_in_ccpp_fp):
        raise FileNotFoundError(
            f"""
            The CCPP suite definition file (CCPP_PHYS_SUITE_IN_CCPP_FP) does not exist
            in the local clone of the ufs-weather-model:
              CCPP_PHYS_SUITE_IN_CCPP_FP = '{ccpp_phys_suite_in_ccpp_fp}'"""
        )

    # Check for the field dict file
    field_dict_in_uwm_fp = workflow_config["FIELD_DICT_IN_UWM_FP"]
    if not os.path.exists(field_dict_in_uwm_fp):
        raise FileNotFoundError(
            f"""
            The field dictionary file (FIELD_DICT_IN_UWM_FP) does not exist
            in the local clone of the ufs-weather-model:
              FIELD_DICT_IN_UWM_FP = '{field_dict_in_uwm_fp}'"""
        )

    fixed_files = expt_config["fixed_files"]
    # Set the appropriate ozone production/loss file paths and symlinks
    ozone_param, fixgsm_ozone_fn, ozone_link_mappings = set_ozone_param(
        ccpp_phys_suite_in_ccpp_fp,
        fixed_files["CYCLEDIR_LINKS_TO_FIXam_FILES_MAPPING"],
    )

    # Reset the dummy value saved in the last list item to the ozone
    # file name
    fixed_files["FIXgsm_FILES_TO_COPY_TO_FIXam"][-1] = fixgsm_ozone_fn

    # Reset the experiment config list with the update list
    fixed_files["CYCLEDIR_LINKS_TO_FIXam_FILES_MAPPING"] = ozone_link_mappings

    log_info(
        f"""
        The ozone parameter used for this experiment is {ozone_param}.
        """
    )

    log_info(
        f"""
        The list that sets the mapping between symlinks in the cycle
        directory, and the files in the FIXam directory has been updated
        to include the ozone production/loss file.
        """,
        verbose=verbose,
    )

    log_info(
        f"""
        CYCLEDIR_LINKS_TO_FIXam_FILES_MAPPING = {list_to_str(ozone_link_mappings)}
        """,
        verbose=verbose,
        dedent_=False,
    )

    #
    # -----------------------------------------------------------------------
    #
    # Check that the set of tasks to run in the workflow is internally
    # consistent.
    #
    # -----------------------------------------------------------------------
    #
    workflow_switches = expt_config["workflow_switches"]

    # Ensemble verification can only be run in ensemble mode
    do_ensemble = global_sect["DO_ENSEMBLE"]
    run_task_vx_ensgrid = workflow_switches["RUN_TASK_VX_ENSGRID"]
    run_task_vx_enspoint = workflow_switches["RUN_TASK_VX_ENSPOINT"]
    if (not do_ensemble) and (run_task_vx_ensgrid or run_task_vx_enspoint):
        raise Exception(
            f'''
            Ensemble verification can not be run unless running in ensemble mode:
               DO_ENSEMBLE = \"{do_ensemble}\"
               RUN_TASK_VX_ENSGRID = \"{run_task_vx_ensgrid}\"
               RUN_TASK_VX_ENSPOINT = \"{run_task_vx_enspoint}\"'''
        )

    #
    # -----------------------------------------------------------------------
    # NOTE: currently this is executed no matter what, should it be dependent on the logic described below??
    # If not running the MAKE_GRID_TN, MAKE_OROG_TN, and/or MAKE_SFC_CLIMO
    # tasks, create symlinks under the FIXlam directory to pregenerated grid,
    # orography, and surface climatology files.
    #
    # -----------------------------------------------------------------------
    #
    fixlam = workflow_config["FIXlam"]
    mkdir_vrfy(f' -p "{fixlam}"')

    #
    # Use the pregenerated domain files if the RUN_TASK_MAKE* tasks are
    # turned off. Link the files, and check that they all contain the
    # same resolution input.
    #
    prep_tasks = ["GRID", "OROG", "SFC_CLIMO"]
    res_in_fixlam_filenames = None
    for prep_task in prep_tasks:
        res_in_fns = ""
        switch = f"RUN_TASK_MAKE_{prep_task}"
        # If the user doesn't want to run the given task, link the fix
        # file from the staged files.
        if not workflow_switches[switch]:
            sect_key = f"task_make_{prep_task.lower()}"
            dir_key = f"{prep_task}_DIR"
            task_dir = expt_config[sect_key].get(dir_key)

            if not task_dir:
                task_dir = os.path.join(pregen_basedir, predef_grid_name)
                expt_config[sect_key][dir_key] = task_dir
                msg = dedent(
                    f"""
                   {dir_key} will use pre-generated files.
                   Setting {dir_key} = {task_dir}
                   """
                )
                logger.warning(msg)

            if not os.path.exists(task_dir):
                msg = dedent(
                    f"""
                    File directory does not exist!
                    {dir_key} needs {task_dir}
                    """
                )
                raise FileNotFoundError(msg)

            # Link the fix files and check that their resolution is
            # consistent
            res_in_fns = link_fix(
                verbose=verbose,
                file_group=prep_task.lower(),
                source_dir=task_dir,
                target_dir=workflow_config["FIXlam"],
                ccpp_phys_suite=workflow_config["CCPP_PHYS_SUITE"],
                constants=expt_config["constants"],
                dot_or_uscore=workflow_config["DOT_OR_USCORE"],
                nhw=grid_params["NHW"],
                run_task=False,
                sfc_climo_fields=fixed_files["SFC_CLIMO_FIELDS"],
            )
            if not res_in_fixlam_filenames:
                res_in_fixlam_filenames = res_in_fns
            else:
                if res_in_fixlam_filenames != res_in_fns:
                    raise Exception(
                        dedent(
                            f"""
                        The resolution of the pregenerated files for
                        {prep_task} do not match those that were alread
                        set:

                        Resolution in {prep_task}: {res_in_fns}
                        Resolution expected: {res_in_fixlam_filenames}
                        """
                        )
                    )

            if not os.path.exists(task_dir):
                raise FileNotFoundError(
                    f'''
                    The directory ({dir_key}) that should contain the pregenerated
                    {prep_task.lower()} files does not exist:
                      {dir_key} = \"{task_dir}\"'''
                )

    workflow_config["RES_IN_FIXLAM_FILENAMES"] = res_in_fixlam_filenames
    workflow_config["CRES"] = f"C{res_in_fixlam_filenames}"

    #
    # -----------------------------------------------------------------------
    #
    # Turn off post task if it's not consistent with the forecast's
    # user-setting of WRITE_DOPOST
    #
    # -----------------------------------------------------------------------
    #
    if fcst_config["WRITE_DOPOST"]:
        # Turn off run_post
        if workflow_switches["RUN_TASK_RUN_POST"]:
            logger.warning(
                dedent(
                    f"""
                           Inline post is turned on, deactivating post-processing tasks:
                           RUN_TASK_RUN_POST = False
                           """
                )
            )
            workflow_switches["RUN_TASK_RUN_POST"] = False

        # Check if SUB_HOURLY_POST is on
        if expt_config["task_run_post"]["SUB_HOURLY_POST"]:
            raise Exception(
                f"""
                SUB_HOURLY_POST is NOT available with Inline Post yet."""
            )
    #
    # -----------------------------------------------------------------------
    #
<<<<<<< HEAD
    # Calculate PE_MEMBER01.  This is the number of MPI tasks used for the
    # forecast, including those for the write component if QUILTING is set
    # to True.
    #
    # -----------------------------------------------------------------------
    #
    global PE_MEMBER01
    PE_MEMBER01 = LAYOUT_X * LAYOUT_Y
    if QUILTING:
        PE_MEMBER01 = PE_MEMBER01 + WRTCMP_write_groups * WRTCMP_write_tasks_per_group

    if VERBOSE:
        log_info(
            f"""
            The number of MPI tasks for the forecast (including those for the write
            component if it is being used) are:
              PE_MEMBER01 = {PE_MEMBER01}""",
            verbose=VERBOSE,
        )
    #
    # -----------------------------------------------------------------------
    #
    # Calculate the number of nodes (NNODES_RUN_FCST) to request from the job
    # scheduler for the forecast task (RUN_FCST_TN).  This is just PE_MEMBER01
    # dividied by the number of processes per node we want to request for this
    # task (PPN_RUN_FCST), then rounded up to the nearest integer, i.e.
    #
    #   NNODES_RUN_FCST = ceil(PE_MEMBER01/PPN_RUN_FCST)
    #
    # where ceil(...) is the ceiling function, i.e. it rounds its floating
    # point argument up to the next larger integer.  Since in bash, division
    # of two integers returns a truncated integer, and since bash has no
    # built-in ceil(...) function, we perform the rounding-up operation by
    # adding the denominator (of the argument of ceil(...) above) minus 1 to
    # the original numerator, i.e. by redefining NNODES_RUN_FCST to be
    #
    #   NNODES_RUN_FCST = (PE_MEMBER01 + PPN_RUN_FCST - 1)/PPN_RUN_FCST
    #
    # -----------------------------------------------------------------------
    #
    global NNODES_RUN_FCST, NNODES_POINT_SOURCE
    NNODES_RUN_FCST = (PE_MEMBER01 + PPN_RUN_FCST - 1) // PPN_RUN_FCST
    NNODES_POINT_SOURCE = ((LAYOUT_X * LAYOUT_Y) + PPN_POINT_SOURCE -1) // PPN_POINT_SOURCE

    #
    # -----------------------------------------------------------------------
    #
=======
>>>>>>> bf075422
    # Call the function that checks whether the RUC land surface model (LSM)
    # is being called by the physics suite and sets the workflow variable
    # SDF_USES_RUC_LSM to True or False accordingly.
    #
    # -----------------------------------------------------------------------
    #
    workflow_config["SDF_USES_RUC_LSM"] = check_ruc_lsm(
        ccpp_phys_suite_fp=ccpp_phys_suite_in_ccpp_fp
    )
    #
    # -----------------------------------------------------------------------
    #
    # Check if the Thompson microphysics parameterization is being
    # called by the physics suite and modify certain workflow arrays to
    # ensure that fixed files needed by this parameterization are copied
    # to the FIXam directory and appropriate symlinks to them are
    # created in the run directories. Set the boolean flag
    # SDF_USES_THOMPSON_MP to indicates whether Thompson MP is called by
    # the physics suite.
    #
    # -----------------------------------------------------------------------
    #

    link_thompson_climo = (
        get_extrn_ics["EXTRN_MDL_NAME_ICS"] not in ["HRRR", "RAP"]
    ) or (get_extrn_lbcs["EXTRN_MDL_NAME_LBCS"] not in ["HRRR", "RAP"])
    use_thompson, mapping, fix_files = set_thompson_mp_fix_files(
        ccpp_phys_suite_fp=ccpp_phys_suite_in_ccpp_fp,
        thompson_mp_climo_fn=workflow_config["THOMPSON_MP_CLIMO_FN"],
        link_thompson_climo=link_thompson_climo,
    )

    workflow_config["SDF_USES_THOMPSON_MP"] = use_thompson

<<<<<<< HEAD
    #
    # -----------------------------------------------------------------------
    #
    # Append additional variable definitions (and comments) to the variable
    # definitions file.  These variables have been set above using the vari-
    # ables in the default and local configuration scripts.  These variables
    # are needed by various tasks/scripts in the workflow.
    #
    # -----------------------------------------------------------------------
    #
    settings = {
        #
        # -----------------------------------------------------------------------
        #
        # Full path to workflow (re)launch script, its log file, and the line
        # that gets added to the cron table to launch this script if the flag
        # USE_CRON_TO_RELAUNCH is set to 'TRUE'.
        #
        # -----------------------------------------------------------------------
        #
        "WFLOW_LAUNCH_SCRIPT_FP": WFLOW_LAUNCH_SCRIPT_FP,
        "WFLOW_LAUNCH_LOG_FP": WFLOW_LAUNCH_LOG_FP,
        "CRONTAB_LINE": CRONTAB_LINE,
        #
        # -----------------------------------------------------------------------
        #
        # Directories.
        #
        # -----------------------------------------------------------------------
        #
        "HOMEdir": HOMEdir,
        "USHdir": USHdir,
        "SCRIPTSdir": SCRIPTSdir,
        "JOBSdir": JOBSdir,
        "SORCdir": SORCdir,
        "PARMdir": PARMdir,
        "MODULESdir": MODULESdir,
        "EXECdir": EXECdir,
        "FIXdir": FIXdir,
        "FIXam": FIXam,
        "FIXclim": FIXclim,
        "FIXlam": FIXlam,
        "VX_CONFIG_DIR": VX_CONFIG_DIR,
        "METPLUS_CONF": METPLUS_CONF,
        "MET_CONFIG": MET_CONFIG,
        "UFS_WTHR_MDL_DIR": UFS_WTHR_MDL_DIR,
        "ARL_NEXUS_DIR": ARL_NEXUS_DIR,
        "EXPTDIR": EXPTDIR,
        "GRID_DIR": GRID_DIR,
        "OROG_DIR": OROG_DIR,
        "SFC_CLIMO_DIR": SFC_CLIMO_DIR,
        "NDIGITS_ENSMEM_NAMES": NDIGITS_ENSMEM_NAMES,
        "ENSMEM_NAMES": ENSMEM_NAMES,
        "FV3_NML_ENSMEM_FPS": FV3_NML_ENSMEM_FPS,
        #
        # -----------------------------------------------------------------------
        #
        # Files.
        #
        # -----------------------------------------------------------------------
        #
        "GLOBAL_VAR_DEFNS_FP": GLOBAL_VAR_DEFNS_FP,
        "DATA_TABLE_FN": DATA_TABLE_FN,
        "DIAG_TABLE_FN": DIAG_TABLE_FN,
        "FIELD_TABLE_FN": FIELD_TABLE_FN,
        "MODEL_CONFIG_FN": MODEL_CONFIG_FN,
        "NEMS_CONFIG_FN": NEMS_CONFIG_FN,
        "AQM_RC_FN": AQM_RC_FN,
        "DATA_TABLE_TMPL_FN": DATA_TABLE_TMPL_FN,
        "DIAG_TABLE_TMPL_FN": DIAG_TABLE_TMPL_FN,
        "FIELD_TABLE_TMPL_FN": FIELD_TABLE_TMPL_FN,
        "MODEL_CONFIG_TMPL_FN": MODEL_CONFIG_TMPL_FN,
        "NEMS_CONFIG_TMPL_FN": NEMS_CONFIG_TMPL_FN,
        "AQM_RC_TMPL_FN": AQM_RC_TMPL_FN,
        "DATA_TABLE_TMPL_FP": DATA_TABLE_TMPL_FP,
        "DIAG_TABLE_TMPL_FP": DIAG_TABLE_TMPL_FP,
        "FIELD_TABLE_TMPL_FP": FIELD_TABLE_TMPL_FP,
        "FV3_NML_BASE_SUITE_FP": FV3_NML_BASE_SUITE_FP,
        "FV3_NML_YAML_CONFIG_FP": FV3_NML_YAML_CONFIG_FP,
        "FV3_NML_BASE_ENS_FP": FV3_NML_BASE_ENS_FP,
        "MODEL_CONFIG_TMPL_FP": MODEL_CONFIG_TMPL_FP,
        "NEMS_CONFIG_TMPL_FP": NEMS_CONFIG_TMPL_FP,
        "AQM_RC_TMPL_FP": AQM_RC_TMPL_FP,
        "CCPP_PHYS_SUITE_FN": CCPP_PHYS_SUITE_FN,
        "CCPP_PHYS_SUITE_IN_CCPP_FP": CCPP_PHYS_SUITE_IN_CCPP_FP,
        "CCPP_PHYS_SUITE_FP": CCPP_PHYS_SUITE_FP,
        "FIELD_DICT_FN": FIELD_DICT_FN,
        "FIELD_DICT_IN_UWM_FP": FIELD_DICT_IN_UWM_FP,
        "FIELD_DICT_FP": FIELD_DICT_FP,
        "DATA_TABLE_FP": DATA_TABLE_FP,
        "FIELD_TABLE_FP": FIELD_TABLE_FP,
        "FV3_NML_FN": FV3_NML_FN,  # This may not be necessary...
        "FV3_NML_FP": FV3_NML_FP,
        "NEMS_CONFIG_FP": NEMS_CONFIG_FP,
        "FV3_EXEC_FP": FV3_EXEC_FP,
        "LOAD_MODULES_RUN_TASK_FP": LOAD_MODULES_RUN_TASK_FP,
        "THOMPSON_MP_CLIMO_FN": THOMPSON_MP_CLIMO_FN,
        "THOMPSON_MP_CLIMO_FP": THOMPSON_MP_CLIMO_FP,
        #
        # -----------------------------------------------------------------------
        #
        # Flag for creating relative symlinks (as opposed to absolute ones).
        #
        # -----------------------------------------------------------------------
        #
        "RELATIVE_LINK_FLAG": RELATIVE_LINK_FLAG,
        #
        # -----------------------------------------------------------------------
        #
        # Parameters that indicate whether or not various parameterizations are
        # included in and called by the physics suite.
        #
        # -----------------------------------------------------------------------
        #
        "SDF_USES_RUC_LSM": SDF_USES_RUC_LSM,
        "SDF_USES_THOMPSON_MP": SDF_USES_THOMPSON_MP,
        #
        # -----------------------------------------------------------------------
        #
        # Grid configuration parameters needed regardless of grid generation
        # method used.
        #
        # -----------------------------------------------------------------------
        #
        "GTYPE": GTYPE,
        "TILE_RGNL": TILE_RGNL,
        "RES_IN_FIXLAM_FILENAMES": RES_IN_FIXLAM_FILENAMES,
        #
        # If running the make_grid task, CRES will be set to a null string during
        # the grid generation step.  It will later be set to an actual value after
        # the make_grid task is complete.
        #
        "CRES": CRES,
        #
        # -----------------------------------------------------------------------
        #
        # Name of the ozone parameterization.  The value this gets set to depends
        # on the CCPP physics suite being used.
        #
        # -----------------------------------------------------------------------
        #
        "OZONE_PARAM": OZONE_PARAM,
        #
        # -----------------------------------------------------------------------
        #
        # Computational parameters.
        #
        # -----------------------------------------------------------------------
        #
        "PE_MEMBER01": PE_MEMBER01,
        #
        # -----------------------------------------------------------------------
        #
        # IF DO_SPP is set to "TRUE", N_VAR_SPP specifies the number of physics
        # parameterizations that are perturbed with SPP.  If DO_LSM_SPP is set to
        # "TRUE", N_VAR_LNDP specifies the number of LSM parameters that are
        # perturbed.  LNDP_TYPE determines the way LSM perturbations are employed
        # and FHCYC_LSM_SPP_OR_NOT sets FHCYC based on whether LSM perturbations
        # are turned on or not.
        #
        # -----------------------------------------------------------------------
        #
        "N_VAR_SPP": N_VAR_SPP,
        "N_VAR_LNDP": N_VAR_LNDP,
        "LNDP_TYPE": LNDP_TYPE,
        "LNDP_MODEL_TYPE": LNDP_MODEL_TYPE,
        "FHCYC_LSM_SPP_OR_NOT": FHCYC_LSM_SPP_OR_NOT,
    }

    # write derived settings
    cfg_d["derived"] = settings
=======
    if use_thompson:
        fixed_files["CYCLEDIR_LINKS_TO_FIXam_FILES_MAPPING"].extend(mapping)
        fixed_files["FIXgsm_FILES_TO_COPY_TO_FIXam"].extend(fix_files)
>>>>>>> bf075422

        log_info(
            f"""
            Since the Thompson microphysics parameterization is being used by this
            physics suite (CCPP_PHYS_SUITE), the names of the fixed files needed by
            this scheme have been appended to the array FIXgsm_FILES_TO_COPY_TO_FIXam,
            and the mappings between these files and the symlinks that need to be
            created in the cycle directories have been appended to the array
            CYCLEDIR_LINKS_TO_FIXam_FILES_MAPPING.  After these modifications, the
            values of these parameters are as follows:

            CCPP_PHYS_SUITE = \"{workflow_config["CCPP_PHYS_SUITE"]}\"
            """
        )
        log_info(
            f"""
                FIXgsm_FILES_TO_COPY_TO_FIXam =
                {list_to_str(fixed_files['FIXgsm_FILES_TO_COPY_TO_FIXam'])}
            """
        )
        log_info(
            f"""
                CYCLEDIR_LINKS_TO_FIXam_FILES_MAPPING =
                {list_to_str(fixed_files['CYCLEDIR_LINKS_TO_FIXam_FILES_MAPPING'])}
            """
        )
    #
    # -----------------------------------------------------------------------
    #
    # Generate var_defns.sh file in the EXPTDIR. This file contains all
    # the user-specified settings from expt_config.
    #
    # -----------------------------------------------------------------------
    #

    extend_yaml(expt_config)
    for sect, sect_keys in expt_config.items():
        for k, v in sect_keys.items():
            expt_config[sect][k] = str_to_list(v)
    extend_yaml(expt_config)

    # print content of var_defns if DEBUG=True
    all_lines = cfg_to_yaml_str(expt_config)
    log_info(all_lines, verbose=debug)

    global_var_defns_fp = workflow_config["GLOBAL_VAR_DEFNS_FP"]
    # print info message
    log_info(
        f"""
        Generating the global experiment variable definitions file here:
          GLOBAL_VAR_DEFNS_FP = '{global_var_defns_fp}'
        For more detailed information, set DEBUG to 'TRUE' in the experiment
        configuration file ('{user_config_fn}')."""
    )

    with open(global_var_defns_fp, "a") as f:
        f.write(cfg_to_shell_str(expt_config))

    #
    # -----------------------------------------------------------------------
    #
    # Check validity of parameters in one place, here in the end.
    #
    # -----------------------------------------------------------------------
    #

    # loop through the flattened expt_config and check validity of params
    cfg_v = load_config_file("valid_param_vals.yaml")
    for k, v in flatten_dict(expt_config).items():
        if v is None or v == "":
            continue
        vkey = "valid_vals_" + k
        if (vkey in cfg_v) and not (v in cfg_v[vkey]):
            raise Exception(
                f"""
                The variable {k}={v} in the user's configuration
                does not have a valid value. Possible values are:
                    {k} = {cfg_v[vkey]}"""
            )

    return expt_config


#
# -----------------------------------------------------------------------
#
# Call the function defined above.
#
# -----------------------------------------------------------------------
#
if __name__ == "__main__":
    USHdir = os.path.dirname(os.path.abspath(__file__))
    setup(USHdir)<|MERGE_RESOLUTION|>--- conflicted
+++ resolved
@@ -253,31 +253,12 @@
                 build the executable, and then rerun the workflow."""
             )
         )
-<<<<<<< HEAD
-    #
-    # Define some other useful paths
-    #
-    global SCRIPTSdir, JOBSdir, SORCdir, PARMdir, MODULESdir
-    global EXECdir, PARMdir, FIXdir, VX_CONFIG_DIR, METPLUS_CONF, MET_CONFIG, ARL_NEXUS_DIR
-
-    SCRIPTSdir = os.path.join(HOMEdir, "scripts")
-    JOBSdir = os.path.join(HOMEdir, "jobs")
-    SORCdir = os.path.join(HOMEdir, "sorc")
-    PARMdir = os.path.join(HOMEdir, "parm")
-    MODULESdir = os.path.join(HOMEdir, "modulefiles")
-    EXECdir = os.path.join(HOMEdir, EXEC_SUBDIR)
-    VX_CONFIG_DIR = PARMdir
-    METPLUS_CONF = os.path.join(PARMdir, "metplus")
-    MET_CONFIG = os.path.join(PARMdir, "met")
-    ARL_NEXUS_DIR = os.path.join(HOMEdir, "sorc/arl_nexus")
-=======
 
     return dict(
         HOMEdir=homedir,
         USHdir=ushdir,
         UFS_WTHR_MDL_DIR=ufs_wthr_mdl_dir,
     )
->>>>>>> bf075422
 
 
 def setup(USHdir, user_config_fn="config.yaml"):
@@ -291,91 +272,6 @@
     directory as a bash configure file that is sourced by scripts at run
     time.
 
-<<<<<<< HEAD
-    #
-    # -----------------------------------------------------------------------
-    #
-    # Set the names of the build and workflow module files (if not
-    # already specified by the user).  These are the files that need to be
-    # sourced before building the component SRW App codes and running various
-    # workflow scripts, respectively.
-    #
-    # -----------------------------------------------------------------------
-    #
-    global WFLOW_MOD_FN, BUILD_MOD_FN, BUILD_VER_FN, RUN_VER_FN
-    machine = lowercase(MACHINE)
-    WFLOW_MOD_FN = WFLOW_MOD_FN or f"wflow_{machine}"
-    BUILD_MOD_FN = BUILD_MOD_FN or f"build_{machine}_{COMPILER}"
-    BUILD_VER_FN = BUILD_VER_FN or f"build.ver.{machine}"
-    RUN_VER_FN = RUN_VER_FN or f"run.ver.{machine}"
-    #
-    # -----------------------------------------------------------------------
-    #
-    # Calculate a default value for the number of processes per node for the
-    # RUN_FCST_TN task.  Then set PPN_RUN_FCST to this default value if
-    # PPN_RUN_FCST is not already specified by the user.
-    #
-    # -----------------------------------------------------------------------
-    #
-    global PPN_RUN_FCST, PPN_NEXUS_EMISSION, PPN_POINT_SOURCE
-    ppn_run_fcst_default = NCORES_PER_NODE // OMP_NUM_THREADS_RUN_FCST
-    PPN_RUN_FCST = PPN_RUN_FCST or ppn_run_fcst_default
-
-    ppn_nexus_emission_default = NCORES_PER_NODE // OMP_NUM_THREADS_NEXUS_EMISSION
-    PPN_NEXUS_EMISSION = PPN_NEXUS_EMISSION or ppn_nexus_emission_default
-
-    ppn_point_source_default = NCORES_PER_NODE // OMP_NUM_THREADS_POINT_SOURCE
-    PPN_POINT_SOURCE = PPN_POINT_SOURCE or ppn_point_source_default
-    #
-    # -----------------------------------------------------------------------
-    #
-    # If we are using a workflow manager check that the ACCOUNT variable is
-    # not empty.
-    #
-    # -----------------------------------------------------------------------
-    #
-    if WORKFLOW_MANAGER is not None:
-        if not ACCOUNT:
-            raise Exception(
-                dedent(
-                    f"""
-                    ACCOUNT must be specified in config or machine file if using a workflow manager.
-                    WORKFLOW_MANAGER = {WORKFLOW_MANAGER}\n"""
-                )
-            )
-    #
-    # -----------------------------------------------------------------------
-    #
-    # Set the grid type (GTYPE).  In general, in the FV3 code, this can take
-    # on one of the following values: "global", "stretch", "nest", and "re-
-    # gional".  The first three values are for various configurations of a
-    # global grid, while the last one is for a regional grid.  Since here we
-    # are only interested in a regional grid, GTYPE must be set to "region-
-    # al".
-    #
-    # -----------------------------------------------------------------------
-    #
-    global TILE_RGNL, GTYPE
-    GTYPE = "regional"
-    TILE_RGNL = "7"
-
-    # USE_MERRA_CLIMO must be True for the physics suite FV3_GFS_v15_thompson_mynn_lam3km"
-    global USE_MERRA_CLIMO
-    if CCPP_PHYS_SUITE == "FV3_GFS_v15_thompson_mynn_lam3km":
-        USE_MERRA_CLIMO = True
-
-    # Check that input dates are in a date format
-    # get dictionary of all variables
-    allvars = dict(globals())
-    allvars.update(locals())
-    dates = ["DATE_FIRST_CYCL", "DATE_LAST_CYCL"]
-    for val in dates:
-        if not isinstance(allvars[val], datetime.date):
-            raise Exception(
-                dedent(
-                    f"""
-                    Date variable {val}={allvars[val]} is not in a valid date format
-=======
     Args:
       USHdir          (str): The full path of the ush/ directory where
                              this script is located
@@ -416,7 +312,6 @@
 
     # Workflow
     workflow_config = expt_config["workflow"]
->>>>>>> bf075422
 
     # Generate a unique number for this workflow run. This may be used to
     # get unique log file names for example
@@ -570,30 +465,6 @@
     #
     # -----------------------------------------------------------------------
     #
-<<<<<<< HEAD
-    global DATA_TABLE_TMPL_FN, DIAG_TABLE_TMPL_FN, FIELD_TABLE_TMPL_FN, MODEL_CONFIG_TMPL_FN, NEMS_CONFIG_TMPL_FN
-    global DATA_TABLE_TMPL_FP, DIAG_TABLE_TMPL_FP, FIELD_TABLE_TMPL_FP, MODEL_CONFIG_TMPL_FP, NEMS_CONFIG_TMPL_FP
-    global FV3_NML_BASE_SUITE_FP, FV3_NML_YAML_CONFIG_FP, FV3_NML_BASE_ENS_FP
-    global AQM_RC_TMPL_FN, AQM_RC_TMPL_FP
-
-    dot_ccpp_phys_suite_or_null = f".{CCPP_PHYS_SUITE}"
-
-    # Names of input files that the forecast model (ufs-weather-model) expects
-    # to read in.  These should only be changed if the input file names in the
-    # forecast model code are changed.
-    # ----------------------------------
-    DATA_TABLE_FN = "data_table"
-    DIAG_TABLE_FN = "diag_table"
-    FIELD_TABLE_FN = "field_table"
-    MODEL_CONFIG_FN = "model_configure"
-    NEMS_CONFIG_FN = "nems.configure"
-    AQM_RC_FN = "aqm.rc"
-    #----------------------------------
-
-    DATA_TABLE_TMPL_FN = DATA_TABLE_TMPL_FN or DATA_TABLE_FN
-    DIAG_TABLE_TMPL_FN = (
-        f"{DIAG_TABLE_TMPL_FN or DIAG_TABLE_FN}{dot_ccpp_phys_suite_or_null}"
-=======
     def get_location(xcs, fmt, expt_cfg):
         ics_lbcs = expt_cfg.get("data", {}).get("ics_lbcs")
         if ics_lbcs is not None:
@@ -611,7 +482,6 @@
         get_extrn_ics.get("EXTRN_MDL_NAME_ICS"),
         get_extrn_ics.get("FV3GFS_FILE_FMT_ICS"),
         expt_config,
->>>>>>> bf075422
     )
     get_extrn_ics["EXTRN_MDL_SYSBASEDIR_ICS"] = extrn_mdl_sysbasedir_ics
 
@@ -621,21 +491,6 @@
         get_extrn_lbcs.get("FV3GFS_FILE_FMT_LBCS"),
         expt_config,
     )
-<<<<<<< HEAD
-    MODEL_CONFIG_TMPL_FN = MODEL_CONFIG_TMPL_FN or MODEL_CONFIG_FN
-    NEMS_CONFIG_TMPL_FN = NEMS_CONFIG_TMPL_FN or NEMS_CONFIG_FN
-    AQM_RC_TMPL_FN = AQM_RC_TMPL_FN or AQM_RC_FN
-
-    DATA_TABLE_TMPL_FP = os.path.join(PARMdir, DATA_TABLE_TMPL_FN)
-    DIAG_TABLE_TMPL_FP = os.path.join(PARMdir, DIAG_TABLE_TMPL_FN)
-    FIELD_TABLE_TMPL_FP = os.path.join(PARMdir, FIELD_TABLE_TMPL_FN)
-    FV3_NML_BASE_SUITE_FP = os.path.join(PARMdir, FV3_NML_BASE_SUITE_FN)
-    FV3_NML_YAML_CONFIG_FP = os.path.join(PARMdir, FV3_NML_YAML_CONFIG_FN)
-    FV3_NML_BASE_ENS_FP = os.path.join(EXPTDIR, FV3_NML_BASE_ENS_FN)
-    MODEL_CONFIG_TMPL_FP = os.path.join(PARMdir, MODEL_CONFIG_TMPL_FN)
-    NEMS_CONFIG_TMPL_FP = os.path.join(PARMdir, NEMS_CONFIG_TMPL_FN)
-    AQM_RC_TMPL_FP = os.path.join(PARMdir, AQM_RC_TMPL_FN)
-=======
     get_extrn_lbcs["EXTRN_MDL_SYSBASEDIR_LBCS"] = extrn_mdl_sysbasedir_lbcs
 
     # remove the data key -- it's not needed beyond this point
@@ -667,7 +522,6 @@
                       {data_key} = \"{basedir}\"'''
                 )
 
->>>>>>> bf075422
     #
     # -----------------------------------------------------------------------
     #
@@ -1121,7 +975,6 @@
     #
     # -----------------------------------------------------------------------
     #
-
     # Check for the CCPP_PHYSICS suite xml file
     ccpp_phys_suite_in_ccpp_fp = workflow_config["CCPP_PHYS_SUITE_IN_CCPP_FP"]
     if not os.path.exists(ccpp_phys_suite_in_ccpp_fp):
@@ -1323,56 +1176,6 @@
     #
     # -----------------------------------------------------------------------
     #
-<<<<<<< HEAD
-    # Calculate PE_MEMBER01.  This is the number of MPI tasks used for the
-    # forecast, including those for the write component if QUILTING is set
-    # to True.
-    #
-    # -----------------------------------------------------------------------
-    #
-    global PE_MEMBER01
-    PE_MEMBER01 = LAYOUT_X * LAYOUT_Y
-    if QUILTING:
-        PE_MEMBER01 = PE_MEMBER01 + WRTCMP_write_groups * WRTCMP_write_tasks_per_group
-
-    if VERBOSE:
-        log_info(
-            f"""
-            The number of MPI tasks for the forecast (including those for the write
-            component if it is being used) are:
-              PE_MEMBER01 = {PE_MEMBER01}""",
-            verbose=VERBOSE,
-        )
-    #
-    # -----------------------------------------------------------------------
-    #
-    # Calculate the number of nodes (NNODES_RUN_FCST) to request from the job
-    # scheduler for the forecast task (RUN_FCST_TN).  This is just PE_MEMBER01
-    # dividied by the number of processes per node we want to request for this
-    # task (PPN_RUN_FCST), then rounded up to the nearest integer, i.e.
-    #
-    #   NNODES_RUN_FCST = ceil(PE_MEMBER01/PPN_RUN_FCST)
-    #
-    # where ceil(...) is the ceiling function, i.e. it rounds its floating
-    # point argument up to the next larger integer.  Since in bash, division
-    # of two integers returns a truncated integer, and since bash has no
-    # built-in ceil(...) function, we perform the rounding-up operation by
-    # adding the denominator (of the argument of ceil(...) above) minus 1 to
-    # the original numerator, i.e. by redefining NNODES_RUN_FCST to be
-    #
-    #   NNODES_RUN_FCST = (PE_MEMBER01 + PPN_RUN_FCST - 1)/PPN_RUN_FCST
-    #
-    # -----------------------------------------------------------------------
-    #
-    global NNODES_RUN_FCST, NNODES_POINT_SOURCE
-    NNODES_RUN_FCST = (PE_MEMBER01 + PPN_RUN_FCST - 1) // PPN_RUN_FCST
-    NNODES_POINT_SOURCE = ((LAYOUT_X * LAYOUT_Y) + PPN_POINT_SOURCE -1) // PPN_POINT_SOURCE
-
-    #
-    # -----------------------------------------------------------------------
-    #
-=======
->>>>>>> bf075422
     # Call the function that checks whether the RUC land surface model (LSM)
     # is being called by the physics suite and sets the workflow variable
     # SDF_USES_RUC_LSM to True or False accordingly.
@@ -1407,183 +1210,9 @@
 
     workflow_config["SDF_USES_THOMPSON_MP"] = use_thompson
 
-<<<<<<< HEAD
-    #
-    # -----------------------------------------------------------------------
-    #
-    # Append additional variable definitions (and comments) to the variable
-    # definitions file.  These variables have been set above using the vari-
-    # ables in the default and local configuration scripts.  These variables
-    # are needed by various tasks/scripts in the workflow.
-    #
-    # -----------------------------------------------------------------------
-    #
-    settings = {
-        #
-        # -----------------------------------------------------------------------
-        #
-        # Full path to workflow (re)launch script, its log file, and the line
-        # that gets added to the cron table to launch this script if the flag
-        # USE_CRON_TO_RELAUNCH is set to 'TRUE'.
-        #
-        # -----------------------------------------------------------------------
-        #
-        "WFLOW_LAUNCH_SCRIPT_FP": WFLOW_LAUNCH_SCRIPT_FP,
-        "WFLOW_LAUNCH_LOG_FP": WFLOW_LAUNCH_LOG_FP,
-        "CRONTAB_LINE": CRONTAB_LINE,
-        #
-        # -----------------------------------------------------------------------
-        #
-        # Directories.
-        #
-        # -----------------------------------------------------------------------
-        #
-        "HOMEdir": HOMEdir,
-        "USHdir": USHdir,
-        "SCRIPTSdir": SCRIPTSdir,
-        "JOBSdir": JOBSdir,
-        "SORCdir": SORCdir,
-        "PARMdir": PARMdir,
-        "MODULESdir": MODULESdir,
-        "EXECdir": EXECdir,
-        "FIXdir": FIXdir,
-        "FIXam": FIXam,
-        "FIXclim": FIXclim,
-        "FIXlam": FIXlam,
-        "VX_CONFIG_DIR": VX_CONFIG_DIR,
-        "METPLUS_CONF": METPLUS_CONF,
-        "MET_CONFIG": MET_CONFIG,
-        "UFS_WTHR_MDL_DIR": UFS_WTHR_MDL_DIR,
-        "ARL_NEXUS_DIR": ARL_NEXUS_DIR,
-        "EXPTDIR": EXPTDIR,
-        "GRID_DIR": GRID_DIR,
-        "OROG_DIR": OROG_DIR,
-        "SFC_CLIMO_DIR": SFC_CLIMO_DIR,
-        "NDIGITS_ENSMEM_NAMES": NDIGITS_ENSMEM_NAMES,
-        "ENSMEM_NAMES": ENSMEM_NAMES,
-        "FV3_NML_ENSMEM_FPS": FV3_NML_ENSMEM_FPS,
-        #
-        # -----------------------------------------------------------------------
-        #
-        # Files.
-        #
-        # -----------------------------------------------------------------------
-        #
-        "GLOBAL_VAR_DEFNS_FP": GLOBAL_VAR_DEFNS_FP,
-        "DATA_TABLE_FN": DATA_TABLE_FN,
-        "DIAG_TABLE_FN": DIAG_TABLE_FN,
-        "FIELD_TABLE_FN": FIELD_TABLE_FN,
-        "MODEL_CONFIG_FN": MODEL_CONFIG_FN,
-        "NEMS_CONFIG_FN": NEMS_CONFIG_FN,
-        "AQM_RC_FN": AQM_RC_FN,
-        "DATA_TABLE_TMPL_FN": DATA_TABLE_TMPL_FN,
-        "DIAG_TABLE_TMPL_FN": DIAG_TABLE_TMPL_FN,
-        "FIELD_TABLE_TMPL_FN": FIELD_TABLE_TMPL_FN,
-        "MODEL_CONFIG_TMPL_FN": MODEL_CONFIG_TMPL_FN,
-        "NEMS_CONFIG_TMPL_FN": NEMS_CONFIG_TMPL_FN,
-        "AQM_RC_TMPL_FN": AQM_RC_TMPL_FN,
-        "DATA_TABLE_TMPL_FP": DATA_TABLE_TMPL_FP,
-        "DIAG_TABLE_TMPL_FP": DIAG_TABLE_TMPL_FP,
-        "FIELD_TABLE_TMPL_FP": FIELD_TABLE_TMPL_FP,
-        "FV3_NML_BASE_SUITE_FP": FV3_NML_BASE_SUITE_FP,
-        "FV3_NML_YAML_CONFIG_FP": FV3_NML_YAML_CONFIG_FP,
-        "FV3_NML_BASE_ENS_FP": FV3_NML_BASE_ENS_FP,
-        "MODEL_CONFIG_TMPL_FP": MODEL_CONFIG_TMPL_FP,
-        "NEMS_CONFIG_TMPL_FP": NEMS_CONFIG_TMPL_FP,
-        "AQM_RC_TMPL_FP": AQM_RC_TMPL_FP,
-        "CCPP_PHYS_SUITE_FN": CCPP_PHYS_SUITE_FN,
-        "CCPP_PHYS_SUITE_IN_CCPP_FP": CCPP_PHYS_SUITE_IN_CCPP_FP,
-        "CCPP_PHYS_SUITE_FP": CCPP_PHYS_SUITE_FP,
-        "FIELD_DICT_FN": FIELD_DICT_FN,
-        "FIELD_DICT_IN_UWM_FP": FIELD_DICT_IN_UWM_FP,
-        "FIELD_DICT_FP": FIELD_DICT_FP,
-        "DATA_TABLE_FP": DATA_TABLE_FP,
-        "FIELD_TABLE_FP": FIELD_TABLE_FP,
-        "FV3_NML_FN": FV3_NML_FN,  # This may not be necessary...
-        "FV3_NML_FP": FV3_NML_FP,
-        "NEMS_CONFIG_FP": NEMS_CONFIG_FP,
-        "FV3_EXEC_FP": FV3_EXEC_FP,
-        "LOAD_MODULES_RUN_TASK_FP": LOAD_MODULES_RUN_TASK_FP,
-        "THOMPSON_MP_CLIMO_FN": THOMPSON_MP_CLIMO_FN,
-        "THOMPSON_MP_CLIMO_FP": THOMPSON_MP_CLIMO_FP,
-        #
-        # -----------------------------------------------------------------------
-        #
-        # Flag for creating relative symlinks (as opposed to absolute ones).
-        #
-        # -----------------------------------------------------------------------
-        #
-        "RELATIVE_LINK_FLAG": RELATIVE_LINK_FLAG,
-        #
-        # -----------------------------------------------------------------------
-        #
-        # Parameters that indicate whether or not various parameterizations are
-        # included in and called by the physics suite.
-        #
-        # -----------------------------------------------------------------------
-        #
-        "SDF_USES_RUC_LSM": SDF_USES_RUC_LSM,
-        "SDF_USES_THOMPSON_MP": SDF_USES_THOMPSON_MP,
-        #
-        # -----------------------------------------------------------------------
-        #
-        # Grid configuration parameters needed regardless of grid generation
-        # method used.
-        #
-        # -----------------------------------------------------------------------
-        #
-        "GTYPE": GTYPE,
-        "TILE_RGNL": TILE_RGNL,
-        "RES_IN_FIXLAM_FILENAMES": RES_IN_FIXLAM_FILENAMES,
-        #
-        # If running the make_grid task, CRES will be set to a null string during
-        # the grid generation step.  It will later be set to an actual value after
-        # the make_grid task is complete.
-        #
-        "CRES": CRES,
-        #
-        # -----------------------------------------------------------------------
-        #
-        # Name of the ozone parameterization.  The value this gets set to depends
-        # on the CCPP physics suite being used.
-        #
-        # -----------------------------------------------------------------------
-        #
-        "OZONE_PARAM": OZONE_PARAM,
-        #
-        # -----------------------------------------------------------------------
-        #
-        # Computational parameters.
-        #
-        # -----------------------------------------------------------------------
-        #
-        "PE_MEMBER01": PE_MEMBER01,
-        #
-        # -----------------------------------------------------------------------
-        #
-        # IF DO_SPP is set to "TRUE", N_VAR_SPP specifies the number of physics
-        # parameterizations that are perturbed with SPP.  If DO_LSM_SPP is set to
-        # "TRUE", N_VAR_LNDP specifies the number of LSM parameters that are
-        # perturbed.  LNDP_TYPE determines the way LSM perturbations are employed
-        # and FHCYC_LSM_SPP_OR_NOT sets FHCYC based on whether LSM perturbations
-        # are turned on or not.
-        #
-        # -----------------------------------------------------------------------
-        #
-        "N_VAR_SPP": N_VAR_SPP,
-        "N_VAR_LNDP": N_VAR_LNDP,
-        "LNDP_TYPE": LNDP_TYPE,
-        "LNDP_MODEL_TYPE": LNDP_MODEL_TYPE,
-        "FHCYC_LSM_SPP_OR_NOT": FHCYC_LSM_SPP_OR_NOT,
-    }
-
-    # write derived settings
-    cfg_d["derived"] = settings
-=======
     if use_thompson:
         fixed_files["CYCLEDIR_LINKS_TO_FIXam_FILES_MAPPING"].extend(mapping)
         fixed_files["FIXgsm_FILES_TO_COPY_TO_FIXam"].extend(fix_files)
->>>>>>> bf075422
 
         log_info(
             f"""
