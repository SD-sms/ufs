#!/usr/bin/env python3

import os
import sys
import datetime
import traceback
from textwrap import dedent
from logging import getLogger

from python_utils import (
    log_info,
    cd_vrfy,
    mkdir_vrfy,
    rm_vrfy,
    check_var_valid_value,
    lowercase,
    uppercase,
    check_for_preexist_dir_file,
    flatten_dict,
    update_dict,
    import_vars,
    get_env_var,
    load_config_file,
    cfg_to_shell_str,
    cfg_to_yaml_str,
    load_ini_config,
    get_ini_value,
)

from set_cycle_dates import set_cycle_dates
from set_predef_grid_params import set_predef_grid_params
from set_ozone_param import set_ozone_param
from set_gridparams_ESGgrid import set_gridparams_ESGgrid
from set_gridparams_GFDLgrid import set_gridparams_GFDLgrid
from link_fix import link_fix
from check_ruc_lsm import check_ruc_lsm
from set_thompson_mp_fix_files import set_thompson_mp_fix_files


def setup():
    """Function that sets a secondary set
    of parameters needed by the various scripts that are called by the
    FV3-LAM rocoto community workflow.  This secondary set of parameters is
    calculated using the primary set of user-defined parameters in the de-
    fault and custom experiment/workflow configuration scripts (whose file
    names are defined below).  This script then saves both sets of parame-
    ters in a global variable definitions file (really a bash script) in
    the experiment directory.  This file then gets sourced by the various
    scripts called by the tasks in the workflow.

    Args:
      None
    Returns:
      Dictionary of settings
    """

    logger = getLogger(__name__)
    global USHdir
    USHdir = os.path.dirname(os.path.abspath(__file__))
    cd_vrfy(USHdir)

    # print message
    log_info(
        f"""
        ========================================================================
        Starting function setup() in '{os.path.basename(__file__)}'...
        ========================================================================"""
    )
    #
    # -----------------------------------------------------------------------
    #
    # Step-1 of config
    # ================
    # Load the configuration file containing default values for the experiment.
    #
    # -----------------------------------------------------------------------
    #
    EXPT_DEFAULT_CONFIG_FN = "config_defaults.yaml"
    cfg_d = load_config_file(os.path.join(USHdir, EXPT_DEFAULT_CONFIG_FN))
    import_vars(
        dictionary=flatten_dict(cfg_d),
        env_vars=[
            "EXPT_CONFIG_FN",
            "EXTRN_MDL_NAME_ICS",
            "EXTRN_MDL_NAME_LBCS",
            "FV3GFS_FILE_FMT_ICS",
            "FV3GFS_FILE_FMT_LBCS",
        ],
    )

    # Load the user config file, then ensure all user-specified
    # variables correspond to a default value.
    if not os.path.exists(EXPT_CONFIG_FN):
        raise FileNotFoundError(
            f"User config file not found: EXPT_CONFIG_FN = {EXPT_CONFIG_FN}"
        )

    try:
        cfg_u = load_config_file(os.path.join(USHdir, EXPT_CONFIG_FN))
    except:
        errmsg = dedent(
            f"""\n
            Could not load YAML config file:  {EXPT_CONFIG_FN}
            Reference the above traceback for more information.
            """
        )
        raise Exception(errmsg)

    cfg_u = flatten_dict(cfg_u)
    for key in cfg_u:
        if key not in flatten_dict(cfg_d):
            raise Exception(
                dedent(
                    f"""
                    User-specified variable "{key}" in {EXPT_CONFIG_FN} is not valid.
                    Check {EXPT_DEFAULT_CONFIG_FN} for allowed user-specified variables.\n"""
                )
            )

    # Mandatory variables *must* be set in the user's config; the default value is invalid
    mandatory = ["MACHINE"]
    for val in mandatory:
        if val not in cfg_u:
            raise Exception(
                f"Mandatory variable '{val}' not found in user config file {EXPT_CONFIG_FN}"
            )

    import_vars(
        dictionary=cfg_u,
        env_vars=[
            "MACHINE",
            "EXTRN_MDL_NAME_ICS",
            "EXTRN_MDL_NAME_LBCS",
            "FV3GFS_FILE_FMT_ICS",
            "FV3GFS_FILE_FMT_LBCS",
        ],
    )
    #
    # -----------------------------------------------------------------------
    #
    # Step-2 of config
    # ================
    # Source machine specific config file to set default values
    #
    # -----------------------------------------------------------------------
    #
    global MACHINE, EXTRN_MDL_SYSBASEDIR_ICS, EXTRN_MDL_SYSBASEDIR_LBCS
    MACHINE_FILE = os.path.join(USHdir, "machine", f"{lowercase(MACHINE)}.yaml")
    if not os.path.exists(MACHINE_FILE):
        raise FileNotFoundError(
            dedent(
                f"""
                The machine file {MACHINE_FILE} does not exist.
                Check that you have specified the correct machine ({MACHINE}) in your config file {EXPT_CONFIG_FN}"""
            )
        )
    machine_cfg = load_config_file(MACHINE_FILE)

    # ics and lbcs
    def get_location(xcs, fmt):
        if (
             "data" in machine_cfg
             and ("ics_lbcs" in machine_cfg["data"])
             and (xcs in machine_cfg["data"]["ics_lbcs"])
        ):
            v = machine_cfg["data"]["ics_lbcs"][xcs]
            if not isinstance(v, dict):
                return v
            else:
                return v[fmt]
        else:
            return ""

    EXTRN_MDL_SYSBASEDIR_ICS = get_location(EXTRN_MDL_NAME_ICS, FV3GFS_FILE_FMT_ICS)
    EXTRN_MDL_SYSBASEDIR_LBCS = get_location(EXTRN_MDL_NAME_LBCS, FV3GFS_FILE_FMT_LBCS)

    # remove the data key and provide machine specific default values for cfg_d
    if "data" in machine_cfg:
        machine_cfg.pop("data")
    machine_cfg.update(
        {
            "EXTRN_MDL_SYSBASEDIR_ICS": EXTRN_MDL_SYSBASEDIR_ICS,
            "EXTRN_MDL_SYSBASEDIR_LBCS": EXTRN_MDL_SYSBASEDIR_LBCS,
        }
    )
    machine_cfg = flatten_dict(machine_cfg)
    update_dict(machine_cfg, cfg_d)

    #
    # -----------------------------------------------------------------------
    #
    # Step-3 of config
    # ================
    # Source user config. This overrides previous two configs
    #
    # -----------------------------------------------------------------------
    #
    update_dict(cfg_u, cfg_d)

    # Now that all 3 config files have their contribution in cfg_d
    # import its content to python globals()
    import_vars(dictionary=flatten_dict(cfg_d))

    # make machine name uppercase
    MACHINE = uppercase(MACHINE)

    # Load fixed-files mapping file
    cfg_f = load_config_file(
        os.path.join(USHdir, os.pardir, "parm", "fixed_files_mapping.yaml")
    )
    import_vars(dictionary=flatten_dict(cfg_f))
    cfg_d.update(cfg_f)

    # Load constants file and save its contents to a variable for later
    cfg_c = load_config_file(os.path.join(USHdir, CONSTANTS_FN))
    import_vars(dictionary=flatten_dict(cfg_c))
    cfg_d.update(cfg_c)

    #
    # -----------------------------------------------------------------------
    #
    # Generate a unique number for this workflow run. This may be used to
    # get unique log file names for example
    #
    # -----------------------------------------------------------------------
    #
    global WORKFLOW_ID
    WORKFLOW_ID = "id_" + str(int(datetime.datetime.now().timestamp()))
    cfg_d["workflow"]["WORKFLOW_ID"] = WORKFLOW_ID
    log_info(f"""WORKFLOW ID = {WORKFLOW_ID}""")

    #
    # -----------------------------------------------------------------------
    #
    # If PREDEF_GRID_NAME is set to a non-empty string, set or reset parameters
    # according to the predefined domain specified.
    #
    # -----------------------------------------------------------------------
    #

    if PREDEF_GRID_NAME:
        params_dict = set_predef_grid_params(
            PREDEF_GRID_NAME,
            QUILTING,
            DT_ATMOS,
            LAYOUT_X,
            LAYOUT_Y,
            BLOCKSIZE,
        )
        import_vars(dictionary=params_dict)

    #
    # -----------------------------------------------------------------------
    #
    # Make sure different variables are set to their corresponding valid value
    #
    # -----------------------------------------------------------------------
    #
    global VERBOSE
    if DEBUG and not VERBOSE:
        log_info(
            """
            Resetting VERBOSE to 'TRUE' because DEBUG has been set to 'TRUE'..."""
        )
        VERBOSE = True

    #
    # -----------------------------------------------------------------------
    #
    # Set magnitude of stochastic ad-hoc schemes to -999.0 if they are not
    # being used. This is required at the moment, since "do_shum/sppt/skeb"
    # does not override the use of the scheme unless the magnitude is also
    # specifically set to -999.0.  If all "do_shum/sppt/skeb" are set to
    # "false," then none will run, regardless of the magnitude values.
    #
    # -----------------------------------------------------------------------
    #
    global SHUM_MAG, SKEB_MAG, SPPT_MAG
    if not DO_SHUM:
        SHUM_MAG = -999.0
    if not DO_SKEB:
        SKEB_MAG = -999.0
    if not DO_SPPT:
        SPPT_MAG = -999.0
    #
    # -----------------------------------------------------------------------
    #
    # If running with SPP in MYNN PBL, MYNN SFC, GSL GWD, Thompson MP, or
    # RRTMG, count the number of entries in SPP_VAR_LIST to correctly set
    # N_VAR_SPP, otherwise set it to zero.
    #
    # -----------------------------------------------------------------------
    #
    global N_VAR_SPP
    N_VAR_SPP = 0
    if DO_SPP:
        N_VAR_SPP = len(SPP_VAR_LIST)
    #
    # -----------------------------------------------------------------------
    #
    # If running with Noah or RUC-LSM SPP, count the number of entries in
    # LSM_SPP_VAR_LIST to correctly set N_VAR_LNDP, otherwise set it to zero.
    # Also set LNDP_TYPE to 2 for LSM SPP, otherwise set it to zero.  Finally,
    # initialize an "FHCYC_LSM_SPP" variable to 0 and set it to 999 if LSM SPP
    # is turned on.  This requirement is necessary since LSM SPP cannot run with
    # FHCYC=0 at the moment, but FHCYC cannot be set to anything less than the
    # length of the forecast either.  A bug fix will be submitted to
    # ufs-weather-model soon, at which point, this requirement can be removed
    # from regional_workflow.
    #
    # -----------------------------------------------------------------------
    #
    global N_VAR_LNDP, LNDP_TYPE, LNDP_MODEL_TYPE, FHCYC_LSM_SPP_OR_NOT
    N_VAR_LNDP = 0
    LNDP_TYPE = 0
    LNDP_MODEL_TYPE = 0
    FHCYC_LSM_SPP_OR_NOT = 0
    if DO_LSM_SPP:
        N_VAR_LNDP = len(LSM_SPP_VAR_LIST)
        LNDP_TYPE = 2
        LNDP_MODEL_TYPE = 2
        FHCYC_LSM_SPP_OR_NOT = 999
    #
    # -----------------------------------------------------------------------
    #
    # If running with SPP, confirm that each SPP-related namelist value
    # contains the same number of entries as N_VAR_SPP (set above to be equal
    # to the number of entries in SPP_VAR_LIST).
    #
    # -----------------------------------------------------------------------
    #
    if DO_SPP:
        if (
            (len(SPP_MAG_LIST) != N_VAR_SPP)
            or (len(SPP_LSCALE) != N_VAR_SPP)
            or (len(SPP_TSCALE) != N_VAR_SPP)
            or (len(SPP_SIGTOP1) != N_VAR_SPP)
            or (len(SPP_SIGTOP2) != N_VAR_SPP)
            or (len(SPP_STDDEV_CUTOFF) != N_VAR_SPP)
            or (len(ISEED_SPP) != N_VAR_SPP)
        ):
            raise Exception(
                f"""
                All MYNN PBL, MYNN SFC, GSL GWD, Thompson MP, or RRTMG SPP-related namelist
                variables set in {EXPT_CONFIG_FN} must be equal in number of entries to what is
                found in SPP_VAR_LIST:
                  SPP_VAR_LIST (length {len(SPP_VAR_LIST)})
                  SPP_MAG_LIST (length {len(SPP_MAG_LIST)})
                  SPP_LSCALE (length {len(SPP_LSCALE)})
                  SPP_TSCALE (length {len(SPP_TSCALE)})
                  SPP_SIGTOP1 (length {len(SPP_SIGTOP1)})
                  SPP_SIGTOP2 (length {len(SPP_SIGTOP2)})
                  SPP_STDDEV_CUTOFF (length {len(SPP_STDDEV_CUTOFF)})
                  ISEED_SPP (length {len(ISEED_SPP)})
                """
            )
    #
    # -----------------------------------------------------------------------
    #
    # If running with LSM SPP, confirm that each LSM SPP-related namelist
    # value contains the same number of entries as N_VAR_LNDP (set above to
    # be equal to the number of entries in LSM_SPP_VAR_LIST).
    #
    # -----------------------------------------------------------------------
    #
    if DO_LSM_SPP:
        if (
            (len(LSM_SPP_MAG_LIST) != N_VAR_LNDP)
            or (len(LSM_SPP_LSCALE) != N_VAR_LNDP)
            or (len(LSM_SPP_TSCALE) != N_VAR_LNDP)
        ):
            raise Exception(
                f"""
                All Noah or RUC-LSM SPP-related namelist variables (except ISEED_LSM_SPP)
                set in {EXPT_CONFIG_FN} must be equal in number of entries to what is found in
                SPP_VAR_LIST:
                  LSM_SPP_VAR_LIST (length {len(LSM_SPP_VAR_LIST)})
                  LSM_SPP_MAG_LIST (length {len(LSM_SPP_MAG_LIST)})
                  LSM_SPP_LSCALE (length {len(LSM_SPP_LSCALE)})
                  LSM_SPP_TSCALE (length {len(LSM_SPP_TSCALE)})
                """
            )
    #
    # The current script should be located in the ush subdirectory of the
    # workflow directory.  Thus, the workflow directory is the one above the
    # directory of the current script.
    #
    HOMEdir = os.path.abspath(os.path.dirname(__file__) + os.sep + os.pardir)

    #
    # -----------------------------------------------------------------------
    #
    # Set the base directories in which codes obtained from external reposi-
    # tories (using the manage_externals tool) are placed.  Obtain the rela-
    # tive paths to these directories by reading them in from the manage_ex-
    # ternals configuration file.  (Note that these are relative to the lo-
    # cation of the configuration file.)  Then form the full paths to these
    # directories.  Finally, make sure that each of these directories actu-
    # ally exists.
    #
    # -----------------------------------------------------------------------
    #
    mng_extrns_cfg_fn = os.path.join(HOMEdir, "Externals.cfg")
    try:
        mng_extrns_cfg_fn = os.readlink(mng_extrns_cfg_fn)
    except:
        pass
    cfg = load_ini_config(mng_extrns_cfg_fn)

    #
    # Get the base directory of the FV3 forecast model code.
    #
    external_name = FCST_MODEL
    property_name = "local_path"

    try:
        UFS_WTHR_MDL_DIR = get_ini_value(cfg, external_name, property_name)
    except KeyError:
        errmsg = dedent(
            f"""
            Externals configuration file {mng_extrns_cfg_fn}
            does not contain '{external_name}'."""
        )
        raise Exception(errmsg) from None

    UFS_WTHR_MDL_DIR = os.path.join(HOMEdir, UFS_WTHR_MDL_DIR)
    if not os.path.exists(UFS_WTHR_MDL_DIR):
        raise FileNotFoundError(
            dedent(
                f"""
                The base directory in which the FV3 source code should be located
                (UFS_WTHR_MDL_DIR) does not exist:
                  UFS_WTHR_MDL_DIR = '{UFS_WTHR_MDL_DIR}'
                Please clone the external repository containing the code in this directory,
                build the executable, and then rerun the workflow."""
            )
        )
    #
    # Define some other useful paths
    #
    global SCRIPTSdir, JOBSdir, SORCdir, PARMdir, MODULESdir
    global EXECdir, PARMdir, FIXdir, VX_CONFIG_DIR, METPLUS_CONF, MET_CONFIG, ARL_NEXUS_DIR

    SCRIPTSdir = os.path.join(HOMEdir, "scripts")
    JOBSdir = os.path.join(HOMEdir, "jobs")
    SORCdir = os.path.join(HOMEdir, "sorc")
    PARMdir = os.path.join(HOMEdir, "parm")
    MODULESdir = os.path.join(HOMEdir, "modulefiles")
    EXECdir = os.path.join(HOMEdir, EXEC_SUBDIR)
    VX_CONFIG_DIR = PARMdir
    METPLUS_CONF = os.path.join(PARMdir, "metplus")
    MET_CONFIG = os.path.join(PARMdir, "met")
    ARL_NEXUS_DIR = os.path.join(HOMEdir, "sorc/arl_nexus")

    #
    # -----------------------------------------------------------------------
    #
    # Source the machine config file containing architechture information,
    # queue names, and supported input file paths.
    #
    # -----------------------------------------------------------------------
    #
    global FIXgsm, FIXaer, FIXlut, FIXorg, FIXsfc, DOMAIN_PREGEN_BASEDIR
    global RELATIVE_LINK_FLAG, WORKFLOW_MANAGER, NCORES_PER_NODE, SCHED, QUEUE_DEFAULT
    global QUEUE_HPSS, QUEUE_FCST, PARTITION_DEFAULT, PARTITION_HPSS, PARTITION_FCST

    RELATIVE_LINK_FLAG = "--relative"

    # Mandatory variables *must* be set in the user's config or the machine file; the default value is invalid
    mandatory = [
        "NCORES_PER_NODE",
        "FIXgsm",
        "FIXaer",
        "FIXlut",
        "FIXorg",
        "FIXsfc",
    ]
    globalvars = globals()
    for val in mandatory:
        # globals() returns dictionary of global variables
        if not globalvars[val]:
            raise Exception(
                dedent(
                    f"""
                    Mandatory variable '{val}' not found in:
                    user config file {EXPT_CONFIG_FN}
                                  OR
                    machine file {MACHINE_FILE} 
                    """
                )
            )

    #
    # -----------------------------------------------------------------------
    #
    # Set the names of the build and workflow module files (if not
    # already specified by the user).  These are the files that need to be
    # sourced before building the component SRW App codes and running various
    # workflow scripts, respectively.
    #
    # -----------------------------------------------------------------------
    #
    global WFLOW_MOD_FN, BUILD_MOD_FN, BUILD_VER_FN, RUN_VER_FN
    machine = lowercase(MACHINE)
    WFLOW_MOD_FN = WFLOW_MOD_FN or f"wflow_{machine}"
    BUILD_MOD_FN = BUILD_MOD_FN or f"build_{machine}_{COMPILER}"
    BUILD_VER_FN = BUILD_VER_FN or f"build.ver.{machine}"
    RUN_VER_FN = RUN_VER_FN or f"run.ver.{machine}"
    #
    # -----------------------------------------------------------------------
    #
    # Calculate a default value for the number of processes per node for the
    # RUN_FCST_TN task.  Then set PPN_RUN_FCST to this default value if
    # PPN_RUN_FCST is not already specified by the user.
    #
    # -----------------------------------------------------------------------
    #
    global PPN_RUN_FCST, PPN_NEXUS_EMISSION, PPN_POINT_SOURCE
    ppn_run_fcst_default = NCORES_PER_NODE // OMP_NUM_THREADS_RUN_FCST
    PPN_RUN_FCST = PPN_RUN_FCST or ppn_run_fcst_default

    ppn_nexus_emission_default = NCORES_PER_NODE // OMP_NUM_THREADS_NEXUS_EMISSION
    PPN_NEXUS_EMISSION = PPN_NEXUS_EMISSION or ppn_nexus_emission_default

    ppn_point_source_default = NCORES_PER_NODE // OMP_NUM_THREADS_POINT_SOURCE
    PPN_POINT_SOURCE = PPN_POINT_SOURCE or ppn_point_source_default
    #
    # -----------------------------------------------------------------------
    #
    # If we are using a workflow manager check that the ACCOUNT variable is
    # not empty.
    #
    # -----------------------------------------------------------------------
    #
    if WORKFLOW_MANAGER is not None:
        if not ACCOUNT:
            raise Exception(
                dedent(
                    f"""
                    ACCOUNT must be specified in config or machine file if using a workflow manager.
                    WORKFLOW_MANAGER = {WORKFLOW_MANAGER}\n"""
                )
            )
    #
    # -----------------------------------------------------------------------
    #
    # Set the grid type (GTYPE).  In general, in the FV3 code, this can take
    # on one of the following values: "global", "stretch", "nest", and "re-
    # gional".  The first three values are for various configurations of a
    # global grid, while the last one is for a regional grid.  Since here we
    # are only interested in a regional grid, GTYPE must be set to "region-
    # al".
    #
    # -----------------------------------------------------------------------
    #
    global TILE_RGNL, GTYPE
    GTYPE = "regional"
    TILE_RGNL = "7"

    # USE_MERRA_CLIMO must be True for the physics suite FV3_GFS_v15_thompson_mynn_lam3km"
    global USE_MERRA_CLIMO
    if CCPP_PHYS_SUITE == "FV3_GFS_v15_thompson_mynn_lam3km":
        USE_MERRA_CLIMO = True
<<<<<<< HEAD
=======
    #
    # -----------------------------------------------------------------------
    #
    # Set CPL to TRUE/FALSE based on FCST_MODEL.
    #
    # -----------------------------------------------------------------------
    #
    global CPL
    if FCST_MODEL == "ufs-weather-model":
        CPL = False
    elif FCST_MODEL == "fv3gfs_aqm":
        CPL = True
    else:
        raise Exception(
            f"""
            The coupling flag CPL has not been specified for this value of FCST_MODEL:
              FCST_MODEL = '{FCST_MODEL}'"""
        )
>>>>>>> bea36339

    # Check that input dates are in a date format
    # get dictionary of all variables
    allvars = dict(globals())
    allvars.update(locals())
    dates = ["DATE_FIRST_CYCL", "DATE_LAST_CYCL"]
    for val in dates:
        if not isinstance(allvars[val], datetime.date):
            raise Exception(
                dedent(
                    f"""
                    Date variable {val}={allvars[val]} is not in a valid date format

                    For examples of valid formats, see the users guide.
                    """
                )
            )

    # If using a custom post configuration file, make sure that it exists.
    if USE_CUSTOM_POST_CONFIG_FILE:
        try:
            # os.path.exists returns exception if passed an empty string or None, so use "try/except" as a 2-for-1 error catch
            if not os.path.exists(CUSTOM_POST_CONFIG_FP):
                raise
        except:
            raise FileNotFoundError(
                dedent(
                    f"""
                    USE_CUSTOM_POST_CONFIG_FILE has been set, but the custom post configuration file
                    CUSTOM_POST_CONFIG_FP = {CUSTOM_POST_CONFIG_FP}
                    could not be found."""
                )
            ) from None

    # If using external CRTM fix files to allow post-processing of synthetic
    # satellite products from the UPP, make sure the CRTM fix file directory exists.
    if USE_CRTM:
        try:
            # os.path.exists returns exception if passed an empty string or None, so use "try/except" as a 2-for-1 error catch
            if not os.path.exists(CRTM_DIR):
                raise
        except:
            raise FileNotFoundError(
                dedent(
                    f"""
                    USE_CRTM has been set, but the external CRTM fix file directory:
                    CRTM_DIR = {CRTM_DIR}
                    could not be found."""
                )
            ) from None

    # The forecast length (in integer hours) cannot contain more than 3 characters.
    # Thus, its maximum value is 999.
    fcst_len_hrs_max = 999
    if FCST_LEN_HRS > fcst_len_hrs_max:
        raise ValueError(
            f"""
            Forecast length is greater than maximum allowed length:
              FCST_LEN_HRS = {FCST_LEN_HRS}
              fcst_len_hrs_max = {fcst_len_hrs_max}"""
        )
    #
    # -----------------------------------------------------------------------
    #
    # Check whether the forecast length (FCST_LEN_HRS) is evenly divisible
    # by the BC update interval (LBC_SPEC_INTVL_HRS). If so, generate an
    # array of forecast hours at which the boundary values will be updated.
    #
    # -----------------------------------------------------------------------
    #
    rem = FCST_LEN_HRS % LBC_SPEC_INTVL_HRS

    if rem != 0:
        raise Exception(
            f"""
            The forecast length (FCST_LEN_HRS) is not evenly divisible by the lateral
            boundary conditions update interval (LBC_SPEC_INTVL_HRS):
              FCST_LEN_HRS = {FCST_LEN_HRS}
              LBC_SPEC_INTVL_HRS = {LBC_SPEC_INTVL_HRS}
              rem = FCST_LEN_HRS%%LBC_SPEC_INTVL_HRS = {rem}"""
        )
    #
    # -----------------------------------------------------------------------
    #
    # Set the array containing the forecast hours at which the lateral
    # boundary conditions (LBCs) need to be updated.  Note that this array
    # does not include the 0-th hour (initial time).
    #
    # -----------------------------------------------------------------------
    #
    global LBC_SPEC_FCST_HRS
    LBC_SPEC_FCST_HRS = [
        i
        for i in range(
            LBC_SPEC_INTVL_HRS, LBC_SPEC_INTVL_HRS + FCST_LEN_HRS, LBC_SPEC_INTVL_HRS
        )
    ]
    cfg_d["task_make_lbcs"]["LBC_SPEC_FCST_HRS"] = LBC_SPEC_FCST_HRS
    #
    # -----------------------------------------------------------------------
    #
    # Check to make sure that various computational parameters needed by the
    # forecast model are set to non-empty values.  At this point in the
    # experiment generation, all of these should be set to valid (non-empty)
    # values.
    #
    # -----------------------------------------------------------------------
    #
    # get dictionary of all variables
    allvars = dict(globals())
    allvars.update(locals())
    vlist = ["DT_ATMOS", "LAYOUT_X", "LAYOUT_Y", "BLOCKSIZE", "EXPT_SUBDIR"]
    for val in vlist:
        if not allvars[val]:
            raise Exception(f"\nMandatory variable '{val}' has not been set\n")

    #
    # -----------------------------------------------------------------------
    #
    # If performing sub-hourly model output and post-processing, check that
    # the output interval DT_SUBHOURLY_POST_MNTS (in minutes) is specified
    # correctly.
    #
    # -----------------------------------------------------------------------
    #
    global SUB_HOURLY_POST

    if SUB_HOURLY_POST:
        #
        # Check that DT_SUBHOURLY_POST_MNTS is between 0 and 59, inclusive.
        #
        if DT_SUBHOURLY_POST_MNTS < 0 or DT_SUBHOURLY_POST_MNTS > 59:
            raise ValueError(
                f"""
                When performing sub-hourly post (i.e. SUB_HOURLY_POST set to 'TRUE'),
                DT_SUBHOURLY_POST_MNTS must be set to an integer between 0 and 59,
                inclusive but in this case is not:
                  SUB_HOURLY_POST = '{SUB_HOURLY_POST}'
                  DT_SUBHOURLY_POST_MNTS = '{DT_SUBHOURLY_POST_MNTS}'"""
            )
        #
        # Check that DT_SUBHOURLY_POST_MNTS (after converting to seconds) is
        # evenly divisible by the forecast model's main time step DT_ATMOS.
        #
        rem = DT_SUBHOURLY_POST_MNTS * 60 % DT_ATMOS
        if rem != 0:
            raise ValueError(
                f"""
                When performing sub-hourly post (i.e. SUB_HOURLY_POST set to 'TRUE'),
                the time interval specified by DT_SUBHOURLY_POST_MNTS (after converting
                to seconds) must be evenly divisible by the time step DT_ATMOS used in
                the forecast model, i.e. the remainder (rem) must be zero.  In this case,
                it is not:
                  SUB_HOURLY_POST = '{SUB_HOURLY_POST}'
                  DT_SUBHOURLY_POST_MNTS = '{DT_SUBHOURLY_POST_MNTS}'
                  DT_ATMOS = '{DT_ATMOS}'
                  rem = (DT_SUBHOURLY_POST_MNTS*60) %% DT_ATMOS = {rem}
                Please reset DT_SUBHOURLY_POST_MNTS and/or DT_ATMOS so that this remainder
                is zero."""
            )
        #
        # If DT_SUBHOURLY_POST_MNTS is set to 0 (with SUB_HOURLY_POST set to
        # True), then we're not really performing subhourly post-processing.
        # In this case, reset SUB_HOURLY_POST to False and print out an
        # informational message that such a change was made.
        #
        if DT_SUBHOURLY_POST_MNTS == 0:
            logger.warning(
                f"""
                When performing sub-hourly post (i.e. SUB_HOURLY_POST set to 'TRUE'),
                DT_SUBHOURLY_POST_MNTS must be set to a value greater than 0; otherwise,
                sub-hourly output is not really being performed:
                  SUB_HOURLY_POST = '{SUB_HOURLY_POST}'
                  DT_SUBHOURLY_POST_MNTS = '{DT_SUBHOURLY_POST_MNTS}'
                Resetting SUB_HOURLY_POST to 'FALSE'.  If you do not want this, you
                must set DT_SUBHOURLY_POST_MNTS to something other than zero."""
            )
            SUB_HOURLY_POST = False
    #
    # -----------------------------------------------------------------------
    #
    # If the base directory (EXPT_BASEDIR) in which the experiment subdirectory
    # (EXPT_SUBDIR) will be located does not start with a "/", then it is
    # either set to a null string or contains a relative directory.  In both
    # cases, prepend to it the absolute path of the default directory under
    # which the experiment directories are placed.  If EXPT_BASEDIR was set
    # to a null string, it will get reset to this default experiment directory,
    # and if it was set to a relative directory, it will get reset to an
    # absolute directory that points to the relative directory under the
    # default experiment directory.  Then create EXPT_BASEDIR if it doesn't
    # already exist.
    #
    # -----------------------------------------------------------------------
    #
    global EXPT_BASEDIR
    if (not EXPT_BASEDIR) or (EXPT_BASEDIR[0] != "/"):
        if not EXPT_BASEDIR:
            EXPT_BASEDIR = ""
        EXPT_BASEDIR = os.path.join(HOMEdir, "..", "expt_dirs", EXPT_BASEDIR)
    try:
        EXPT_BASEDIR = os.path.realpath(EXPT_BASEDIR)
    except:
        pass
    EXPT_BASEDIR = os.path.abspath(EXPT_BASEDIR)

    mkdir_vrfy(f" -p '{EXPT_BASEDIR}'")

    #
    # -----------------------------------------------------------------------
    #
    # Set the full path to the experiment directory.  Then check if it already
    # exists and if so, deal with it as specified by PREEXISTING_DIR_METHOD.
    #
    # -----------------------------------------------------------------------
    #
    global EXPTDIR
    EXPTDIR = os.path.join(EXPT_BASEDIR, EXPT_SUBDIR)
    try:
        check_for_preexist_dir_file(EXPTDIR, PREEXISTING_DIR_METHOD)
    except ValueError:
        logger.exception(
            f"""
            Check that the following values are valid:
            EXPTDIR {EXPTDIR}
            PREEXISTING_DIR_METHOD {PREEXISTING_DIR_METHOD}
            """
        )
        raise
    except FileExistsError:
        errmsg = dedent(
            f"""
            EXPTDIR ({EXPTDIR}) already exists, and PREEXISTING_DIR_METHOD = {PREEXISTING_DIR_METHOD}

            To ignore this error, delete the directory, or set 
            PREEXISTING_DIR_METHOD = delete, or
            PREEXISTING_DIR_METHOD = rename
            in your config file.
            """
        )
        raise FileExistsError(errmsg) from None
    #
    # -----------------------------------------------------------------------
    #
    # Set other directories, some of which may depend on EXPTDIR (depending
    # on whether we're running in NCO or community mode, i.e. whether RUN_ENVIR
    # is set to "nco" or "community").  Definitions:
    #
    # LOGDIR:
    # Directory in which the log files from the workflow tasks will be placed.
    #
    # FIXam:
    # This is the directory that will contain the fixed files or symlinks to
    # the fixed files containing various fields on global grids (which are
    # usually much coarser than the native FV3-LAM grid).
    #
    # FIXclim:
    # This is the directory that will contain the MERRA2 aerosol climatology
    # data file and lookup tables for optics properties
    #
    # FIXlam:
    # This is the directory that will contain the fixed files or symlinks to
    # the fixed files containing the grid, orography, and surface climatology
    # on the native FV3-LAM grid.
    #
    # POST_OUTPUT_DOMAIN_NAME:
    # The PREDEF_GRID_NAME is set by default.
    #
    # -----------------------------------------------------------------------
    #
    global LOGDIR, FIXam, FIXclim, FIXlam
    global POST_OUTPUT_DOMAIN_NAME
    global COMIN_BASEDIR, COMOUT_BASEDIR

    global OPSROOT, COMROOT, PACKAGEROOT, DATAROOT, DCOMROOT, DBNROOT, EXTROOT
    global SENDECF, SENDDBN, SENDDBN_NTC, SENDCOM, SENDWEB
    global KEEPDATA, MAILTO, MAILCC

    # Stuff to import from parent shell environment
    IMPORTS = [
        "OPSROOT",
        "COMROOT",
        "PACKAGEROOT",
        "DATAROOT",
        "DCOMROOT",
        "DBNROOT",
        "SENDECF",
        "SENDDBN",
        "SENDDBN_NTC",
        "SENDCOM",
        "SENDWEB",
        "KEEPDATA",
        "MAILTO",
        "MAILCC",
    ]
    import_vars(env_vars=IMPORTS)

    # Main directory locations
    if RUN_ENVIR == "nco":

        OPSROOT = (
            os.path.abspath(f"{EXPT_BASEDIR}{os.sep}..{os.sep}nco_dirs")
            if OPSROOT is None
            else OPSROOT
        )
        if COMROOT is None:
            COMROOT = os.path.join(OPSROOT, "com")
        if PACKAGEROOT is None:
            PACKAGEROOT = os.path.join(OPSROOT, "packages")
        if DATAROOT is None:
            DATAROOT = os.path.join(OPSROOT, "tmp")
        if DCOMROOT is None:
            DCOMROOT = os.path.join(OPSROOT, "dcom")
        EXTROOT = os.path.join(OPSROOT, "ext")

        COMIN_BASEDIR = os.path.join(COMROOT, NET, model_ver)
        COMOUT_BASEDIR = os.path.join(COMROOT, NET, model_ver)

        LOGDIR = os.path.join(OPSROOT, "output")

    else:

        COMIN_BASEDIR = EXPTDIR
        COMOUT_BASEDIR = EXPTDIR
        OPSROOT = EXPTDIR
        COMROOT = EXPTDIR
        PACKAGEROOT = EXPTDIR
        DATAROOT = EXPTDIR
        DCOMROOT = EXPTDIR
        EXTROOT = EXPTDIR

        LOGDIR = os.path.join(EXPTDIR, "log")

    if SENDECF is None:
        SENDECF = False
    if SENDDBN is None:
        SENDDBN = False
    if SENDDBN_NTC is None:
        SENDDBN_NTC = False
    if SENDCOM is None:
        SENDCOM = False
    if SENDWEB is None:
        SENDWEB = False
    if KEEPDATA is None:
        KEEPDATA = True

    # create NCO directories
    if RUN_ENVIR == "nco":
        mkdir_vrfy(f" -p '{OPSROOT}'")
        mkdir_vrfy(f" -p '{COMROOT}'")
        mkdir_vrfy(f" -p '{PACKAGEROOT}'")
        mkdir_vrfy(f" -p '{DATAROOT}'")
        mkdir_vrfy(f" -p '{DCOMROOT}'")
        mkdir_vrfy(f" -p '{EXTROOT}'")
    if DBNROOT is not None:
        mkdir_vrfy(f" -p '{DBNROOT}'")

    #
    # -----------------------------------------------------------------------
    #
    #
    # If POST_OUTPUT_DOMAIN_NAME has not been specified by the user, set it
    # to PREDEF_GRID_NAME (which won't be empty if using a predefined grid).
    # Then change it to lowercase.  Finally, ensure that it does not end up
    # getting set to an empty string.
    #
    # -----------------------------------------------------------------------
    #
    POST_OUTPUT_DOMAIN_NAME = POST_OUTPUT_DOMAIN_NAME or PREDEF_GRID_NAME

    if type(POST_OUTPUT_DOMAIN_NAME) != int:
        POST_OUTPUT_DOMAIN_NAME = lowercase(POST_OUTPUT_DOMAIN_NAME)

    if POST_OUTPUT_DOMAIN_NAME is None:
        if PREDEF_GRID_NAME is None:
            raise Exception(
                f"""
                The domain name used in naming the run_post output files
                (POST_OUTPUT_DOMAIN_NAME) has not been set:
                POST_OUTPUT_DOMAIN_NAME = '{POST_OUTPUT_DOMAIN_NAME}'
                If this experiment is not using a predefined grid (i.e. if
                PREDEF_GRID_NAME is set to a null string), POST_OUTPUT_DOMAIN_NAME
                must be set in the configuration file ('{EXPT_CONFIG_FN}'). """
            )
    #
    # -----------------------------------------------------------------------
    #
    # The FV3 forecast model needs the following input files in the run di-
    # rectory to start a forecast:
    #
    #   (1) The data table file
    #   (2) The diagnostics table file
    #   (3) The field table file
    #   (4) The FV3 namelist file
    #   (5) The model configuration file
    #   (6) The NEMS configuration file
    #   (7) The CCPP physics suite definition file
    #
    # The workflow contains templates for the first six of these files.
    # Template files are versions of these files that contain placeholder
    # (i.e. dummy) values for various parameters.  The experiment/workflow
    # generation scripts copy these templates to appropriate locations in
    # the experiment directory (either the top of the experiment directory
    # or one of the cycle subdirectories) and replace the placeholders in
    # these copies by actual values specified in the experiment/workflow
    # configuration file (or derived from such values).  The scripts then
    # use the resulting "actual" files as inputs to the forecast model.
    #
    # Note that the CCPP physics suite defintion file does not have a cor-
    # responding template file because it does not contain any values that
    # need to be replaced according to the experiment/workflow configura-
    # tion.  If using CCPP, this file simply needs to be copied over from
    # its location in the forecast model's directory structure to the ex-
    # periment directory.
    #
    # Below, we first set the names of the templates for the first six files
    # listed above.  We then set the full paths to these template files.
    # Note that some of these file names depend on the physics suite while
    # others do not.
    #
    # -----------------------------------------------------------------------
    #
    global DATA_TABLE_TMPL_FN, DIAG_TABLE_TMPL_FN, FIELD_TABLE_TMPL_FN, MODEL_CONFIG_TMPL_FN, NEMS_CONFIG_TMPL_FN
    global DATA_TABLE_TMPL_FP, DIAG_TABLE_TMPL_FP, FIELD_TABLE_TMPL_FP, MODEL_CONFIG_TMPL_FP, NEMS_CONFIG_TMPL_FP
    global FV3_NML_BASE_SUITE_FP, FV3_NML_YAML_CONFIG_FP, FV3_NML_BASE_ENS_FP
    global AQM_RC_TMPL_FN, AQM_RC_TMPL_FP

    dot_ccpp_phys_suite_or_null = f".{CCPP_PHYS_SUITE}"

    # Names of input files that the forecast model (ufs-weather-model) expects
    # to read in.  These should only be changed if the input file names in the
    # forecast model code are changed.
    # ----------------------------------
    DATA_TABLE_FN = "data_table"
    DIAG_TABLE_FN = "diag_table"
    FIELD_TABLE_FN = "field_table"
    MODEL_CONFIG_FN = "model_configure"
    NEMS_CONFIG_FN = "nems.configure"
    AQM_RC_FN = "aqm.rc"
    #----------------------------------

    DATA_TABLE_TMPL_FN = DATA_TABLE_TMPL_FN or DATA_TABLE_FN
    DIAG_TABLE_TMPL_FN = (
        f"{DIAG_TABLE_TMPL_FN or DIAG_TABLE_FN}{dot_ccpp_phys_suite_or_null}"
    )
    FIELD_TABLE_TMPL_FN = (
        f"{FIELD_TABLE_TMPL_FN or FIELD_TABLE_FN}{dot_ccpp_phys_suite_or_null}"
    )
    MODEL_CONFIG_TMPL_FN = MODEL_CONFIG_TMPL_FN or MODEL_CONFIG_FN
    NEMS_CONFIG_TMPL_FN = NEMS_CONFIG_TMPL_FN or NEMS_CONFIG_FN
    AQM_RC_TMPL_FN = AQM_RC_TMPL_FN or AQM_RC_FN

    DATA_TABLE_TMPL_FP = os.path.join(PARMdir, DATA_TABLE_TMPL_FN)
    DIAG_TABLE_TMPL_FP = os.path.join(PARMdir, DIAG_TABLE_TMPL_FN)
    FIELD_TABLE_TMPL_FP = os.path.join(PARMdir, FIELD_TABLE_TMPL_FN)
    FV3_NML_BASE_SUITE_FP = os.path.join(PARMdir, FV3_NML_BASE_SUITE_FN)
    FV3_NML_YAML_CONFIG_FP = os.path.join(PARMdir, FV3_NML_YAML_CONFIG_FN)
    FV3_NML_BASE_ENS_FP = os.path.join(EXPTDIR, FV3_NML_BASE_ENS_FN)
    MODEL_CONFIG_TMPL_FP = os.path.join(PARMdir, MODEL_CONFIG_TMPL_FN)
    NEMS_CONFIG_TMPL_FP = os.path.join(PARMdir, NEMS_CONFIG_TMPL_FN)
    AQM_RC_TMPL_FP = os.path.join(PARMdir, AQM_RC_TMPL_FN)
    #
    # -----------------------------------------------------------------------
    #
    # Set:
    #
    # 1) the variable CCPP_PHYS_SUITE_FN to the name of the CCPP physics
    #    suite definition file.
    # 2) the variable CCPP_PHYS_SUITE_IN_CCPP_FP to the full path of this
    #    file in the forecast model's directory structure.
    # 3) the variable CCPP_PHYS_SUITE_FP to the full path of this file in
    #    the experiment directory.
    #
    # Note that the experiment/workflow generation scripts will copy this
    # file from CCPP_PHYS_SUITE_IN_CCPP_FP to CCPP_PHYS_SUITE_FP.  Then, for
    # each cycle, the forecast launch script will create a link in the cycle
    # run directory to the copy of this file at CCPP_PHYS_SUITE_FP.
    #
    # -----------------------------------------------------------------------
    #
    global CCPP_PHYS_SUITE_FN, CCPP_PHYS_SUITE_IN_CCPP_FP, CCPP_PHYS_SUITE_FP
    CCPP_PHYS_SUITE_FN = f"suite_{CCPP_PHYS_SUITE}.xml"
    CCPP_PHYS_SUITE_IN_CCPP_FP = os.path.join(
        UFS_WTHR_MDL_DIR, "FV3", "ccpp", "suites", CCPP_PHYS_SUITE_FN
    )
    CCPP_PHYS_SUITE_FP = os.path.join(EXPTDIR, CCPP_PHYS_SUITE_FN)
    if not os.path.exists(CCPP_PHYS_SUITE_IN_CCPP_FP):
        raise FileNotFoundError(
            f"""
            The CCPP suite definition file (CCPP_PHYS_SUITE_IN_CCPP_FP) does not exist
            in the local clone of the ufs-weather-model:
              CCPP_PHYS_SUITE_IN_CCPP_FP = '{CCPP_PHYS_SUITE_IN_CCPP_FP}'"""
        )
    #
    # -----------------------------------------------------------------------
    #
    # Set:
    #
    # 1) the variable FIELD_DICT_FN to the name of the field dictionary
    #    file.
    # 2) the variable FIELD_DICT_IN_UWM_FP to the full path of this
    #    file in the forecast model's directory structure.
    # 3) the variable FIELD_DICT_FP to the full path of this file in
    #    the experiment directory.
    #
    # -----------------------------------------------------------------------
    #
    global FIELD_DICT_FN, FIELD_DICT_IN_UWM_FP, FIELD_DICT_FP
    FIELD_DICT_FN = "fd_nems.yaml"
    FIELD_DICT_IN_UWM_FP = os.path.join(
        UFS_WTHR_MDL_DIR, "tests", "parm", FIELD_DICT_FN
    )
    FIELD_DICT_FP = os.path.join(EXPTDIR, FIELD_DICT_FN)
    if not os.path.exists(FIELD_DICT_IN_UWM_FP):
        raise FileNotFoundError(
            f"""
            The field dictionary file (FIELD_DICT_IN_UWM_FP) does not exist
            in the local clone of the ufs-weather-model:
              FIELD_DICT_IN_UWM_FP = '{FIELD_DICT_IN_UWM_FP}'"""
        )
    #
    # -----------------------------------------------------------------------
    #
    # Call the function that sets the ozone parameterization being used and
    # modifies associated parameters accordingly.
    #
    # -----------------------------------------------------------------------
    #

    OZONE_PARAM = set_ozone_param(
        CCPP_PHYS_SUITE_IN_CCPP_FP,
        CYCLEDIR_LINKS_TO_FIXam_FILES_MAPPING,
        FIXgsm_FILES_TO_COPY_TO_FIXam,
        VERBOSE=VERBOSE,
    )

    #
    # -----------------------------------------------------------------------
    #
    # Set the full paths to those forecast model input files that are cycle-
    # independent, i.e. they don't include information about the cycle's
    # starting day/time.  These are:
    #
    #   * The data table file [(1) in the list above)]
    #   * The field table file [(3) in the list above)]
    #   * The FV3 namelist file [(4) in the list above)]
    #   * The NEMS configuration file [(6) in the list above)]
    #
    # Since they are cycle-independent, the experiment/workflow generation
    # scripts will place them in the main experiment directory (EXPTDIR).
    # The script that runs each cycle will then create links to these files
    # in the run directories of the individual cycles (which are subdirecto-
    # ries under EXPTDIR).
    #
    # The remaining two input files to the forecast model, i.e.
    #
    #   * The diagnostics table file [(2) in the list above)]
    #   * The model configuration file [(5) in the list above)]
    #
    # contain parameters that depend on the cycle start date.  Thus, custom
    # versions of these two files must be generated for each cycle and then
    # placed directly in the run directories of the cycles (not EXPTDIR).
    # For this reason, the full paths to their locations vary by cycle and
    # cannot be set here (i.e. they can only be set in the loop over the
    # cycles in the rocoto workflow XML file).
    #
    # -----------------------------------------------------------------------
    #
    global DATA_TABLE_FP, FIELD_TABLE_FP, FV3_NML_FN, FV3_NML_FP, NEMS_CONFIG_FP
    DATA_TABLE_FP = os.path.join(EXPTDIR, DATA_TABLE_FN)
    FIELD_TABLE_FP = os.path.join(EXPTDIR, FIELD_TABLE_FN)
    FV3_NML_FN = os.path.splitext(FV3_NML_BASE_SUITE_FN)[0]
    FV3_NML_FP = os.path.join(EXPTDIR, FV3_NML_FN)
    NEMS_CONFIG_FP = os.path.join(EXPTDIR, NEMS_CONFIG_FN)
    #
    # -----------------------------------------------------------------------
    #
    # If USE_USER_STAGED_EXTRN_FILES is set to TRUE, make sure that the user-
    # specified directories under which the external model files should be
    # located actually exist.
    #
    # -----------------------------------------------------------------------
    #
    if USE_USER_STAGED_EXTRN_FILES:
        # Check for the base directory up to the first templated field.
        idx = EXTRN_MDL_SOURCE_BASEDIR_ICS.find("$")
        if idx == -1:
            idx = len(EXTRN_MDL_SOURCE_BASEDIR_ICS)

        if not os.path.exists(EXTRN_MDL_SOURCE_BASEDIR_ICS[:idx]):
            raise FileNotFoundError(
                f"""
                The directory (EXTRN_MDL_SOURCE_BASEDIR_ICS) in which the user-staged
                external model files for generating ICs should be located does not exist:
                  EXTRN_MDL_SOURCE_BASEDIR_ICS = '{EXTRN_MDL_SOURCE_BASEDIR_ICS}'"""
            )

        idx = EXTRN_MDL_SOURCE_BASEDIR_LBCS.find("$")
        if idx == -1:
            idx = len(EXTRN_MDL_SOURCE_BASEDIR_LBCS)

        if not os.path.exists(EXTRN_MDL_SOURCE_BASEDIR_LBCS[:idx]):
            raise FileNotFoundError(
                f"""
                The directory (EXTRN_MDL_SOURCE_BASEDIR_LBCS) in which the user-staged
                external model files for generating LBCs should be located does not exist:
                  EXTRN_MDL_SOURCE_BASEDIR_LBCS = '{EXTRN_MDL_SOURCE_BASEDIR_LBCS}'"""
            )
    #
    # -----------------------------------------------------------------------
    #
    # If DO_ENSEMBLE, set the names of the ensemble members; these will be
    # used to set the ensemble member directories.  Also, set the full path
    # to the FV3 namelist file corresponding to each ensemble member.
    #
    # -----------------------------------------------------------------------
    #
    global NDIGITS_ENSMEM_NAMES, ENSMEM_NAMES, FV3_NML_ENSMEM_FPS, NUM_ENS_MEMBERS
    NDIGITS_ENSMEM_NAMES = 0
    ENSMEM_NAMES = []
    FV3_NML_ENSMEM_FPS = []
    if DO_ENSEMBLE:
        NDIGITS_ENSMEM_NAMES = len(str(NUM_ENS_MEMBERS))
        fmt = f"0{NDIGITS_ENSMEM_NAMES}d"
        for i in range(NUM_ENS_MEMBERS):
            ENSMEM_NAMES.append(f"mem{fmt}".format(i + 1))
            FV3_NML_ENSMEM_FPS.append(
                os.path.join(EXPTDIR, f"{FV3_NML_FN}_{ENSMEM_NAMES[i]}")
            )

    # Set the full path to the forecast model executable.
    global FV3_EXEC_FP
    FV3_EXEC_FP = os.path.join(EXECdir, FV3_EXEC_FN)
    #
    # -----------------------------------------------------------------------
    #
    # Set the full path to the script that can be used to (re)launch the
    # workflow.  Also, if USE_CRON_TO_RELAUNCH is set to TRUE, set the line
    # to add to the cron table to automatically relaunch the workflow every
    # CRON_RELAUNCH_INTVL_MNTS minutes.  Otherwise, set the variable con-
    # taining this line to a null string.
    #
    # -----------------------------------------------------------------------
    #
    global WFLOW_LAUNCH_SCRIPT_FP, WFLOW_LAUNCH_LOG_FP, CRONTAB_LINE
    WFLOW_LAUNCH_SCRIPT_FP = os.path.join(USHdir, WFLOW_LAUNCH_SCRIPT_FN)
    WFLOW_LAUNCH_LOG_FP = os.path.join(EXPTDIR, WFLOW_LAUNCH_LOG_FN)
    if USE_CRON_TO_RELAUNCH:
        CRONTAB_LINE = (
            f"""*/{CRON_RELAUNCH_INTVL_MNTS} * * * * cd {EXPTDIR} && """
            f"""./{WFLOW_LAUNCH_SCRIPT_FN} called_from_cron="TRUE" >> ./{WFLOW_LAUNCH_LOG_FN} 2>&1"""
        )
    else:
        CRONTAB_LINE = ""
    #
    # -----------------------------------------------------------------------
    #
    # Set the full path to the script that, for a given task, loads the
    # necessary module files and runs the tasks.
    #
    # -----------------------------------------------------------------------
    #
    global LOAD_MODULES_RUN_TASK_FP
    LOAD_MODULES_RUN_TASK_FP = os.path.join(USHdir, "load_modules_run_task.sh")

    global RUN_TASK_MAKE_GRID, RUN_TASK_MAKE_OROG, RUN_TASK_MAKE_SFC_CLIMO
    global RUN_TASK_VX_GRIDSTAT, RUN_TASK_VX_POINTSTAT, RUN_TASK_VX_ENSGRID, RUN_TASK_VX_ENSPOINT

    # Fix file location
    if RUN_TASK_MAKE_GRID:
        FIXdir = EXPTDIR
    else:
        FIXdir = os.path.join(HOMEdir, "fix")

    FIXam = os.path.join(FIXdir, "fix_am")
    FIXclim = os.path.join(FIXdir, "fix_clim")
    FIXlam = os.path.join(FIXdir, "fix_lam")

    # Ensemble verification can only be run in ensemble mode
    if (not DO_ENSEMBLE) and (RUN_TASK_VX_ENSGRID or RUN_TASK_VX_ENSPOINT):
        raise Exception(
            f"""
            Ensemble verification can not be run unless running in ensemble mode:
               DO_ENSEMBLE = '{DO_ENSEMBLE}'
               RUN_TASK_VX_ENSGRID = '{RUN_TASK_VX_ENSGRID}'
               RUN_TASK_VX_ENSPOINT = '{RUN_TASK_VX_ENSPOINT}'"""
        )

    #
    # -----------------------------------------------------------------------
    #
    # Define the various work subdirectories under the main work directory.
    # Each of these corresponds to a different step/substep/task in the pre-
    # processing, as follows:
    #
    # GRID_DIR:
    # Directory in which the grid files will be placed (if RUN_TASK_MAKE_GRID
    # is set to True) or searched for (if RUN_TASK_MAKE_GRID is set to
    # False).
    #
    # OROG_DIR:
    # Directory in which the orography files will be placed (if RUN_TASK_MAKE_OROG
    # is set to True) or searched for (if RUN_TASK_MAKE_OROG is set to
    # False).
    #
    # SFC_CLIMO_DIR:
    # Directory in which the surface climatology files will be placed (if
    # RUN_TASK_MAKE_SFC_CLIMO is set to True) or searched for (if
    # RUN_TASK_MAKE_SFC_CLIMO is set to False).
    #
    # ----------------------------------------------------------------------
    #
    global GRID_DIR, OROG_DIR, SFC_CLIMO_DIR

    if DOMAIN_PREGEN_BASEDIR is None:
        RUN_TASK_MAKE_GRID = True
        RUN_TASK_MAKE_OROG = True
        RUN_TASK_MAKE_SFC_CLIMO = True

    #
    # If RUN_TASK_MAKE_GRID is set to False, the workflow will look for
    # the pregenerated grid files in GRID_DIR.  In this case, make sure that
    # GRID_DIR exists.  Otherwise, set it to a predefined location under the
    # experiment directory (EXPTDIR).
    #
    if not RUN_TASK_MAKE_GRID:
        if GRID_DIR is None:
            GRID_DIR = os.path.join(DOMAIN_PREGEN_BASEDIR, PREDEF_GRID_NAME)

            msg = dedent(
                f"""
                GRID_DIR not specified!
                Setting GRID_DIR = {GRID_DIR}
                """
            )
            logger.warning(msg)

        if not os.path.exists(GRID_DIR):
            raise FileNotFoundError(
                f"""
                The directory (GRID_DIR) that should contain the pregenerated grid files
                does not exist:
                  GRID_DIR = '{GRID_DIR}'"""
            )
    else:
        GRID_DIR = os.path.join(EXPTDIR, "grid")
    #
    # If RUN_TASK_MAKE_OROG is set to False, the workflow will look for
    # the pregenerated orography files in OROG_DIR.  In this case, make sure
    # that OROG_DIR exists.  Otherwise, set it to a predefined location under
    # the experiment directory (EXPTDIR).
    #
    if not RUN_TASK_MAKE_OROG:
        if OROG_DIR is None:
            OROG_DIR = os.path.join(DOMAIN_PREGEN_BASEDIR, PREDEF_GRID_NAME)

            msg = dedent(
                f"""
                OROG_DIR not specified!
                Setting OROG_DIR = {OROG_DIR}
                """
            )
            logger.warning(msg)

        if not os.path.exists(OROG_DIR):
            raise FileNotFoundError(
                f"""
                The directory (OROG_DIR) that should contain the pregenerated orography
                files does not exist:
                  OROG_DIR = '{OROG_DIR}'"""
            )
    else:
        OROG_DIR = os.path.join(EXPTDIR, "orog")
    #
    # If RUN_TASK_MAKE_SFC_CLIMO is set to False, the workflow will look
    # for the pregenerated surface climatology files in SFC_CLIMO_DIR.  In
    # this case, make sure that SFC_CLIMO_DIR exists.  Otherwise, set it to
    # a predefined location under the experiment directory (EXPTDIR).
    #
    if not RUN_TASK_MAKE_SFC_CLIMO:
        if SFC_CLIMO_DIR is None:
            SFC_CLIMO_DIR = os.path.join(DOMAIN_PREGEN_BASEDIR, PREDEF_GRID_NAME)

            msg = dedent(
                f"""
                SFC_CLIMO_DIR not specified!
                Setting SFC_CLIMO_DIR ={SFC_CLIMO_DIR}
                """
            )
            logger.warning(msg)

        if not os.path.exists(SFC_CLIMO_DIR):
            raise FileNotFoundError(
                f"""
                The directory (SFC_CLIMO_DIR) that should contain the pregenerated surface
                climatology files does not exist:
                  SFC_CLIMO_DIR = '{SFC_CLIMO_DIR}'"""
            )
    else:
        SFC_CLIMO_DIR = os.path.join(EXPTDIR, "sfc_climo")

    #
    # -----------------------------------------------------------------------
    #
    # Set EXTRN_MDL_LBCS_OFFSET_HRS, which is the number of hours to shift
    # the starting time of the external model that provides lateral boundary
    # conditions.
    #
    # -----------------------------------------------------------------------
    #
    global EXTRN_MDL_LBCS_OFFSET_HRS
    if EXTRN_MDL_NAME_LBCS == "RAP":
        EXTRN_MDL_LBCS_OFFSET_HRS = EXTRN_MDL_LBCS_OFFSET_HRS or "3"
    else:
        EXTRN_MDL_LBCS_OFFSET_HRS = EXTRN_MDL_LBCS_OFFSET_HRS or "0"

    #
    # -----------------------------------------------------------------------
    #
    # Set parameters according to the type of horizontal grid generation
    # method specified.  First consider GFDL's global-parent-grid based
    # method.
    #
    # -----------------------------------------------------------------------
    #
    global LON_CTR, LAT_CTR, NX, NY, NHW, STRETCH_FAC

    if GRID_GEN_METHOD == "GFDLgrid":
        grid_params = set_gridparams_GFDLgrid(
            lon_of_t6_ctr=GFDLgrid_LON_T6_CTR,
            lat_of_t6_ctr=GFDLgrid_LAT_T6_CTR,
            res_of_t6g=GFDLgrid_NUM_CELLS,
            stretch_factor=GFDLgrid_STRETCH_FAC,
            refine_ratio_t6g_to_t7g=GFDLgrid_REFINE_RATIO,
            istart_of_t7_on_t6g=GFDLgrid_ISTART_OF_RGNL_DOM_ON_T6G,
            iend_of_t7_on_t6g=GFDLgrid_IEND_OF_RGNL_DOM_ON_T6G,
            jstart_of_t7_on_t6g=GFDLgrid_JSTART_OF_RGNL_DOM_ON_T6G,
            jend_of_t7_on_t6g=GFDLgrid_JEND_OF_RGNL_DOM_ON_T6G,
            RUN_ENVIR=RUN_ENVIR,
            VERBOSE=VERBOSE,
        )
    #
    # -----------------------------------------------------------------------
    #
    # Now consider Jim Purser's map projection/grid generation method.
    #
    # -----------------------------------------------------------------------
    #
    elif GRID_GEN_METHOD == "ESGgrid":
        grid_params = set_gridparams_ESGgrid(
            lon_ctr=ESGgrid_LON_CTR,
            lat_ctr=ESGgrid_LAT_CTR,
            nx=ESGgrid_NX,
            ny=ESGgrid_NY,
            pazi=ESGgrid_PAZI,
            halo_width=ESGgrid_WIDE_HALO_WIDTH,
            delx=ESGgrid_DELX,
            dely=ESGgrid_DELY,
        )
    #
    # -----------------------------------------------------------------------
    #
    # Otherwise
    #
    # -----------------------------------------------------------------------
    #
    else:
        grid_params = {
            "LON_CTR": LON_CTR,
            "LAT_CTR": LAT_CTR,
            "NX": NX,
            "NY": NY,
            "NHW": NHW,
            "STRETCH_FAC": STRETCH_FAC,
        }

    # Extract the basic grid params from the dictionary
    (LON_CTR, LAT_CTR, NX, NY, NHW, STRETCH_FAC) = (
        grid_params[k] for k in ["LON_CTR", "LAT_CTR", "NX", "NY", "NHW", "STRETCH_FAC"]
    )

    # grid params
    cfg_d["grid_params"] = grid_params

    #
    # -----------------------------------------------------------------------
    #
    # Create a new experiment directory. For platforms with no workflow
    # manager we need to create LOGDIR as well, since it won't be created
    # later at runtime.
    #
    # -----------------------------------------------------------------------
    #
    mkdir_vrfy(f" -p '{EXPTDIR}'")
    mkdir_vrfy(f" -p '{LOGDIR}'")
    #
    # -----------------------------------------------------------------------
    # NOTE: currently this is executed no matter what, should it be dependent on the logic described below??
    # If not running the MAKE_GRID_TN, MAKE_OROG_TN, and/or MAKE_SFC_CLIMO
    # tasks, create symlinks under the FIXlam directory to pregenerated grid,
    # orography, and surface climatology files.  In the process, also set
    # RES_IN_FIXLAM_FILENAMES, which is the resolution of the grid (in units
    # of number of grid points on an equivalent global uniform cubed-sphere
    # grid) used in the names of the fixed files in the FIXlam directory.
    #
    # -----------------------------------------------------------------------
    #
    mkdir_vrfy(f" -p '{FIXlam}'")
    RES_IN_FIXLAM_FILENAMES = ""
    #
    # -----------------------------------------------------------------------
    #
    # If the grid file generation task in the workflow is going to be skipped
    # (because pregenerated files are available), create links in the FIXlam
    # directory to the pregenerated grid files.
    #
    # -----------------------------------------------------------------------
    #

    # link fix files
    res_in_grid_fns = ""
    if not RUN_TASK_MAKE_GRID:

        res_in_grid_fns = link_fix(globals(), file_group="grid")

        RES_IN_FIXLAM_FILENAMES = res_in_grid_fns
    #
    # -----------------------------------------------------------------------
    #
    # If the orography file generation task in the workflow is going to be
    # skipped (because pregenerated files are available), create links in
    # the FIXlam directory to the pregenerated orography files.
    #
    # -----------------------------------------------------------------------
    #
    res_in_orog_fns = ""
    if not RUN_TASK_MAKE_OROG:

        res_in_orog_fns = link_fix(globals(), file_group="orog")

        if not RES_IN_FIXLAM_FILENAMES and (res_in_orog_fns != RES_IN_FIXLAM_FILENAMES):
            raise Exception(
                f"""
                The resolution extracted from the orography file names (res_in_orog_fns)
                does not match the resolution in other groups of files already consi-
                dered (RES_IN_FIXLAM_FILENAMES):
                  res_in_orog_fns = {res_in_orog_fns}
                  RES_IN_FIXLAM_FILENAMES = {RES_IN_FIXLAM_FILENAMES}"""
            )
        else:
            RES_IN_FIXLAM_FILENAMES = res_in_orog_fns
    #
    # -----------------------------------------------------------------------
    #
    # If the surface climatology file generation task in the workflow is
    # going to be skipped (because pregenerated files are available), create
    # links in the FIXlam directory to the pregenerated surface climatology
    # files.
    #
    # -----------------------------------------------------------------------
    #
    res_in_sfc_climo_fns = ""
    if not RUN_TASK_MAKE_SFC_CLIMO:

        res_in_sfc_climo_fns = link_fix(globals(), file_group="sfc_climo")

        if RES_IN_FIXLAM_FILENAMES and res_in_sfc_climo_fns != RES_IN_FIXLAM_FILENAMES:
            raise Exception(
                f"""
                The resolution extracted from the surface climatology file names (res_-
                in_sfc_climo_fns) does not match the resolution in other groups of files
                already considered (RES_IN_FIXLAM_FILENAMES):
                  res_in_sfc_climo_fns = {res_in_sfc_climo_fns}
                  RES_IN_FIXLAM_FILENAMES = {RES_IN_FIXLAM_FILENAMES}"""
            )
        else:
            RES_IN_FIXLAM_FILENAMES = res_in_sfc_climo_fns
    #
    # -----------------------------------------------------------------------
    #
    # The variable CRES is needed in constructing various file names.  If
    # not running the make_grid task, we can set it here.  Otherwise, it
    # will get set to a valid value by that task.
    #
    # -----------------------------------------------------------------------
    #
    global CRES
    CRES = ""
    if not RUN_TASK_MAKE_GRID:
        CRES = f"C{RES_IN_FIXLAM_FILENAMES}"

    global RUN_TASK_RUN_POST
    if WRITE_DOPOST:
        # Turn off run_post
        if RUN_TASK_RUN_POST:
            logger.warning(
                dedent(
                    f"""
                    Inline post is turned on, deactivating post-processing tasks:
                    RUN_TASK_RUN_POST = False
                    """
                )
            )
            RUN_TASK_RUN_POST = False

        # Check if SUB_HOURLY_POST is on
        if SUB_HOURLY_POST:
            raise Exception(
                f"""
                SUB_HOURLY_POST is NOT available with Inline Post yet."""
            )
    #
    # -----------------------------------------------------------------------
    #
    # Calculate PE_MEMBER01.  This is the number of MPI tasks used for the
    # forecast, including those for the write component if QUILTING is set
    # to True.
    #
    # -----------------------------------------------------------------------
    #
    global PE_MEMBER01
    PE_MEMBER01 = LAYOUT_X * LAYOUT_Y
    if QUILTING:
        PE_MEMBER01 = PE_MEMBER01 + WRTCMP_write_groups * WRTCMP_write_tasks_per_group

    if VERBOSE:
        log_info(
            f"""
            The number of MPI tasks for the forecast (including those for the write
            component if it is being used) are:
              PE_MEMBER01 = {PE_MEMBER01}""",
            verbose=VERBOSE,
        )
    #
    # -----------------------------------------------------------------------
    #
    # Calculate the number of nodes (NNODES_RUN_FCST) to request from the job
    # scheduler for the forecast task (RUN_FCST_TN).  This is just PE_MEMBER01
    # dividied by the number of processes per node we want to request for this
    # task (PPN_RUN_FCST), then rounded up to the nearest integer, i.e.
    #
    #   NNODES_RUN_FCST = ceil(PE_MEMBER01/PPN_RUN_FCST)
    #
    # where ceil(...) is the ceiling function, i.e. it rounds its floating
    # point argument up to the next larger integer.  Since in bash, division
    # of two integers returns a truncated integer, and since bash has no
    # built-in ceil(...) function, we perform the rounding-up operation by
    # adding the denominator (of the argument of ceil(...) above) minus 1 to
    # the original numerator, i.e. by redefining NNODES_RUN_FCST to be
    #
    #   NNODES_RUN_FCST = (PE_MEMBER01 + PPN_RUN_FCST - 1)/PPN_RUN_FCST
    #
    # -----------------------------------------------------------------------
    #
    global NNODES_RUN_FCST, NNODES_POINT_SOURCE
    NNODES_RUN_FCST = (PE_MEMBER01 + PPN_RUN_FCST - 1) // PPN_RUN_FCST
    NNODES_POINT_SOURCE = ((LAYOUT_X * LAYOUT_Y) + PPN_POINT_SOURCE -1) // PPN_POINT_SOURCE

    #
    # -----------------------------------------------------------------------
    #
    # Call the function that checks whether the RUC land surface model (LSM)
    # is being called by the physics suite and sets the workflow variable
    # SDF_USES_RUC_LSM to True or False accordingly.
    #
    # -----------------------------------------------------------------------
    #
    global SDF_USES_RUC_LSM
    SDF_USES_RUC_LSM = check_ruc_lsm(ccpp_phys_suite_fp=CCPP_PHYS_SUITE_IN_CCPP_FP)
    #
    # -----------------------------------------------------------------------
    #
    # Set the name of the file containing aerosol climatology data that, if
    # necessary, can be used to generate approximate versions of the aerosol
    # fields needed by Thompson microphysics.  This file will be used to
    # generate such approximate aerosol fields in the ICs and LBCs if Thompson
    # MP is included in the physics suite and if the exteranl model for ICs
    # or LBCs does not already provide these fields.  Also, set the full path
    # to this file.
    #
    # -----------------------------------------------------------------------
    #
    THOMPSON_MP_CLIMO_FN = "Thompson_MP_MONTHLY_CLIMO.nc"
    THOMPSON_MP_CLIMO_FP = os.path.join(FIXam, THOMPSON_MP_CLIMO_FN)
    #
    # -----------------------------------------------------------------------
    #
    # Call the function that, if the Thompson microphysics parameterization
    # is being called by the physics suite, modifies certain workflow arrays
    # to ensure that fixed files needed by this parameterization are copied
    # to the FIXam directory and appropriate symlinks to them are created in
    # the run directories.  This function also sets the workflow variable
    # SDF_USES_THOMPSON_MP that indicates whether Thompson MP is called by
    # the physics suite.
    #
    # -----------------------------------------------------------------------
    #
    SDF_USES_THOMPSON_MP = set_thompson_mp_fix_files(
        EXTRN_MDL_NAME_ICS,
        EXTRN_MDL_NAME_LBCS,
        CCPP_PHYS_SUITE,
        CCPP_PHYS_SUITE_IN_CCPP_FP,
        THOMPSON_MP_CLIMO_FN,
        CYCLEDIR_LINKS_TO_FIXam_FILES_MAPPING,
        FIXgsm_FILES_TO_COPY_TO_FIXam,
    )

    # global variable definition file path
    global GLOBAL_VAR_DEFNS_FP
    GLOBAL_VAR_DEFNS_FP = os.path.join(EXPTDIR, GLOBAL_VAR_DEFNS_FN)

    #
    # -----------------------------------------------------------------------
    #
    # Append additional variable definitions (and comments) to the variable
    # definitions file.  These variables have been set above using the vari-
    # ables in the default and local configuration scripts.  These variables
    # are needed by various tasks/scripts in the workflow.
    #
    # -----------------------------------------------------------------------
    #
    settings = {
        #
        # -----------------------------------------------------------------------
        #
        # Full path to workflow (re)launch script, its log file, and the line
        # that gets added to the cron table to launch this script if the flag
        # USE_CRON_TO_RELAUNCH is set to 'TRUE'.
        #
        # -----------------------------------------------------------------------
        #
        "WFLOW_LAUNCH_SCRIPT_FP": WFLOW_LAUNCH_SCRIPT_FP,
        "WFLOW_LAUNCH_LOG_FP": WFLOW_LAUNCH_LOG_FP,
        "CRONTAB_LINE": CRONTAB_LINE,
        #
        # -----------------------------------------------------------------------
        #
        # Directories.
        #
        # -----------------------------------------------------------------------
        #
        "HOMEdir": HOMEdir,
        "USHdir": USHdir,
        "SCRIPTSdir": SCRIPTSdir,
        "JOBSdir": JOBSdir,
        "SORCdir": SORCdir,
        "PARMdir": PARMdir,
        "MODULESdir": MODULESdir,
        "EXECdir": EXECdir,
        "FIXdir": FIXdir,
        "FIXam": FIXam,
        "FIXclim": FIXclim,
        "FIXlam": FIXlam,
        "VX_CONFIG_DIR": VX_CONFIG_DIR,
        "METPLUS_CONF": METPLUS_CONF,
        "MET_CONFIG": MET_CONFIG,
        "UFS_WTHR_MDL_DIR": UFS_WTHR_MDL_DIR,
        "ARL_NEXUS_DIR": ARL_NEXUS_DIR,
        "EXPTDIR": EXPTDIR,
        "GRID_DIR": GRID_DIR,
        "OROG_DIR": OROG_DIR,
        "SFC_CLIMO_DIR": SFC_CLIMO_DIR,
        "NDIGITS_ENSMEM_NAMES": NDIGITS_ENSMEM_NAMES,
        "ENSMEM_NAMES": ENSMEM_NAMES,
        "FV3_NML_ENSMEM_FPS": FV3_NML_ENSMEM_FPS,
        #
        # -----------------------------------------------------------------------
        #
        # Files.
        #
        # -----------------------------------------------------------------------
        #
        "GLOBAL_VAR_DEFNS_FP": GLOBAL_VAR_DEFNS_FP,
        "DATA_TABLE_FN": DATA_TABLE_FN,
        "DIAG_TABLE_FN": DIAG_TABLE_FN,
        "FIELD_TABLE_FN": FIELD_TABLE_FN,
        "MODEL_CONFIG_FN": MODEL_CONFIG_FN,
        "NEMS_CONFIG_FN": NEMS_CONFIG_FN,
        "AQM_RC_FN": AQM_RC_FN,
        "DATA_TABLE_TMPL_FN": DATA_TABLE_TMPL_FN,
        "DIAG_TABLE_TMPL_FN": DIAG_TABLE_TMPL_FN,
        "FIELD_TABLE_TMPL_FN": FIELD_TABLE_TMPL_FN,
        "MODEL_CONFIG_TMPL_FN": MODEL_CONFIG_TMPL_FN,
        "NEMS_CONFIG_TMPL_FN": NEMS_CONFIG_TMPL_FN,
        "AQM_RC_TMPL_FN": AQM_RC_TMPL_FN,
        "DATA_TABLE_TMPL_FP": DATA_TABLE_TMPL_FP,
        "DIAG_TABLE_TMPL_FP": DIAG_TABLE_TMPL_FP,
        "FIELD_TABLE_TMPL_FP": FIELD_TABLE_TMPL_FP,
        "FV3_NML_BASE_SUITE_FP": FV3_NML_BASE_SUITE_FP,
        "FV3_NML_YAML_CONFIG_FP": FV3_NML_YAML_CONFIG_FP,
        "FV3_NML_BASE_ENS_FP": FV3_NML_BASE_ENS_FP,
        "MODEL_CONFIG_TMPL_FP": MODEL_CONFIG_TMPL_FP,
        "NEMS_CONFIG_TMPL_FP": NEMS_CONFIG_TMPL_FP,
        "AQM_RC_TMPL_FP": AQM_RC_TMPL_FP,
        "CCPP_PHYS_SUITE_FN": CCPP_PHYS_SUITE_FN,
        "CCPP_PHYS_SUITE_IN_CCPP_FP": CCPP_PHYS_SUITE_IN_CCPP_FP,
        "CCPP_PHYS_SUITE_FP": CCPP_PHYS_SUITE_FP,
        "FIELD_DICT_FN": FIELD_DICT_FN,
        "FIELD_DICT_IN_UWM_FP": FIELD_DICT_IN_UWM_FP,
        "FIELD_DICT_FP": FIELD_DICT_FP,
        "DATA_TABLE_FP": DATA_TABLE_FP,
        "FIELD_TABLE_FP": FIELD_TABLE_FP,
        "FV3_NML_FN": FV3_NML_FN,  # This may not be necessary...
        "FV3_NML_FP": FV3_NML_FP,
        "NEMS_CONFIG_FP": NEMS_CONFIG_FP,
        "FV3_EXEC_FP": FV3_EXEC_FP,
        "LOAD_MODULES_RUN_TASK_FP": LOAD_MODULES_RUN_TASK_FP,
        "THOMPSON_MP_CLIMO_FN": THOMPSON_MP_CLIMO_FN,
        "THOMPSON_MP_CLIMO_FP": THOMPSON_MP_CLIMO_FP,
        #
        # -----------------------------------------------------------------------
        #
        # Flag for creating relative symlinks (as opposed to absolute ones).
        #
        # -----------------------------------------------------------------------
        #
        "RELATIVE_LINK_FLAG": RELATIVE_LINK_FLAG,
        #
        # -----------------------------------------------------------------------
        #
        # Parameters that indicate whether or not various parameterizations are
        # included in and called by the physics suite.
        #
        # -----------------------------------------------------------------------
        #
        "SDF_USES_RUC_LSM": SDF_USES_RUC_LSM,
        "SDF_USES_THOMPSON_MP": SDF_USES_THOMPSON_MP,
        #
        # -----------------------------------------------------------------------
        #
        # Grid configuration parameters needed regardless of grid generation
        # method used.
        #
        # -----------------------------------------------------------------------
        #
        "GTYPE": GTYPE,
        "TILE_RGNL": TILE_RGNL,
        "RES_IN_FIXLAM_FILENAMES": RES_IN_FIXLAM_FILENAMES,
        #
        # If running the make_grid task, CRES will be set to a null string during
        # the grid generation step.  It will later be set to an actual value after
        # the make_grid task is complete.
        #
        "CRES": CRES,
        #
        # -----------------------------------------------------------------------
        #
        # Name of the ozone parameterization.  The value this gets set to depends
        # on the CCPP physics suite being used.
        #
        # -----------------------------------------------------------------------
        #
        "OZONE_PARAM": OZONE_PARAM,
        #
        # -----------------------------------------------------------------------
        #
        # Computational parameters.
        #
        # -----------------------------------------------------------------------
        #
        "PE_MEMBER01": PE_MEMBER01,
        #
        # -----------------------------------------------------------------------
        #
        # IF DO_SPP is set to "TRUE", N_VAR_SPP specifies the number of physics
        # parameterizations that are perturbed with SPP.  If DO_LSM_SPP is set to
        # "TRUE", N_VAR_LNDP specifies the number of LSM parameters that are
        # perturbed.  LNDP_TYPE determines the way LSM perturbations are employed
        # and FHCYC_LSM_SPP_OR_NOT sets FHCYC based on whether LSM perturbations
        # are turned on or not.
        #
        # -----------------------------------------------------------------------
        #
        "N_VAR_SPP": N_VAR_SPP,
        "N_VAR_LNDP": N_VAR_LNDP,
        "LNDP_TYPE": LNDP_TYPE,
        "LNDP_MODEL_TYPE": LNDP_MODEL_TYPE,
        "FHCYC_LSM_SPP_OR_NOT": FHCYC_LSM_SPP_OR_NOT,
    }

    # write derived settings
    cfg_d["derived"] = settings

    #
    # -----------------------------------------------------------------------
    #
    # NCO specific settings
    #
    # -----------------------------------------------------------------------
    #
    settings = {
        "COMIN_BASEDIR": COMIN_BASEDIR,
        "COMOUT_BASEDIR": COMOUT_BASEDIR,
        "OPSROOT": OPSROOT,
        "COMROOT": COMROOT,
        "PACKAGEROOT": PACKAGEROOT,
        "DATAROOT": DATAROOT,
        "DCOMROOT": DCOMROOT,
        "DBNROOT": DBNROOT,
        "EXTROOT": EXTROOT,
        "SENDECF": SENDECF,
        "SENDDBN": SENDDBN,
        "SENDDBN_NTC": SENDDBN_NTC,
        "SENDCOM": SENDCOM,
        "SENDWEB": SENDWEB,
        "KEEPDATA": KEEPDATA,
        "MAILTO": MAILTO,
        "MAILCC": MAILCC,
    }

    cfg_d["nco"].update(settings)
    #
    # -----------------------------------------------------------------------
    #
    # Now write everything to var_defns.sh file
    #
    # -----------------------------------------------------------------------
    #

    # update dictionary with globals() values
    update_dict(globals(), cfg_d)

    # print content of var_defns if DEBUG=True
    all_lines = cfg_to_yaml_str(cfg_d)
    log_info(all_lines, verbose=DEBUG)

    # print info message
    log_info(
        f"""
        Generating the global experiment variable definitions file specified by
        GLOBAL_VAR_DEFNS_FN:
          GLOBAL_VAR_DEFNS_FN = '{GLOBAL_VAR_DEFNS_FN}'
        Full path to this file is:
          GLOBAL_VAR_DEFNS_FP = '{GLOBAL_VAR_DEFNS_FP}'
        For more detailed information, set DEBUG to 'TRUE' in the experiment
        configuration file ('{EXPT_CONFIG_FN}')."""
    )

    with open(GLOBAL_VAR_DEFNS_FP, "a") as f:
        f.write(cfg_to_shell_str(cfg_d))

    #
    # -----------------------------------------------------------------------
    #
    # Check validity of parameters in one place, here in the end.
    #
    # -----------------------------------------------------------------------
    #

    # loop through cfg_d and check validity of params
    cfg_v = load_config_file("valid_param_vals.yaml")
    cfg_d = flatten_dict(cfg_d)
    for k, v in cfg_d.items():
        if v == None:
            continue
        vkey = "valid_vals_" + k
        if (vkey in cfg_v) and not (v in cfg_v[vkey]):
            raise Exception(
                f"""
                The variable {k}={v} in {EXPT_DEFAULT_CONFIG_FN} or {EXPT_CONFIG_FN}
                does not have a valid value. Possible values are:
                    {k} = {cfg_v[vkey]}"""
            )

    # add LOGDIR and return flat dict
    cfg_d.update({"LOGDIR": LOGDIR})
    return cfg_d


#
# -----------------------------------------------------------------------
#
# Call the function defined above.
#
# -----------------------------------------------------------------------
#
if __name__ == "__main__":
    setup()<|MERGE_RESOLUTION|>--- conflicted
+++ resolved
@@ -561,27 +561,6 @@
     global USE_MERRA_CLIMO
     if CCPP_PHYS_SUITE == "FV3_GFS_v15_thompson_mynn_lam3km":
         USE_MERRA_CLIMO = True
-<<<<<<< HEAD
-=======
-    #
-    # -----------------------------------------------------------------------
-    #
-    # Set CPL to TRUE/FALSE based on FCST_MODEL.
-    #
-    # -----------------------------------------------------------------------
-    #
-    global CPL
-    if FCST_MODEL == "ufs-weather-model":
-        CPL = False
-    elif FCST_MODEL == "fv3gfs_aqm":
-        CPL = True
-    else:
-        raise Exception(
-            f"""
-            The coupling flag CPL has not been specified for this value of FCST_MODEL:
-              FCST_MODEL = '{FCST_MODEL}'"""
-        )
->>>>>>> bea36339
 
     # Check that input dates are in a date format
     # get dictionary of all variables
