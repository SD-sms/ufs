#!/bin/sh
#!/bin/sh
#----WCOSS DELL JOBCARD
#BSUB /bin/sh
#BSUB -P FV3GFS-T2O
#BSUB -n 1
#BSUB -R span[ptile=1]
#BSUB -o log.chgres_96.%J
#BSUB -e log.chgres_96.%J
#BSUB -J grid_fv3
#BSUB -q debug
##BSUB -M 2400
#BSUB -W 00:30
#----WCOSS_CRAY JOBCARD
##BSUB -L /bin/sh
##BSUB -P NAM-T2O
##BSUB -o log.chgres.%J
##BSUB -e log.chgres.%J
##BSUB -J chgres_fv3
##BSUB -q "debug"
##BSUB -W 00:30
##BSUB -M 1024
##BSUB -extsched 'CRAYLINUX[]'
#----WCOSS JOBCARD
##BSUB -L /bin/sh
##BSUB -P FV3GFS-T2O
##BSUB -oo log.chgres.%J
##BSUB -eo log.chgres.%J
##BSUB -J chgres_fv3
##BSUB -q devonprod
##BSUB -x
##BSUB -a openmp
##BSUB -n 24
##BSUB -R span[ptile=24]
#----THEIA JOBCARD
#PBS -l nodes=1:ppn=24
#PBS -l walltime=0:30:00
#PBS -A gsd-fv3
#PBS -N chgres_fv3
#PBS -q debug
#PBS -o log.chgres.$PBS_JOBID
#PBS -e log.chgres.$PBS_JOBID
#
set -x

export NODES=2

#
# the following exports can all be set or just will default to what is in global_chgres_driver.sh
#
<<<<<<< HEAD
export gtype=regional           # grid type = uniform, stretch, nest, or regional
export OMP_NUM_THREADS_CH=24       #default for openMP threads
export machine=THEIA               #WCOSS_C,WCOSS,THEIA
export CASE=C96                    # resolution of tile: 48, 96, 192, 384, 768, 1152, 3072
export CDATE=2018051000            # format yyyymmddhh yyyymmddhh ...
=======
export gtype=regional        # grid type = uniform, stretch, nest, or regional
export OMP_NUM_THREADS_CH=24 #default for openMP threads
export machine=DELL          #WCOSS_C,WCOSS,THEIA,DELL
export CASE=C96             # resolution of tile: 48, 96, 192, 384, 768, 1152, 3072
export CDATE=2018091700      # format yyyymmddhh yyyymmddhh ...
>>>>>>> cd804d33
export LEVS=64
export LSOIL=4
export NTRAC=7
export ictype=pfv3gfs        # opsgfs for q3fy17 gfs with new land datasets; oldgfs for q2fy16 gfs, pfv3gfs for parallel fv3 input
export nst_anl=.false.       # false or true to include NST analysis
#
<<<<<<< HEAD
#export BASE_GSM=/scratch4/NCEPDEV/meso/noscrub/Tom.Black/chgres_nests/global_shared.v15.0.0
#export BASE_GSM=/scratch4/NCEPDEV/global/noscrub/James.A.Abeles/fv3gfs/trunk/global_shared.v15.0.0
#export BASE_GSM=/scratch4/NCEPDEV/meso/noscrub/James.A.Abeles/fv3gfs
export BASE_GSM=/scratch3/BMC/fim/Gerard.Ketefian/regional_FV3_EMC_visit_20180509/fv3gfs
#export BASE_GSM=/gpfs/hps3/emc/meso/noscrub/Tom.Black/chgres_nests/global_shared.v15.0.0
 
=======
# NOTE: we have added ictype=pfv3gfs to allow for use of the FV3 parallel run data for chgres. In this job it is used to
#       define the location of the data on theia and luna/surge. The job runs global_chgres_driver.sh. That script sets 
#       ictype=opsgf and then exports variables for ATM,SFC and NST. With FV3 input we no longer need the NST file as NSST data 
#       is in the surface file. We have reached out to Fanglin to modify the script but for now it works fine, just adds
#       an unnecessary export.

>>>>>>> cd804d33
export ymd=`echo $CDATE | cut -c 1-8`

if [ $machine = WCOSS_C ]; then
 . $MODULESHOME/init/sh 2>>/dev/null
 module load PrgEnv-intel prod_envir cfp-intel-sandybridge/1.1.0 2>>/dev/null
 module list
 export BASE_GSM=/gpfs/hps3/emc/meso/noscrub/${LOGNAME}/fv3gfs
 export KMP_AFFINITY=disabled
 export FIXgsm=/gpfs/hps3/emc/global/noscrub/emc.glopara/git/fv3gfs/fix/fix_am
 export DATA=/gpfs/hps/ptmp/${LOGNAME}/wrk.chgres
 export APRUNC="aprun -n 1 -N 1 -j 1 -d $OMP_NUM_THREADS_CH -cc depth"
 if [ $ictype = pfv3gfs ]; then
  hour=`echo $CDATE | cut -c 9-10`
  export INIDIR=/gpfs/hps3/ptmp/emc.glopara/ROTDIRS/prfv3rt1/gfs.$ymd/$hour
 else
  export INIDIR=/gpfs/hps/nco/ops/com/gfs/prod/gfs.$ymd
 fi
 export HOMEgfs=$LS_SUBCWD/..
elif [ $machine = WCOSS ]; then
 set +x
 . /usrx/local/Modules/default/init/sh 2>>/dev/null
 module load ics/12.1 NetCDF/4.2/serial 2>>/dev/null
 module list
 set -x
 export APRUNC="time"
 export BASE_GSM=/gpfs/gd3/ibm/noscrub/${LOGNAME}/fv3gfs
 export FIXgsm=/gpfs/hps3/emc/global/noscrub/emc.glopara/git/fv3gfs/fix/fix_am
 export DATA=/ptmpp2/${LOGNAME}/wrk.chgres
 if [ $ictype = pfv3gfs ]; then
  hour=`echo $CDATE | cut -c 9-10`
  export INIDIR=/gpfs/dell3/ptmp/emc.glopara/ROTDIRS/prfv3rt1/gfs.$ymd/$hour
 else
  export INIDIR=/gpfs/hps/nco/ops/com/gfs/prod/gfs.$ymd
 fi
 export HOMEgfs=$LS_SUBCWD/..
elif [ $machine = THEIA ]; then
 set +x
 . /apps/lmod/lmod/init/sh
 module use -a /scratch3/NCEPDEV/nwprod/lib/modulefiles
 module load intel/16.1.150 netcdf/4.3.0 hdf5/1.8.14 2>>/dev/null
 module list
<<<<<<< HEAD
 export FIXgsm=/scratch4/NCEPDEV/global/save/glopara/svn/fv3gfs/fix/fix_am
# export DATA=/scratch4/NCEPDEV/stmp4/${LOGNAME}/wrk.chgres
 export DATA=/scratch3/BMC/fim/${LOGNAME}/regional_FV3_EMC_visit_20180509/wrk.chgres
=======
 set -x
 export BASE_GSM=/scratch4/NCEPDEV/fv3-cam/noscrub/${LOGNAME}/fv3gfs
 export FIXgsm=/scratch4/NCEPDEV/global/save/glopara/git/fv3gfs/fix/fix_am
 export DATA=/scratch4/NCEPDEV/stmp4/${LOGNAME}/wrk.chgres
>>>>>>> cd804d33
 export APRUNC="time"
 export ymd=`echo $CDATE | cut -c 1-8`
 if [ $ictype = pfv3gfs ]; then
  hour=`echo $CDATE | cut -c 9-10`
  export INIDIR=/scratch4/NCEPDEV/fv3-cam/noscrub/Eric.Rogers/prfv3rt1/gfs.$ymd/$hour
 else
  export COMROOTp2=/scratch4/NCEPDEV/rstprod/com
  export INIDIR=$COMROOTp2/gfs/prod/gfs.$ymd
 fi
 export HOMEgfs=$PBS_O_WORKDIR/..
 ulimit -a
 ulimit -s unlimited
 export APRUNC="time"
elif [ $machine = DELL ]; then
 set +x
 . /usrx/local/prod/lmod/lmod/init/sh
 module load EnvVars/1.0.2 lmod/7.7 settarg/7.7 lsf/10.1 prod_envir/1.0.2
 module use -a /usrx/local/dev/modulefiles
 module load git/2.14.3
 module load ips/18.0.1.163
 module load impi/18.0.1
 module load NetCDF/4.5.0
 module load HDF5-serial/1.10.1
 module list
 set -x
 export DATA=/gpfs/dell3/ptmp/${LOGNAME}/wrk.chgres
 export BASE_GSM=/gpfs/dell2/emc/modeling/noscrub/${LOGNAME}/fv3gfs
 export FIXgsm==/gpfs/dell2/emc/modeling/noscrub/emc.glopara/git/fv3gfs/fix/fix_am
 export KMP_AFFINITY=disabled
 export home_dir=$LS_SUBCWD/..
  if [ $ictype = pfv3gfs ]; then
  hour=`echo $CDATE | cut -c 9-10`
  export INIDIR=/gpfs/dell3/ptmp/emc.glopara/ROTDIRS/prfv3rt1/gfs.$ymd/$hour
 else
  export INIDIR=/gpfs/hps/nco/ops/com/gfs/prod/gfs.$ymd
 fi
 export HOMEgfs=$LS_SUBCWD/..
 export APRUN=time
else
 echo "$machine not supported, exit"
 exit
fi
#
# remove working directory to make sure no previous runs are left behind
# it will be created in the global_chgres_driver.sh script
#
if [ -d $DATA ]; then rm -rf $DATA; fi
export FIXfv3=$BASE_GSM/fix/fix_fv3

export CDAS=gfs                  # gfs or gdas
CRES=`echo $CASE | cut -c 2-`
export OUTDIR=$FIXfv3/C${CRES}

if [ $gtype = regional ] ; then
 export REGIONAL=1
 export HALO=4
#
# set the links to use the 4 halo grid and orog files
# these are necessary for creating the boundary data
#
 ln -sf $FIXfv3/$CASE/${CASE}_grid.tile7.halo4.nc $FIXfv3/$CASE/${CASE}_grid.tile7.nc
 ln -sf $FIXfv3/$CASE/${CASE}_oro_data.tile7.halo4.nc $FIXfv3/$CASE/${CASE}_oro_data.tile7.nc
else
#
# for gtype = uniform, stretch or nest
#
 export REGIONAL=0
fi

#
#execute the chgres driver
#
$BASE_GSM/ush/global_chgres_driver.sh
#
#remove the links that were set above for the halo4 files
#
if [ $gtype = regional ] ; then
 rm $FIXfv3/$CASE/${CASE}_grid.tile7.nc
 rm  $FIXfv3/$CASE/${CASE}_oro_data.tile7.nc
fi
exit<|MERGE_RESOLUTION|>--- conflicted
+++ resolved
@@ -48,40 +48,23 @@
 #
 # the following exports can all be set or just will default to what is in global_chgres_driver.sh
 #
-<<<<<<< HEAD
-export gtype=regional           # grid type = uniform, stretch, nest, or regional
-export OMP_NUM_THREADS_CH=24       #default for openMP threads
-export machine=THEIA               #WCOSS_C,WCOSS,THEIA
-export CASE=C96                    # resolution of tile: 48, 96, 192, 384, 768, 1152, 3072
-export CDATE=2018051000            # format yyyymmddhh yyyymmddhh ...
-=======
 export gtype=regional        # grid type = uniform, stretch, nest, or regional
 export OMP_NUM_THREADS_CH=24 #default for openMP threads
 export machine=DELL          #WCOSS_C,WCOSS,THEIA,DELL
 export CASE=C96             # resolution of tile: 48, 96, 192, 384, 768, 1152, 3072
 export CDATE=2018091700      # format yyyymmddhh yyyymmddhh ...
->>>>>>> cd804d33
 export LEVS=64
 export LSOIL=4
 export NTRAC=7
 export ictype=pfv3gfs        # opsgfs for q3fy17 gfs with new land datasets; oldgfs for q2fy16 gfs, pfv3gfs for parallel fv3 input
 export nst_anl=.false.       # false or true to include NST analysis
 #
-<<<<<<< HEAD
-#export BASE_GSM=/scratch4/NCEPDEV/meso/noscrub/Tom.Black/chgres_nests/global_shared.v15.0.0
-#export BASE_GSM=/scratch4/NCEPDEV/global/noscrub/James.A.Abeles/fv3gfs/trunk/global_shared.v15.0.0
-#export BASE_GSM=/scratch4/NCEPDEV/meso/noscrub/James.A.Abeles/fv3gfs
-export BASE_GSM=/scratch3/BMC/fim/Gerard.Ketefian/regional_FV3_EMC_visit_20180509/fv3gfs
-#export BASE_GSM=/gpfs/hps3/emc/meso/noscrub/Tom.Black/chgres_nests/global_shared.v15.0.0
- 
-=======
 # NOTE: we have added ictype=pfv3gfs to allow for use of the FV3 parallel run data for chgres. In this job it is used to
 #       define the location of the data on theia and luna/surge. The job runs global_chgres_driver.sh. That script sets 
 #       ictype=opsgf and then exports variables for ATM,SFC and NST. With FV3 input we no longer need the NST file as NSST data 
 #       is in the surface file. We have reached out to Fanglin to modify the script but for now it works fine, just adds
 #       an unnecessary export.
 
->>>>>>> cd804d33
 export ymd=`echo $CDATE | cut -c 1-8`
 
 if [ $machine = WCOSS_C ]; then
@@ -123,16 +106,10 @@
  module use -a /scratch3/NCEPDEV/nwprod/lib/modulefiles
  module load intel/16.1.150 netcdf/4.3.0 hdf5/1.8.14 2>>/dev/null
  module list
-<<<<<<< HEAD
- export FIXgsm=/scratch4/NCEPDEV/global/save/glopara/svn/fv3gfs/fix/fix_am
-# export DATA=/scratch4/NCEPDEV/stmp4/${LOGNAME}/wrk.chgres
- export DATA=/scratch3/BMC/fim/${LOGNAME}/regional_FV3_EMC_visit_20180509/wrk.chgres
-=======
  set -x
  export BASE_GSM=/scratch4/NCEPDEV/fv3-cam/noscrub/${LOGNAME}/fv3gfs
  export FIXgsm=/scratch4/NCEPDEV/global/save/glopara/git/fv3gfs/fix/fix_am
  export DATA=/scratch4/NCEPDEV/stmp4/${LOGNAME}/wrk.chgres
->>>>>>> cd804d33
  export APRUNC="time"
  export ymd=`echo $CDATE | cut -c 1-8`
  if [ $ictype = pfv3gfs ]; then
