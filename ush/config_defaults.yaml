#----------------------------
# Test description
#----------------------------
metadata:
  description: >-
    Default configuration for an experiment. The valid values for most of the
    parameters are specified in valid_param_vals.yaml
  version: !!str '2.0'
#----------------------------
# USER config parameters
#----------------------------
user:
  #
  #-----------------------------------------------------------------------
  #
  # Set the RUN_ENVIR variable that is listed and described in the WCOSS
  # Implementation Standards document:
  #
  #   NCEP Central Operations
  #   WCOSS Implementation Standards
  #   April 19, 2022
  #   Version 11.0.0
  #
  # RUN_ENVIR is described in this document as follows:
  #
  #   Set to "nco" if running in NCO's production environment. Used to 
  #   distinguish between organizations.
  #
  # Valid values are "nco" and "community".  Here, we use it to generate
  # and run the experiment either in NCO mode (if RUN_ENVIR is set to "nco")
  # or in community mode (if RUN_ENVIR is set to "community").  This has 
  # implications on the experiment variables that need to be set and the
  # the directory structure used.
  #
  #-----------------------------------------------------------------------
  #
  RUN_ENVIR: "nco"
  #
  #-----------------------------------------------------------------------
  #
  # Set machine and queue parameters.  Definitions:
  #
  # MACHINE:
  # Machine on which the workflow will run. If you are NOT on a named,
  # supported platform, and you want to use the Rocoto workflow manager,
  # you will need set MACHINE: "linux" and WORKFLOW_MANAGER: "rocoto". This
  # combination will assume a Slurm batch manager when generating the XML.
  # Please see ush/valid_param_vals.yaml for a full list of supported
  # platforms.
  #
  # ACCOUNT:
  # The account under which to submit jobs to the queue.
  #
  # SERVICE_ACCOUNT:
  # The account under which to submit non-reservation jobs to the queue.
  # Defaults to ACCOUNT if not set.
  #
  #-----------------------------------------------------------------------
  MACHINE: "BIG_COMPUTER"
  ACCOUNT: ""
  SERVICE_ACCOUNT: '{{ user.ACCOUNT }}'

  HOMEdir: '{{ user.HOMEdir }}'
  USHdir: '{{ user.USHdir }}'
  SCRIPTSdir: '{{ [HOMEdir, "scripts"]|path_join }}'
  JOBSdir: '{{ [HOMEdir, "jobs"]|path_join }}'
  SORCdir: '{{ [HOMEdir, "sorc"]|path_join }}'
  PARMdir: '{{ [HOMEdir, "parm"]|path_join }}'
  MODULESdir: '{{ [HOMEdir, "modulefiles"]|path_join }}'
  EXECdir: '{{ [HOMEdir, workflow.EXEC_SUBDIR]|path_join }}'
  GRAPHICSdir: '{{ [HOMEdir, "python_graphics"]|path_join }}'
  VX_CONFIG_DIR: '{{ [HOMEdir, "parm"]|path_join }}'
  METPLUS_CONF: '{{ [PARMdir, "metplus"]|path_join }}'
  MET_CONFIG: '{{ [PARMdir, "met"]|path_join }}'
  UFS_WTHR_MDL_DIR: '{{ user.UFS_WTHR_MDL_DIR }}'
  ARL_NEXUS_DIR: '{{ [SORCdir, "arl_nexus"]|path_join }}'

#----------------------------
# PLATFORM config parameters
#-----------------------------
platform:
  #
  #-----------------------------------------------------------------------
  #
  # WORKFLOW_MANAGER:
  # The workflow manager to use (e.g. rocoto). This is set to "none" by
  # default, but if the machine name is set to a platform that supports
  # rocoto, this will be overwritten and set to "rocoto". If set
  # explicitly to rocoto along with the use of the MACHINE=linux target,
  # the configuration layer assumes a Slurm batch manager when generating
  # the XML. Valid options: "rocoto" or "none"
  #
  # NCORES_PER_NODE:
  # The number of cores available per node on the compute platform, now 
  # configurable for all platforms.
  #
  # TASKTHROTTLE:
  # The number of active tasks run simultaneously. For linux/mac setting this
  # to 1 makes sense
  #
  # BUILD_MOD_FN:
  # Name of alternative build module file to use if using an
  # unsupported platform. Is set automatically for supported machines.
  #
  # WFLOW_MOD_FN:
  # Name of alternative workflow module file to use if using an
  # unsupported platform. Is set automatically for supported machines.
  #
  # BUILD_VER_FN:
  # File name containing the version of the modules used for building the app.
  # Currently, WCOSS2 only uses this file.
  #
  # RUN_VER_FN:
  # File name containing the version of the modules used for running the app.
  # Currently, WCOSS2 only uses this file.
  #
  # SCHED:
  # The job scheduler to use (e.g. slurm).  Set this to an empty string in
  # order for the experiment generation script to set it depending on the
  # machine.
  #
  # PARTITION_DEFAULT:
  # If using the slurm job scheduler (i.e. if SCHED is set to "slurm"), 
  # the default partition to which to submit workflow tasks.  If a task 
  # does not have a specific variable that specifies the partition to which 
  # it will be submitted (e.g. PARTITION_HPSS, PARTITION_FCST; see below), 
  # it will be submitted to the partition specified by this variable.  If 
  # this is not set or is set to an empty string, it will be (re)set to a 
  # machine-dependent value.  This is not used if SCHED is not set to 
  # "slurm".
  #
  # QUEUE_DEFAULT:
  # The default queue or QOS (if using the slurm job scheduler, where QOS
  # is Quality of Service) to which workflow tasks are submitted.  If a 
  # task does not have a specific variable that specifies the queue to which 
  # it will be submitted (e.g. QUEUE_HPSS, QUEUE_FCST; see below), it will 
  # be submitted to the queue specified by this variable.  If this is not 
  # set or is set to an empty string, it will be (re)set to a machine-
  # dependent value.
  #
  # PARTITION_HPSS:
  # If using the slurm job scheduler (i.e. if SCHED is set to "slurm"), 
  # the partition to which the tasks that get or create links to external 
  # model files [which are needed to generate initial conditions (ICs) and 
  # lateral boundary conditions (LBCs)] are submitted.  If this is not set 
  # or is set to an empty string, it will be (re)set to a machine-dependent 
  # value.  This is not used if SCHED is not set to "slurm".
  #
  # QUEUE_HPSS:
  # The queue or QOS to which the tasks that get or create links to external 
  # model files [which are needed to generate initial conditions (ICs) and 
  # lateral boundary conditions (LBCs)] are submitted.  If this is not set 
  # or is set to an empty string, it will be (re)set to a machine-dependent 
  # value.
  #
  # PARTITION_FCST:
  # If using the slurm job scheduler (i.e. if SCHED is set to "slurm"), 
  # the partition to which the task that runs forecasts is submitted.  If 
  # this is not set or set to an empty string, it will be (re)set to a 
  # machine-dependent value.  This is not used if SCHED is not set to 
  # "slurm".
  #
  # QUEUE_FCST:
  # The queue or QOS to which the task that runs a forecast is submitted.  
  # If this is not set or set to an empty string, it will be (re)set to a 
  # machine-dependent value.
  #
  # PARTITION_GRAPHICS
  # Partition to which graphics tasks are submitted
  #
  # QUEUE_GRAPHICS
  # Queue for graphics tasks
  #
  # PARTITION_ANALYSIS
  # Partion to which analysis tasks are submitted
  #
  # QUEUE_ANALYSIS:
  # The queue or QOS to which the task that runs a analysis is submitted.  
  # If this is not set or set to an empty string, it will be (re)set to a 
  # machine-dependent value.
  #
  # PARTITION_PRDGEN:
  # If using the slurm job scheduler (i.e. if SCHED is set to "slurm"), 
  # the partition to which the task that remaps output grids is submitted.  If 
  # this is not set or set to an empty string, it will be (re)set to a 
  # machine-dependent value.  This is not used if SCHED is not set to 
  # "slurm".
  #
  # QUEUE_PRDGEN:
  # The queue or QOS to which the task that prodgen is submitted.  
  # If this is not set or set to an empty string, it will be (re)set to a 
  # machine-dependent value.
  #
  # PARTITION_POST:
  # If using the slurm job scheduler (i.e. if SCHED is set to "slurm"), 
  # the partition to which the task that upp is submitted.
  #
  # QUEUE_POST:
  # The queue or QOS to which the task that upp is submitted.  
  # If this is not set or set to an empty string, it will be (re)set to a 
  # machine-dependent value.
  #
  # RESERVATION:
  # The reservation for major tasks.  
  #
  # RESERVATION_POST:
  # The reservation for post tasks.  
  #
  #-----------------------------------------------------------------------
  #
  WORKFLOW_MANAGER: ""
  NCORES_PER_NODE: ""
  TASKTHROTTLE: 1000
  BUILD_MOD_FN: 'build_{{ user.MACHINE|lower() }}_{{ workflow.COMPILER }}'
  WFLOW_MOD_FN: 'wflow_{{ user.MACHINE|lower() }}'
  BUILD_VER_FN: 'build.ver.{{ user.MACHINE|lower() }}'
  RUN_VER_FN: 'run.ver.{{ user.MACHINE|lower() }}'
  RESERVATION: ""
  RESERVATION_POST: ""
  SCHED: ""
  PARTITION_DEFAULT: ""
  QUEUE_DEFAULT: ""
  PARTITION_HPSS: ""
  QUEUE_HPSS: ""
  PARTITION_FCST: ""
  QUEUE_FCST: ""
  PARTITION_GRAPHICS: ""
  QUEUE_GRAPHICS: ""
  PARTITION_ANALYSIS: ""
  QUEUE_ANALYSIS: ""
  PARTITION_PRDGEN: ""
  QUEUE_PRDGEN: ""
  PARTITION_POST: ""
  QUEUE_POST: ""
  #
  #-----------------------------------------------------------------------
  #
  # Set run commands for platforms without a workflow manager. These values
  # will be ignored unless WORKFLOW_MANAGER: "none".  Definitions:
  #
  # RUN_CMD_UTILS:
  # The run command for pre-processing utilities (shave, orog, sfc_climo_gen, 
  # etc.) Can be left blank for smaller domains, in which case the executables 
  # will run without MPI.
  #
  # RUN_CMD_FCST:
  # The run command for the model forecast step. 
  #
  # RUN_CMD_POST:
  # The run command for post-processing (UPP). Can be left blank for smaller 
  # domains, in which case UPP will run without MPI.
  #
  # RUN_CMD_SERIAL:
  # The run command for some serial jobs 
  #
  # RUN_CMD_AQM:
  # The run command for some AQM tasks.
  #
  # RUN_CMD_AQMLBC:
  # The run command for the AQM_LBCS task.
  #
  #-----------------------------------------------------------------------
  #
  RUN_CMD_SERIAL: ""
  RUN_CMD_UTILS: ""
  RUN_CMD_FCST: ""
  RUN_CMD_POST: ""
  RUN_CMD_AQM: ""
  RUN_CMD_AQMLBC: ""

  #
  #-----------------------------------------------------------------------
  #
  # SCHED_NATIVE_CMD
  # Allows an extra parameter to be passed to SCHEDULER (SLURM/PBSPRO) via 
  # XML Native command
  #
  #-----------------------------------------------------------------------
  #
  SCHED_NATIVE_CMD: ""
  #
  #-----------------------------------------------------------------------
  #
  # Set METplus parameters.  Definitions:
  #
  # MET_INSTALL_DIR:
  # Location to top-level directory of MET installation.
  #
  # MET_BIN_EXEC:
  # Subdirectory containing MET binaries e.g. "bin"
  #
  # METPLUS_PATH:
  # Location to top-level directory of METplus installation.
  #
  # MET_BIN_EXEC
  # Name of subdirectory where METplus executables are installed.
  #
  # CCPA_OBS_DIR:
  # User-specified location of top-level directory where CCPA hourly
  # precipitation files used by METplus are located. This parameter needs
  # to be set for both user-provided observations and for observations 
  # that are retrieved from the NOAA HPSS (if the user has access) via
  # the TN_GET_OBS_CCPA task (activated in workflow by setting
  # RUN_TASK_GET_OBS_CCPA=true). In the case of pulling observations 
  # directly from NOAA HPSS, the data retrieved will be placed in this 
  # directory. Please note, this path must be defind as 
  # /full-path-to-obs/ccpa/proc. METplus is configured to verify 01-, 
  # 03-, 06-, and 24-h accumulated precipitation using hourly CCPA files.
  # METplus configuration files require the use of predetermined directory 
  # structure and file names. Therefore, if the CCPA files are user 
  # provided, they need to follow the anticipated naming structure: 
  # {YYYYMMDD}/ccpa.t{HH}z.01h.hrap.conus.gb2, where YYYY is the 4-digit 
  # valid year, MM the 2-digit valid month, DD the 2-digit valid day of 
  # the month, and HH the 2-digit valid hour of the day. In addition, a 
  # caveat is noted for using hourly CCPA data. There is a problem with 
  # the valid time in the metadata for files valid from 19 - 00 UTC (or 
  # files under the '00' directory). The script to pull the CCPA data 
  # from the NOAA HPSS has an example of how to account for this as well
  # as organizing the data into a more intuitive format:
  # scripts/exregional_get_ccpa_files.sh. When a fix is provided, it will
  # be accounted for in the exregional_get_ccpa_files.sh script.
  #
  # MRMS_OBS_DIR:
  # User-specified location of top-level directory where MRMS composite
  # reflectivity files used by METplus are located.  This parameter needs
  # to be set for both user-provided observations and for observations
  # that are retrieved from the NOAA HPSS (if the user has access) via the
  # TN_GET_OBS_MRMS task (activated in workflow by setting
  # RUN_TASK_GET_OBS_MRMS=true).  In the case of pulling observations 
  # directly from NOAA HPSS, the data retrieved will be placed in this 
  # directory. Please note, this path must be defind as 
  # /full-path-to-obs/mrms/proc. METplus configuration files require the
  # use of predetermined directory structure and file names. Therefore, if
  # the MRMS files are user provided, they need to follow the anticipated 
  # naming structure:
  # {YYYYMMDD}/MergedReflectivityQCComposite_00.50_{YYYYMMDD}-{HH}{mm}{SS}.grib2,
  # where YYYY is the 4-digit valid year, MM the 2-digit valid month, DD 
  # the 2-digit valid day of the month, HH the 2-digit valid hour of the 
  # day, mm the 2-digit valid minutes of the hour, and SS is the two-digit
  # valid seconds of the hour. In addition, METplus is configured to look
  # for a MRMS composite reflectivity file for the valid time of the 
  # forecast being verified; since MRMS composite reflectivity files do 
  # not always exactly match the valid time, a script, within the main 
  # script to retrieve MRMS data from the NOAA HPSS, is used to identify
  # and rename the MRMS composite reflectivity file to match the valid
  # time of the forecast.  The script to pull the MRMS data from the NOAA 
  # HPSS has an example of the expected file naming structure: 
  # scripts/exregional_get_mrms_files.sh. This script calls the script
  # used to identify the MRMS file closest to the valid time:
  # ush/mrms_pull_topofhour.py.
  #
  # NDAS_OBS_DIR:
  # User-specified location of top-level directory where NDAS prepbufr 
  # files used by METplus are located. This parameter needs to be set for
  # both user-provided observations and for observations that are 
  # retrieved from the NOAA HPSS (if the user has access) via the 
  # TN_GET_OBS_NDAS task (activated in workflow by setting 
  # RUN_TASK_GET_OBS_NDAS=true). In the case of pulling observations 
  # directly from NOAA HPSS, the data retrieved will be placed in this 
  # directory. Please note, this path must be defind as 
  # /full-path-to-obs/ndas/proc. METplus is configured to verify 
  # near-surface variables hourly and upper-air variables at times valid 
  # at 00 and 12 UTC with NDAS prepbufr files.  METplus configuration files
  # require the use of predetermined file names. Therefore, if the NDAS 
  # files are user provided, they need to follow the anticipated naming 
  # structure: prepbufr.ndas.{YYYYMMDDHH}, where YYYY is the 4-digit valid
  # year, MM the 2-digit valid month, DD the 2-digit valid day of the 
  # month, and HH the 2-digit valid hour of the day. The script to pull 
  # the NDAS data from the NOAA HPSS has an example of how to rename the
  # NDAS data into a more intuitive format with the valid time listed in 
  # the file name: scripts/exregional_get_ndas_files.sh
  #
  #-----------------------------------------------------------------------
  #
  MET_INSTALL_DIR: ""
  MET_BIN_EXEC: ""
  METPLUS_PATH: ""
  CCPA_OBS_DIR: ""
  MRMS_OBS_DIR: ""
  NDAS_OBS_DIR: ""
  #
  #-----------------------------------------------------------------------
  #
  # DOMAIN_PREGEN_BASEDIR:
  # The base directory containing pregenerated grid, orography, and surface 
  # climatology files. This is an alternative for setting GRID_DIR,
  # OROG_DIR, and SFC_CLIMO_DIR individually
  # 
  # For the pregenerated grid specified by PREDEF_GRID_NAME, 
  # these "fixed" files are located in:
  #
  #   ${DOMAIN_PREGEN_BASEDIR}/${PREDEF_GRID_NAME}
  #
  # The workflow scripts will create a symlink in the experiment directory
  # that will point to a subdirectory (having the name of the grid being
  # used) under this directory.  This variable should be set to a null 
  # string in this file, but it can be specified in the user-specified 
  # workflow configuration file (EXPT_CONFIG_FN).
  #
  #-----------------------------------------------------------------------
  #
  DOMAIN_PREGEN_BASEDIR: ""
  #
  #-----------------------------------------------------------------------
  # Pre task commands such as "ulimit" needed by tasks
  #-----------------------------------------------------------------------
  #
  PRE_TASK_CMDS: ""
  #
  #-----------------------------------------------------------------------
  # Test directories used in run_WE2E script
  #-----------------------------------------------------------------------
  #
  TEST_EXTRN_MDL_SOURCE_BASEDIR: ""
  TEST_PREGEN_BASEDIR: ""
  TEST_ALT_EXTRN_MDL_SYSBASEDIR_ICS: ""
  TEST_ALT_EXTRN_MDL_SYSBASEDIR_LBCS: ""
  TEST_VX_FCST_INPUT_BASEDIR: ""
  #
  #-----------------------------------------------------------------------
  #
  # Set parameters associated with the fixed (i.e. static) files.  Definitions:
  #
  # FIXgsm:
  # System directory in which the majority of fixed (i.e. time-independent) 
  # files that are needed to run the FV3-LAM model are located
  #
  # FIXaer:
  # System directory where MERRA2 aerosol climatology files are located
  #
  # FIXlut:
  # System directory where the lookup tables for optics properties are located
  #
  # FIXorg:
  # System directory where orography data is located
  #
  # FIXsfc:
  # System directory where surface climatology data is located
  #
  # FIXgsi:
  # System directory where GSI fixed files are loacated
  #
  # FIXsmoke:
  # System directory where smoke and dust fixed files are loacated
  #
  # FIXbufr:
  # System directory where bufrsnd fixed files are loacated
  #
  # FIXcrtm:
  # System directory where CRTM fixed files are loacated
  #
  # FIXcrtmupp:
  # System directory where CRTM fixed files specifically for UPP are loacated
  #
  #-----------------------------------------------------------------------
  #
  FIXgsm: ""
  FIXaer: ""
  FIXlut: ""
  FIXorg: ""
  FIXsfc: ""
  FIXshp: ""
  FIXgsi: ""
  FIXsmoke: ""
  FIXbufr: ""
  FIXcrtm: ""
  FIXcrtmupp: ""
  #
  #-----------------------------------------------------------------------
  #
  # EXTRN_MDL_DATA_STORES:
  # A list of data stores where the scripts should look for external model
  # data. The list is in priority order. If disk information is provided
  # via USE_USER_STAGED_EXTRN_FILES or a known location on the platform,
  # the disk location will be highest priority. Options are disk, hpss,
  # aws, and nomads.
  #
  #-----------------------------------------------------------------------
  #
  EXTRN_MDL_DATA_STORES: ""
  #
  #-----------------------------------------------------------------------
  #
  # Setup default observation locations for data assimilation:
  #
  #    OBSPATH:   observation BUFR file path
  #    OBSPATH_NSSLMOSIAC: location of NSSL radar reflectivity 
  #    LIGHTNING_ROOT: location of lightning observations
  #    ENKF_FCSTL: location of global ensemble forecast
  #    FFG_DIR: location of flash flood guidance for QPF comparison
  #
  # Setup default locations for global SST and update time:
  #   SST_ROOT: locations of global SST
  #   SST_update_hour: cycle time for updating SST 
  #
  # Setup default locations for GVF and update time:
  #   GVF_ROOT: locations of GVF observations
  #   GVF_update_hour: cycle time for updating GVF 
  #
  # Setup default locations for IMS snow/ice and update time:
  #   IMSSNOW_ROOT: locations of IMS snow/ice observations
  #   SNOWICE_update_hour: cycle time for updating snow/ice 
  #
  # Setup default resource data locations for soil surgery and time:
  #   RAPHRR_SOIL_ROOT: locations of RAP/HRRR forecast netcdf files
  #   SOIL_SURGERY_time: cycle time for soil surgery 
  #
  # Setup default locations for FIRE_RRFS files and update time
  #  FIRE_RAVE_DIR
  #  FIRE_RRFS_update_hour
  #
  #-----------------------------------------------------------------------
  #
  ARCHIVEDIR: ""
  NCARG_ROOT: ""
  NCL_HOME: ""
  OBSPATH: ""
  OBSPATH_NSSLMOSIAC: ""
  LIGHTNING_ROOT: ""
  ENKF_FCST: ""
  FFG_DIR: ""
  SST_ROOT: ""
  GVF_ROOT: ""
  IMSSNOW_ROOT: ""
  RAPHRR_SOIL_ROOT: ""
  FIRE_RAVE_DIR: ""
  AIRCRAFT_REJECT: ""
  SFCOBS_USELIST: ""

  NCL_REGION: "conus"
  SST_update_hour: 99
  GVF_update_hour: 99
  SNOWICE_update_hour: 99
  SOIL_SURGERY_time: 9999999999
  FIRE_RRFS_update_hour: 99
  # COMINgfs:
  # Path to the real-time GFS data
  #
  # COMINgefs:
  # Path to the real-time GEFS data
  #
  # COMINairnow:
  # Path to the real-time AIRNOW observation data
  #
  #-----------------------------------------------------------------------
  #
  COMINgfs: ""
  COMINgefs: ""
  COMINairnow: "/path/to/real/time/airnow/data"
  #
  #-----------------------------------------------------------------------
  #
  # observation file templates used in process_bufr
  #
  #-----------------------------------------------------------------------
  #
  OBSPATH_TEMPLATE: '${OBSPATH}/${YYYYMMDDHH}.${obs_source}'


#-----------------------------
# WORKFLOW config parameters
#-----------------------------
workflow:
  #
  #-----------------------------------------------------------------------
  #
  # WORKFLOW_ID
  # Unique ID for workflow run that will be set in setup.py
  #
  # TAG
  # Append all task names of the workflow with this name if specified
  #
  #-----------------------------------------------------------------------
  #
  WORKFLOW_ID: ""
  TAG: ""
  #
  #-----------------------------------------------------------------------
  #
  # How to make links. Relative links by default. Empty string for
  # absolute paths in links.
  #
  #-----------------------------------------------------------------------
  #
  RELATIVE_LINK_FLAG: "--relative"
  #
  #-----------------------------------------------------------------------
  #
  # Set cron-associated parameters.  Definitions:
  #
  # USE_CRON_TO_RELAUNCH:
  # Flag that determines whether or not to add a line to the user's cron 
  # table to call the experiment launch script every CRON_RELAUNCH_INTVL_MNTS 
  # minutes.
  #
  # CRON_RELAUNCH_INTVL_MNTS:
  # The interval (in minutes) between successive calls of the experiment
  # launch script by a cron job to (re)launch the experiment (so that the
  # workflow for the experiment kicks off where it left off).
  #
  #-----------------------------------------------------------------------
  #
  USE_CRON_TO_RELAUNCH: false
  CRON_RELAUNCH_INTVL_MNTS: 3
  CRONTAB_LINE: ""
  LOAD_MODULES_RUN_TASK_FP: '{{ [user.USHdir, "load_modules_run_task.sh"]|path_join }}'

  #
  #-----------------------------------------------------------------------
  #
  # Set directories.  Definitions:
  #
  # EXPT_BASEDIR:
  # The base directory in which the experiment directory will be created.  
  # If this is not specified or if it is set to an empty string, it will
  # default to ${HOMEdir}/../expt_dirs. If set to a relative path, the
  # path will be appended to the default value ${HOMEdir}/../expt_dirs 
  #
  # EXPT_SUBDIR:
  # The name that the experiment directory (without the full path) will
  # have.  The full path to the experiment directory, which will be contained
  # in the variable EXPTDIR, will be:
  #
  #   EXPTDIR: "${EXPT_BASEDIR}/${EXPT_SUBDIR}"
  #
  # This cannot be empty.  If set to a null string here, it must be set to
  # a (non-empty) value in the user-defined experiment configuration file.
  #
  # EXEC_SUBDIR:
  # The name of the subdirectory of ufs-srweather-app where executables are
  # installed.
  #-----------------------------------------------------------------------
  #
  EXPT_BASEDIR: '' # This will be set in setup.py prior to extend_yaml() being called
  EXPT_SUBDIR: '{{ EXPT_SUBDIR }}'
  EXEC_SUBDIR: "exec"
  EXPTDIR: '{{ [workflow.EXPT_BASEDIR, workflow.EXPT_SUBDIR]|path_join }}'
  #
  #-----------------------------------------------------------------------
  #
  # Set the separator character(s) to use in the names of the grid, mosaic,
  # and orography fixed files.
  #
  # Ideally, the same separator should be used in the names of these fixed
  # files as the surface climatology fixed files (which always use a "."
  # as the separator), i.e. ideally, DOT_OR_USCORE should be set to "."
  #
  #-----------------------------------------------------------------------
  #
  DOT_OR_USCORE: "_"
  #
  #-----------------------------------------------------------------------
  #
  # Set file names.  Definitions:
  #
  # EXPT_CONFIG_FN:
  # Name of the user-specified configuration file for the forecast experiment.
  #
  # CONSTANTS_FN:
  # Name of the file containing definitions of various mathematical, physical, 
  # and SRW App contants.
  #
  # RGNL_GRID_NML_FN:
  # Name of file containing the namelist settings for the code that generates
  # a "ESGgrid" type of regional grid.
  #
  # FV3_NML_BASE_SUITE_FN:
  # Name of Fortran namelist file containing the forecast model's base suite
  # namelist, i.e. the portion of the namelist that is common to all physics
  # suites.
  #
  # FV3_NML_YAML_CONFIG_FN:
  # Name of YAML configuration file containing the forecast model's namelist
  # settings for various physics suites.
  #
  # FV3_NML_BASE_ENS_FN:
  # Name of Fortran namelist file containing the forecast model's base 
  # ensemble namelist, i.e. the the namelist file that is the starting point 
  # from which the namelist files for each of the enesemble members are
  # generated.
  #
  # FV3_EXEC_FN:
  # Name to use for the forecast model executable when it is copied from
  # the directory in which it is created in the build step to the executables
  # directory (EXECDIR; this is set during experiment generation).
  #
  # DIAG_TABLE_TMPL_FN:
  # Name of a template file that specifies the output fields of the
  # forecast model (ufs-weather-model: diag_table) followed by the name
  # of the ccpp_phys_suite.  Its default value is the name of the file
  # that the ufs weather model 
  # expects to read in.
  #
  # FIELD_TABLE_TMPL_FN:
  # Name of a template file that specifies the tracers in IC/LBC files of the 
  # forecast model (ufs-weather-mode: field_table) followed by [dot_ccpp_phys_suite]. 
  # Its default value is the name of the file that the ufs weather model expects 
  # to read in.
  #
  # MODEL_CONFIG_TMPL_FN:
  # Name of a template file that contains settings and configurations for the 
  # NUOPC/ESMF main component (ufs-weather-model: model_config). Its default 
  # value is the name of the file that the ufs weather model expects to read in.
  #
  # NEMS_CONFIG_TMPL_FN:
  # Name of a template file that contains information about the various NEMS 
  # components and their run sequence (ufs-weather-model: nems.configure). 
  # Its default value is the name of the file that the ufs weather model expects 
  # to read in.
  #
  # AQM_RC_TMPL_FN:
  # Template file name of resource file for NOAA Air Quality Model (AQM)
  #
  # FCST_MODEL:
  # Name of forecast model (default=ufs-weather-model)
  #
  # WFLOW_XML_FN:
  # Name of the rocoto workflow XML file that the experiment generation
  # script creates and that defines the workflow for the experiment.
  #
  # GLOBAL_VAR_DEFNS_FN:
  # Name of file (a shell script) containing the defintions of the primary 
  # experiment variables (parameters) defined in this default configuration 
  # script and in the user-specified configuration as well as secondary 
  # experiment variables generated by the experiment generation script.  
  # This file is sourced by many scripts (e.g. the J-job scripts corresponding 
  # to each workflow task) in order to make all the experiment variables 
  # available in those scripts.
  #
  # EXTRN_MDL_VAR_DEFNS_FN:
  # Name of file (a shell script) containing the defintions of variables
  # associated with the external model from which ICs or LBCs are generated.  This
  # file is created by the TN_GET_EXTRN_* task because the values of the variables
  # it contains are not known before this task runs.  The file is then sourced by
  # the TN_MAKE_ICS and TN_MAKE_LBCS tasks.
  #
  # WFLOW_LAUNCH_SCRIPT_FN:
  # Name of the script that can be used to (re)launch the experiment's rocoto
  # workflow.
  #
  # WFLOW_LAUNCH_LOG_FN:
  # Name of the log file that contains the output from successive calls to
  # the workflow launch script (WFLOW_LAUNCH_SCRIPT_FN).
  #
  #-----------------------------------------------------------------------
  #
  EXPT_CONFIG_FN: "config.yaml"
  CONSTANTS_FN: "constants.yaml"
  
  RGNL_GRID_NML_FN: "regional_grid.nml"
  
  FV3_NML_BASE_SUITE_FN: "input.nml.FV3"
  FV3_NML_YAML_CONFIG_FN: "FV3.input.yml"
  FV3_NML_BASE_ENS_FN: "input.nml.base_ens"
  FV3_NML_FN: '{{ FV3_NML_BASE_SUITE_FN[:-4] }}'
  FV3_EXEC_FN: "ufs_model"

  DATA_TABLE_FN: "data_table"
  DIAG_TABLE_FN: "diag_table"
  FIELD_TABLE_FN: "field_table"
  DIAG_TABLE_TMPL_FN: 'diag_table.{{ CCPP_PHYS_SUITE }}'
  FIELD_TABLE_TMPL_FN: 'field_table.{{ CCPP_PHYS_SUITE }}'
  MODEL_CONFIG_FN: "model_configure"
  NEMS_CONFIG_FN: "nems.configure"
  AQM_RC_FN: "aqm.rc"
  AQM_RC_TMPL_FN: "aqm.rc"

  FV3_NML_BASE_SUITE_FP: '{{ [user.PARMdir, FV3_NML_BASE_SUITE_FN]|path_join }}'
  FV3_NML_YAML_CONFIG_FP: '{{ [user.PARMdir, FV3_NML_YAML_CONFIG_FN]|path_join }}'
  FV3_NML_BASE_ENS_FP: '{{ [EXPTDIR, FV3_NML_BASE_ENS_FN]|path_join }}'
  DATA_TABLE_TMPL_FP: '{{ [user.PARMdir, DATA_TABLE_FN]|path_join }}'
  DIAG_TABLE_TMPL_FP: '{{ [user.PARMdir, DIAG_TABLE_TMPL_FN]|path_join }}'
  FIELD_TABLE_TMPL_FP: '{{ [user.PARMdir, FIELD_TABLE_TMPL_FN]|path_join }}'
  MODEL_CONFIG_TMPL_FP: '{{ [user.PARMdir, MODEL_CONFIG_FN]|path_join }}'
  NEMS_CONFIG_TMPL_FP: '{{ [user.PARMdir, NEMS_CONFIG_FN]|path_join }}'
  AQM_RC_TMPL_FP: '{{ [user.PARMdir, AQM_RC_TMPL_FN]|path_join }}'

  # These are staged in the exptdir at configuration time
  DATA_TABLE_FP: '{{ [EXPTDIR, DATA_TABLE_FN]|path_join }}'
  FIELD_TABLE_FP: '{{ [EXPTDIR, FIELD_TABLE_FN]|path_join }}'
  NEMS_CONFIG_FP: '{{ [EXPTDIR, NEMS_CONFIG_FN]|path_join }}'
  FV3_NML_FP: '{{ [EXPTDIR, FV3_NML_FN]|path_join }}'
  FV3_NML_CYCSFC_FP: '{{ [EXPTDIR, [FV3_NML_FN, "_cycsfc"]|join ]|path_join }}'
  FV3_NML_RESTART_FP: '{{ [EXPTDIR, [FV3_NML_FN, "_restart"]|join ]|path_join }}'
  FV3_NML_STOCH_FP: '{{ [EXPTDIR, [FV3_NML_FN, "_stoch"]|join ]|path_join }}'
  FV3_NML_RESTART_STOCH_FP: '{{ [EXPTDIR, [FV3_NML_FN, "_restart_stoch"]|join ]|path_join }}'

  FCST_MODEL: "ufs-weather-model"
  WFLOW_XML_FN: "FV3LAM_wflow.xml"
  GLOBAL_VAR_DEFNS_FN: "var_defns.sh"
  EXTRN_MDL_VAR_DEFNS_FN: "extrn_mdl_var_defns"
  WFLOW_LAUNCH_SCRIPT_FN: "launch_FV3LAM_wflow.sh"
  WFLOW_LAUNCH_LOG_FN: "log.launch_FV3LAM_wflow"

  GLOBAL_VAR_DEFNS_FP: '{{ [EXPTDIR, GLOBAL_VAR_DEFNS_FN] |path_join }}'
  WFLOW_LAUNCH_SCRIPT_FP: '{{ [user.USHdir, WFLOW_LAUNCH_SCRIPT_FN] |path_join }}'
  WFLOW_LAUNCH_LOG_FP: '{{ [EXPTDIR, WFLOW_LAUNCH_LOG_FN] |path_join }}'

  PYTHON_GRAPHICS_YML_FN: "rrfs_subset.yml"
  #
  #-----------------------------------------------------------------------
  #
  # Set the fix file paths
  #
  # FIXdir:
  # Location where fix files will be stored for a given experiment
  #
  # FIXam:
  # Directory containing the fixed files (or symlinks) for various fields on
  # global grids (which are usually much coarser than the native FV3-LAM grid).
  #
  # FIXclim:
  # Directory containing the MERRA2 aerosol climatology data file and
  # lookup tables for optics properties
  #
  # FIXlam:
  # Directory containing the fixed files (or symlinks) for the grid,
  # orography, and surface climatology on the native FV3-LAM grid.
  #
  # THOMPSON_MP_CLIMO_FN and _FP:
  # Name and path of file that contains aerosol climatology data. It can
  # be used to generate approximate versions of the aerosol fields
  # needed by Thompson microphysics.  This file will be used to
  # generate such approximate aerosol fields in the ICs and LBCs if
  # Thompson MP is included in the physics suite and if the exteranl
  # model for ICs or LBCs does not already provide these fields.
  #
  #-----------------------------------------------------------------------
  #
  FIXdir: '{{ [EXPTDIR, "fix"]|path_join if workflow_switches.RUN_TASK_MAKE_GRID else [user.HOMEdir, "fix"]|path_join }}'
  FIXam: '{{ [FIXdir, "fix_am"]|path_join }}'
  FIXclim: '{{ [FIXdir, "fix_clim"]|path_join }}'
  FIXlam: '{{ [FIXdir, "fix_lam"]|path_join }}'

  THOMPSON_MP_CLIMO_FN: "Thompson_MP_MONTHLY_CLIMO.nc"
  THOMPSON_MP_CLIMO_FP: '{{ [FIXam, THOMPSON_MP_CLIMO_FN]|path_join }}'
  #
  #-----------------------------------------------------------------------
  #
  # Set CCPP-associated parameters.  Definitions:
  #
  # CCPP_PHYS_SUITE:
  # The physics suite that will run using CCPP (Common Community Physics
  # Package).  The choice of physics suite determines the forecast model's 
  # namelist file, the diagnostics table file, the field table file, and 
  # the XML physics suite definition file that are staged in the experiment 
  # directory or the cycle directories under it.
  #
  # *_FN and *_FP variables set the name and paths to the suite
  # definition files used for the experiment
  #-----------------------------------------------------------------------
  #
  CCPP_PHYS_SUITE: "FV3_GFS_v16"
  CCPP_PHYS_SUITE_FN: 'suite_{{ CCPP_PHYS_SUITE }}.xml'
  CCPP_PHYS_SUITE_IN_CCPP_FP: '{{ [user.UFS_WTHR_MDL_DIR, "FV3", "ccpp", "suites", CCPP_PHYS_SUITE_FN] |path_join }}'
  CCPP_PHYS_SUITE_FP: '{{ [workflow.EXPTDIR, CCPP_PHYS_SUITE_FN]|path_join }}'
  #
  #-----------------------------------------------------------------------
  #
  # Set the field dictionary file name and paths.
  #
  #-----------------------------------------------------------------------
  #
  FIELD_DICT_FN: "fd_nems.yaml"
  FIELD_DICT_IN_UWM_FP: '{{ [user.UFS_WTHR_MDL_DIR, "tests", "parm", FIELD_DICT_FN]|path_join }}'
  FIELD_DICT_FP: '{{ [workflow.EXPTDIR, FIELD_DICT_FN]|path_join }}'
  #
  #-----------------------------------------------------------------------
  #
  # Set GRID_GEN_METHOD.  This variable specifies the method to use to 
  # generate a regional grid in the horizontal.  The values that it can 
  # take on are:
  #
  # * "GFDLgrid":
  #   This setting will generate a regional grid by first generating a 
  #   "parent" global cubed-sphere grid and then taking a portion of tile
  #   6 of that global grid -- referred to in the grid generation scripts
  #   as "tile 7" even though it doesn't correspond to a complete tile --
  #   and using it as the regional grid.  Note that the forecast is run on
  #   only on the regional grid (i.e. tile 7, not tiles 1 through 6).
  #
  # * "ESGgrid":
  #   This will generate a regional grid using the map projection developed
  #   by Jim Purser of EMC.
  #
  # Note that:
  #
  # 1) If the experiment is using one of the predefined grids (i.e. if 
  #    PREDEF_GRID_NAME is set to the name of one of the valid predefined 
  #    grids), then GRID_GEN_METHOD will be reset to the value of 
  #    GRID_GEN_METHOD for that grid.  This will happen regardless of 
  #    whether or not GRID_GEN_METHOD is assigned a value in the user-
  #    specified experiment configuration file, i.e. any value it may be
  #    assigned in the experiment configuration file will be overwritten.
  #
  # 2) If the experiment is not using one of the predefined grids (i.e. if 
  #    PREDEF_GRID_NAME is set to a null string), then GRID_GEN_METHOD must 
  #    be set in the experiment configuration file.  Otherwise, it will 
  #    remain set to a null string, and the experiment generation will 
  #    fail because the generation scripts check to ensure that it is set 
  #    to a non-empty string before creating the experiment directory.
  #
  #-----------------------------------------------------------------------
  #
  GRID_GEN_METHOD: ""
  #
  #-----------------------------------------------------------------------
  #
  # Set PREDEF_GRID_NAME.  This parameter specifies a predefined regional
  # grid, as follows:
  #
  # * If PREDEF_GRID_NAME is set to a valid predefined grid name, the grid 
  #   generation method GRID_GEN_METHOD, the (native) grid parameters, and 
  #   the write-component grid parameters are set to predefined values for 
  #   the specified grid, overwriting any settings of these parameters in 
  #   the user-specified experiment configuration file.  In addition, if 
  #   the time step DT_ATMOS and the computational parameters LAYOUT_X, 
  #   LAYOUT_Y, and BLOCKSIZE are not specified in that configuration file, 
  #   they are also set to predefined values for the specified grid.
  #
  # * If PREDEF_GRID_NAME is set to an empty string, it implies the user
  #   is providing the native grid parameters in the user-specified 
  #   experiment configuration file (EXPT_CONFIG_FN).  In this case, the 
  #   grid generation method GRID_GEN_METHOD, the native grid parameters, 
  #   and the write-component grid parameters as well as the time step 
  #   forecast model's main time step DT_ATMOS and the computational 
  #   parameters LAYOUT_X, LAYOUT_Y, and BLOCKSIZE must be set in that 
  #   configuration file; otherwise, the values of all of these parameters 
  #   in this default experiment configuration file will be used.
  #
  # Setting PREDEF_GRID_NAME provides a convenient method of specifying a
  # commonly used set of grid-dependent parameters.  The predefined grid 
  # parameters are specified in the script 
  #
  #   $HOMEdir/ush/set_predef_grid_params.py
  #
  #-----------------------------------------------------------------------
  #
  PREDEF_GRID_NAME: ""
  #
  #-----------------------------------------------------------------------
  #
  # Set forecast parameters.  Definitions:
  #
  # DATE_FIRST_CYCL:
  # Starting cycle date of the FIRST forecast in the set of forecasts to
  # run.  Format is "YYYYMMDDHH". Note: This has recently changed to
  # include the first cycle hour.
  #
  # DATE_LAST_CYCL:
  # Starting cylce date of the LAST forecast in the set of forecasts to run.
  # Format is "YYYYMMDDHH".  Note: This has recently changed to include
  # the last cycle hour.
  #
  # INCR_CYCL_FREQ:
  # Increment in hours for Rocoto cycle frequency.
  # Default is 24, which means cycle_freq=24:00:00
  #
  # FCST_LEN_HRS:
  # The length of each forecast, in integer hours.
  #
  # STARTYEAR,STARTMONTH,STARTDAY,STARTHOUR:
  # Year,month,day and hour of the first cycle in the set of forecasts to run
  # ENDYEAR,ENDMONTH,ENDDAY,ENDHOUR
  # Year,month,day and hour of the last cycle in the set of forecasts to run
  #
  # CYCL_HRS:
  # An array containing the hours of the day at which to launch forecasts.
  # Forecasts are launched at these hours on each day from DATE_FIRST_CYCL
  # to DATE_LAST_CYCL, inclusive.  Each element of this array must be a 
  # two-digit string representing an integer that is less than or equal to
  # 23, e.g. "00", "03", "12", "23".
  #
  # CYCL_HRS_SPINSTART:
  # An array containing the hours of the day at which the spin up cycle starts.
  #
  # CYCL_HRS_PRODSTART:
  # An array containing the hours of the day at which the product cycle starts,
  # from cold start input or from spin-up cycle forcast
  #
  # CYCL_HRS_PRODSTART_ENS:
  # An array containing the hours of the day at which the product cycle starts,
  # from cold start input or from spin-up cycle forcast, for the ensemble.
  # this is only needed for locating the RRFS ensemble files for the the deterministic hybrid analysis.
  #
  # CYCL_HRS_RECENTER:
  # An array containing the hours of the day at which the ensemble recenter is on
  #
  # CYCL_HRS_STOCH
  # An array containing the hours of the day at which the stochastics physcis is on
  # this might include: SPPT, SHUM, SKEB, SPP, LSM_SPP
  #
  # BOUNDARY_LEN_HRS
  # The length of boundary condition for normal forecast, in integer hours.
  #
  # BOUNDARY_LONG_LEN_HRS
  # The length of boundary condition for long forecast, in integer hours.
  #
  # BOUNDARY_PROC_GROUP_NUM
  # The number of groups used to run make_lbcs, in integer from 1 to forecast longest hours.
  #
  # FCST_LEN_HRS_SPINUP:
  # The length of each forecast in spin up cycles, in integer hours.
  #
  # FCST_LEN_HRS_CYCLES:
  # The length of forecast for each cycle, in integer hours.
  # When it empty, all forecast will be FCST_LEN_HRS
  #
  # DA_CYCLE_INTERV:
  # Data assimilation cycle interval, in integer hours for now.
  #
  # RESTART_INTERVAL:
  # frequency of the output restart files (unit:hour). 
  # Default=0: restart files are produced at the end of a forecast run
  # For example, i) RESTART_INTERVAL: 1 -1 => restart files are produced 
  # every hour with the prefix "YYYYMMDD.HHmmSS." in the RESTART directory
  # ii) RESTART_INTERVAL: 1 2 5 => restart files are produced only when 
  # fh = 1, 2, and 5.
  #
  #
  # RESTART_INTERVAL_LONG:
  # Set up frequenency or list of the forecast hours that FV3 should
  # generate the restart files.
  #
  # POSTPROC_LEN_HRS:
  # The length of post process, in integer hours.
  #
  # POSTPROC_LONG_LEN_HRS:
  # The length of long post process, in integer hours.
  #
  # CYCL_HRS_HYB_FV3LAM_ENS:
  # An array containing the hours of the day at which the GSI hybrid using FV3LAM ensemeble.
  #
  # FCST_LEN_CYCL:
  # The length of forecast for each cycle date in integer hours.
  # This is valid only when FCST_LEN_HRS = -1.
  # This pattern is recurred for all cycle dates.
  #
  #-----------------------------------------------------------------------
  #
  DATE_FIRST_CYCL: "YYYYMMDDHH"
  DATE_LAST_CYCL: "YYYYMMDDHH"
  INCR_CYCL_FREQ: 24
  FCST_LEN_HRS: 24
  FCST_LEN_CYCL:
    - 6
    - 12
    - 12
    - 6
  STARTYEAR: "YYYY"
  STARTMONTH: "MM"
  STARTDAY: "DD"
  STARTHOUR: "HH"
  ENDYEAR: "YYYY"
  ENDMONTH: "MM"
  ENDDAY: "DD"
  ENDHOUR: "HH"
  CYCL_HRS: []
  CYCL_HRS_SPINSTART: []
  CYCL_HRS_PRODSTART: []
  CYCL_HRS_PRODSTART_ENS: []
  CYCL_HRS_RECENTER: []
  CYCL_HRS_STOCH: []
  BOUNDARY_LEN_HRS: 0
  BOUNDARY_LONG_LEN_HRS: 0
  BOUNDARY_PROC_GROUP_NUM: 1
  POSTPROC_LEN_HRS: 1
  POSTPROC_LONG_LEN_HRS: 1
  FCST_LEN_HRS_SPINUP: 1
  FCST_LEN_HRS_CYCLES: []
  DA_CYCLE_INTERV: 3
  RESTART_INTERVAL: 0 # was 3,6 in rrfs_dev
  RESTART_INTERVAL_LONG: 0 # was 3.6 in rrfs_dev
  CYCL_HRS_HYB_FV3LAM_ENS: [ "99" ]
  #
  #-----------------------------------------------------------------------
  #
  # Set PREEXISTING_DIR_METHOD.  This variable determines the method to use
  # use to deal with preexisting directories [e.g ones generated by previous
  # calls to the experiment generation script using the same experiment name
  # (EXPT_SUBDIR) as the current experiment].  This variable must be set to
  # one of "delete", "upgrade", "rename", and "quit".  The resulting behavior for each
  # of these values is as follows:
  #
  # * "delete":
  #   The preexisting directory is deleted and a new directory (having the
  #   same name as the original preexisting directory) is created.
  #
  # * "upgrade":
  #    save a copy and then upgrade the preexisting $EXPDIR directory
  #    keep intact for other preexisting directories
  #
  # * "rename":
  #   The preexisting directory is renamed and a new directory (having the
  #   same name as the original preexisting directory) is created.  The new
  #   name of the preexisting directory consists of its original name and
  #   the suffix "_oldNNN", where NNN is a 3-digit integer chosen to make
  #   the new name unique.
  #
  # * "quit":
  #   The preexisting directory is left unchanged, but execution of the
  #   currently running script is terminated.  In this case, the preexisting
  #   directory must be dealt with manually before rerunning the script.
  #
  #-----------------------------------------------------------------------
  #
  PREEXISTING_DIR_METHOD: "delete"
  #
  #-----------------------------------------------------------------------
  #
  # Set flags for more detailed messages.  Defintitions:
  #
  # VERBOSE:
  # This is a flag that determines whether or not the experiment generation 
  # and workflow task scripts tend to print out more informational messages.
  #
  # DEBUG:
  # This is a flag that determines whether or not very detailed debugging
  # messages are printed to out.  Note that if DEBUG is set to TRUE, then
  # VERBOSE will also get reset to TRUE if it isn't already.
  #
  # SAVE_CYCLE_LOG:
  # This is a flag that determines whether or not save
  # the information related to data assimilation cycling, such as background
  # used in each cycle
  #
  #-----------------------------------------------------------------------
  #
  VERBOSE: true
  DEBUG: false
  SAVE_CYCLE_LOG: true

  #-----------------------------------------------------------------------
  #
  # COMPILER:
  # Type of compiler invoked during the build step. Currently, this must 
  # be set manually; it is not inherited from the build system in the 
  # ufs-srweather-app directory.
  #
  # SYMLINK_FIX_FILES:
  # Symlink fix files to experiment directory if true; otherwise copy the files.
  #
  #------------------------------------------------------------------------
  #
  COMPILER: "intel"
  SYMLINK_FIX_FILES: true
  #
  #-----------------------------------------------------------------------
  #
  # DO_REAL_TIME:
  # switch for real-time run
  #
  #-----------------------------------------------------------------------
  #
  DO_REAL_TIME: false
  #
  #-----------------------------------------------------------------------
  #
  # COLDSTART:
  # Flag turning on/off warm start
  #
  # WARMSTART_CYCLE_DIR:
  # Path to the directory where RESTART dir is located for warm start
  #
  #-----------------------------------------------------------------------
  #
  COLDSTART: true
  WARMSTART_CYCLE_DIR: "/path/to/warm/start/cycle/dir"

#----------------------------
# WORKFLOW SWITCHES config parameters
#-----------------------------
workflow_switches:
  #
  #-----------------------------------------------------------------------
  #
  # Set flags (and related directories) that determine whether various
  # workflow tasks should be run.  Note that the TN_MAKE_GRID, TN_MAKE_OROG, 
  # and TN_MAKE_SFC_CLIMO are all cycle-independent tasks, i.e. if they 
  # are to be run, they do so only once at the beginning of the workflow 
  # before any cycles are run.  Definitions:
  #
  # RUN_TASK_MAKE_GRID:
  # Flag that determines whether the TN_MAKE_GRID task is to be run.  If 
  # this is set to true, the grid generation task is run and new grid
  # files are generated.  If it is set to false, then the scripts look
  # for pregenerated grid files in the directory specified by GRID_DIR 
  # (see below).
  #
  # RUN_TASK_MAKE_OROG:
  # Same as RUN_TASK_MAKE_GRID but for the TN_MAKE_OROG task.
  #
  # RUN_TASK_MAKE_SFC_CLIMO:
  # Same as RUN_TASK_MAKE_GRID but for the TN_MAKE_SFC_CLIMO task.
  #
  # RUN_TASK_GET_EXTRN_ICS:
  # Flag that determines whether the TN_GET_EXTRN_ICS task is to be run.
  #
  # RUN_TASK_GET_EXTRN_LBCS:
  # Flag that determines whether the TN_GET_EXTRN_LBCS task is to be run.
  #
  # RUN_TASK_MAKE_ICS:
  # Flag that determines whether the TN_MAKE_ICS task is to be run.
  #
  # RUN_TASK_MAKE_LBCS:
  # Flag that determines whether the TN_MAKE_LBCS task is to be run.
  #
  # RUN_TASK_RUN_FCST:
  # Flag that determines whether the TN_RUN_FCST task is to be run.
  #
  # RUN_TASK_RUN_POST:
  # Flag that determines whether the TN_RUN_POST task is to be run.
  # 
  # RUN_TASK_GET_OBS_CCPA:
  # Flag that determines whether to run the TN_GET_OBS_CCPA task, which
  # retrieves the CCPA hourly precipitation files used by METplus from NOAA HPSS. 
  # 
  # RUN_TASK_GET_OBS_MRMS:
  # Flag that determines whether to run the TN_GET_OBS_MRMS task, which
  # retrieves the MRMS composite reflectivity files used by METplus from NOAA HPSS. 
  #
  # RUN_TASK_GET_OBS_NDAS:
  # Flag that determines whether to run the TN_GET_OBS_NDAS task, which
  # retrieves the NDAS PrepBufr files used by METplus from NOAA HPSS. 
  #
  # RUN_TASK_VX_GRIDSTAT:
  # Flag that determines whether the grid-stat verification task is to be
  # run.
  #
  # RUN_TASK_VX_POINTSTAT:
  # Flag that determines whether the point-stat verification task is to be
  # run.
  #
  # RUN_TASK_VX_ENSGRID:
  # Flag that determines whether the ensemble-stat verification for gridded
  # data task is to be run. 
  #
  # RUN_TASK_VX_ENSPOINT:
  # Flag that determines whether the ensemble point verification task is
  # to be run. If this flag is set, both ensemble-stat point verification
  # and point verification of ensemble-stat output is computed.
  #
  # RUN_TASK_PLOT_ALLVARS:
  # Flag that determines whether to run python plotting scripts
  #
  # RUN_TASK_AQM_ICS:
  # Flag that determines whether the TN_AQM_ICS task is to be run for air quality modeling.
  #
  # RUN_TASK_AQM_LBCS:
  # Flag that determines whether the TN_AQM_LBCS task is to be run for air quality modeling.
  #
  # RUN_TASK_NEXUS_GFS_SFC:
  # Flag that determines whether the TN_NEXUS_GFS_SFC task is to be run for air quality modeling.
  #
  # RUN_TASK_NEXUS_EMISSION:
  # Flag that determines whether the TN_NEXUS_EMISSION task is to be run for air quality modeling.
  #
  # RUN_TASK_FIRE_EMISSION:
  # Flag that determines whether the TN_FIRE_EMISSION task is to be run for air quality modeling.
  #
  # RUN_TASK_POINT_SOURCE:
  # Flag that determines whether the TN_POINT_SOURCE task is to be run for air quality modeling.
  #
  # RUN_TASK_PRE_POST_STAT:
  # Flag that determines whether the TN_PRE_POST_STAT task is to be run for air quality modeling.
  #
  # RUN_TASK_POST_STAT_O3:
  # Flag that determines whether the TN_POST_STAT_O3 task is to be run for air quality modeling.
  #
  # RUN_TASK_POST_STAT_PM25:
  # Flag that determines whether the TN_POST_STAT_PM25 task is to be run for air quality modeling.
  #
  # RUN_TASK_BIAS_CORRECTION_O3:
  # Flag that determines whether the TN_BIAS_CORRECTION_O3 task is to be run for air quality modeling.
  #
  # RUN_TASK_BIAS_CORRECTION_PM25:
  # Flag that determines whether the TN_BIAS_CORRECTION_PM25 task is to be run for air quality modeling.
  #
  #-----------------------------------------------------------------------
  #
  RUN_TASK_MAKE_GRID: true
  RUN_TASK_MAKE_OROG: true
  RUN_TASK_MAKE_SFC_CLIMO: true
  
  RUN_TASK_GET_EXTRN_ICS: true
  RUN_TASK_GET_EXTRN_LBCS: true
  RUN_TASK_MAKE_ICS: true
  RUN_TASK_MAKE_LBCS: true
  RUN_TASK_RUN_FCST: true
  RUN_TASK_RUN_POST: true
  
  RUN_TASK_GET_OBS_CCPA: false
  RUN_TASK_GET_OBS_MRMS: false
  RUN_TASK_GET_OBS_NDAS: false
  RUN_TASK_VX_GRIDSTAT: false
  RUN_TASK_VX_POINTSTAT: false
  RUN_TASK_VX_ENSGRID: false
  RUN_TASK_VX_ENSPOINT: false

  RUN_TASK_PLOT_ALLVARS: false

  RUN_TASK_AQM_ICS: false
  RUN_TASK_AQM_LBCS: false
  RUN_TASK_NEXUS_GFS_SFC: false
  RUN_TASK_NEXUS_EMISSION: false
  RUN_TASK_FIRE_EMISSION: false
  RUN_TASK_POINT_SOURCE: false
  RUN_TASK_PRE_POST_STAT: false
  RUN_TASK_POST_STAT_O3: false
  RUN_TASK_POST_STAT_PM25: false
  RUN_TASK_BIAS_CORRECTION_O3: false
  RUN_TASK_BIAS_CORRECTION_PM25: false

#----------------------------
# DO_ parameters. These look like workflow switches since some
# of them are used in FV3LAM_wflow.xml
#-----------------------------
rrfs:
  #
  #-----------------------------------------------------------------------
  #
  # Set parameters associated with running retrospective experiments.  Definitions:
  #
  # DO_RRFS_DEV:
  # Flag to turn on RRFS dev workflow. Should be removed
  # in the future once SRW and RRFS dev workflows are completely integrated
  #
  # DO_RETRO:
  # Flag turn on the retrospective experiments.
  #
  # DO_SPINUP:
  # Flag turn on the spin-up cycle.
  #
  # DO_POST_SPINUP:
  # Flag turn on the UPP for spin-up cycle.
  #
  # DO_POST_PROD:
  # Flag turn on the UPP for prod cycle.
  #
  # DO_PARALLEL_PRDGEN:
  # Flag turn on parallel wgrib2 runs in prdgen .
  #
  #-----------------------------------------------------------------------
  #
  DO_RRFS_DEV: false # Turn this on to test RRFS dev workflow
  DO_RETRO: true # Turn this on temporarily
  DO_POST_PROD: false # Turn this off temporarily
  DO_SPINUP: false
  DO_POST_SPINUP: false
  DO_PARALLEL_PRDGEN: false
  #
  #-----------------------------------------------------------------------
  #
  # Set switches associated with ensembles.  Definitions:
  #
  # DO_ENSCONTROL: 
  # In ensemble mode, whether or not to run member 1 as control member
  #
  # DO_GSIOBSERVER:
  # Decide whether or not to run GSI observer
  #
  # DO_ENKFUPDATE:
  # Decide whether or not to run EnKF update for the ensemble members
  #
  # DO_ENKF_RADAR_REF:
  # Decide whether or not to run Radar Reflectivity EnKF update for the ensemble members
  #
  # DO_ENVAR_RADAR_REF:
  # Decide whether or not to run Radar Reflectivity hybrid analysis
  #
  # DO_RECENTER:
  # Decide whether or not to run recenter for the ensemble members
  #
  # DO_SAVE_INPUT:
  # Decide whether or not to run save_input after the DA analysis  
  #
  # DO_ENS_GRAPHICS:
  # Flag to turn on/off ensemble graphics. Turns OFF deterministic
  # graphics.
  #
  # DO_ENSPOST:
  # Flag to turn on/off python ensemble postprocessing for WPC testbeds.
  #
  # DO_ENSINIT:
  # Decide whether or not to do ensemble initialization by running 1 timestep ensemble
  # forecast and recentering on the deterministic analysis
  #
  # DO_ENSFCST:
  # Flag that determines whether to run ensemble free forecasts (for
  # each set of specified cycles).  If this is set to "TRUE", NUM_ENS_MEMBERS_FCST
  # forecasts are run for each specified cycle, each with a different set of stochastic
  # seed values. 
  #
  #-----------------------------------------------------------------------
  #
  DO_ENSFCST: false
  DO_ENSCONTROL: false
  DO_GSIOBSERVER: false
  DO_ENKFUPDATE: false
  DO_ENKF_RADAR_REF: false
  DO_ENVAR_RADAR_REF: false
  DO_RECENTER: false
  DO_ENS_GRAPHICS: false
  DO_ENSPOST: false
  DO_ENSINIT: false
  DO_SAVE_INPUT: false
  #
  #-----------------------------------------------------------------------
  #
  # Set switches associated with running data assimilation.  Definitions:
  #
  # DO_DACYCLE:
  # Flag that determines whether to run a data assimilation cycle.
  #
  # DO_SURFACE_CYCLE:
  # Flag that determines whether to continue cycle surface fields.
  #
  # DO_SOIL_ADJUST:
  # Flag that determines whether to adjust soil T and Q based on
  # the lowest level T/Q analysis increments.
  #
  # DO_UPDATE_BC:
  # Flag that determines whether to update boundary conditions based on the 
  # analysis results
  #
  # DO_RADDA:
  # Flag that determines whether to assimilate satellite radiance data
  #
  # DO_BUFRSND:
  # Decide whether or not to run EMC BUFR sounding
  #
  # DO_SMOKE_DUST
  # Flag turn on smoke and dust for RRFS-SD
  #
  #-----------------------------------------------------------------------
  #
  DO_DACYCLE: false
  DO_SURFACE_CYCLE: false
  DO_SOIL_ADJUST: false
  DO_UPDATE_BC: false
  DO_RADDA: false
  DO_BUFRSND: false
  DO_SMOKE_DUST: false
  #
  #-----------------------------------------------------------------------
  #
  # Parameters for JEDI options
  # DO_JEDI_ENVAR_IODA:
  #      Flag turn on the JEDI-IODA converters for EnVAR.  It requires GSI 
  #      to produce NetCDF diag files
  #-----------------------------------------------------------------------
  #
  DO_JEDI_ENVAR_IODA: false
  #
  #-----------------------------------------------------------------------
  #
  # Parameters for analysis options
  # DO_NONVAR_CLDANAL: 
  #     Flag turn on the non-var cloud analysis.
  # DO_REFL2TTEN: 
  #     Flag turn on the radar reflectivity to temperature tendenecy.
  # DO_NLDN_LGHT
  #     Flag turn on processing NLDN NetCDF lightning data
  #
  #-----------------------------------------------------------------------
  #
  DO_NONVAR_CLDANAL: false
  DO_REFL2TTEN: false
  DO_NLDN_LGHT: false
  DO_SMOKE_DUST: false
  #
  #-----------------------------------------------------------------------
  #
  # IS_RTMA:
  #   If true, some ICs,LBCs,GSI rocoto tasks will be turned off
  #
  #-----------------------------------------------------------------------
  #
  IS_RTMA: false

#----------------------------
# NCO specific variables
#-----------------------------
nco:
  #
  #-----------------------------------------------------------------------
  #
  # Set variables that are only used in NCO mode (i.e. when RUN_ENVIR is 
  # set to "nco").  Definitions:
  #
  # envir, NET, model_ver, RUN:
  # Standard environment variables defined in the NCEP Central Operations WCOSS
  # Implementation Standards document as follows:
  #
  #   envir:
  #   Set to "test" during the initial testing phase, "para" when running
  #   in parallel (on a schedule), and "prod" in production.
  #
  #   NET:
  #   Model name (first level of com directory structure)
  #
  #   model_ver:
  #   Version number of package in three digits (second level of com directory)
  #
  #   RUN:
  #   Name of model run (third level of com directory structure).
  #   In general, same as $NET
  #
  # OPSROOT:
  # The operations root directory in NCO mode.
  #
  # LOGBASEDIR:
  # Directory in which the log files from the workflow tasks will be placed.
  # 
  # NWGES:
  # The beginning portion of the directory that will contain the output 
  # files from the forecast for a given cycle.  For a cycle 
  # that starts on the date specified by yyyymmdd and hour specified by hh
  # (where yyyymmdd and hh are as described above), the directory in which
  # the forecast output files will be placed will be:
  #   $NWGES/$NET/$envir/$RUN.$yyyymmdd/$hh
  # 
  # For more information on NCO standards
  #   
  #   https://www.nco.ncep.noaa.gov/idsb/implementation_standards/ImplementationStandards.v11.0.0.pdf
  #
  #-----------------------------------------------------------------------
  #
  envir: "para"
  NET: "rrfs"
  RUN: "rrfs"
  model_ver: "v1.0.0"

  OPSROOT: '{{ workflow.EXPT_BASEDIR }}/../nco_dirs'
  COMROOT: '{{ OPSROOT }}/com'
  PACKAGEROOT: '{{ OPSROOT }}/packages'
  DATAROOT: '{{ OPSROOT }}/tmp'
  DCOMROOT: '{{ OPSROOT }}/dcom'
  LOGBASEDIR: '{{ OPSROOT }}/output'
  EXTROOT: '{{ OPSROOT }}/ext'
  COMIN_BASEDIR: '{{ COMROOT }}/{{ NET }}/{{ model_ver }}'
  COMOUT_BASEDIR: '{{ COMROOT }}/{{ NET }}/{{ model_ver }}'

  #
  # New additions from RRFS_dev1
  #
  NWGES: '{{ OPSROOT }}/nwges'
  NWGES_BASEDIR: '{{ NWGES }}'
  RRFSE_NWGES: '{{ OPSROOT }}/nwges'
  RRFSE_NWGES_BASEDIR: '{{ RRFSE_NWGES }}'
  ENSCTRL_NWGES: '{{ OPSROOT }}/nwges'
  ENSCTRL_NWGES_BASEDIR: '{{ ENSCTRL_NWGES}}'

  ENSCTRL_COMIN: '{{ COMIN_BASEDIR}}'
  ENSCTRL_COMOUT: '{{ COMOUT_BASEDIR}}'
  ENSCTRL_COMROOT: '{{ ENSCTRL_COMOUT }}'
  ENSCTRL_COMIN_BASEDIR: '{{ ENSCTRL_COMIN }}'
  ENSCTRL_COMOUT_BASEDIR: '{{ ENSCTRL_COMROOT}}/{{ envir}}'

  #
  #-----------------------------------------------------------------------
  #
  # FG_ROOTDIR:
  #  First Guess Root Directory, APP will find corresponding first guess
  #  fields from this directory. RRFS will find FG under NWGES_BASEDIR,
  #  but we needs to explicitly specify where to find FG for RTMA.
  #  So this parameter only matters for RTMA
  #
  #-----------------------------------------------------------------------
  #
  FG_ROOTDIR: ""

  #
  #-----------------------------------------------------------------------
  #
  # The following are also described in the NCO doc above
  #
  #-----------------------------------------------------------------------
  #
  DBNROOT: ""
  SENDECF: false
  SENDDBN: false
  SENDDBN_NTC: false
  SENDCOM: false
  SENDWEB: false
  KEEPDATA: true
  MAILTO: ""
  MAILCC: ""


#----------------------------------
# Start times for different setups
#----------------------------------
start_time:
  START_TIME_SPINUP: 01:10:00
  START_TIME_PROD: 02:20:00
  START_TIME_CONVENTIONAL_SPINUP: 00:40:00
  START_TIME_LATE_ANALYSIS: 01:40:00
  START_TIME_CONVENTIONAL: 00:40:00
  START_TIME_NSSLMOSIAC: 00:45:00
  START_TIME_LIGHTNINGNC: 00:45:00
  START_TIME_PROCSMOKE: 00:45:00

#----------------------------------
# Cycle definiton for each group
#----------------------------------
cycledefs:
  #-----------------------------------------------------------------------
  #
  # Set cycle definition for each group.  The cycle definition sets the cycle
  # time that the group will run. It has two way to set up:
  #  1) 00 HHs DDs MMs YYYYs *
  #       HHs can be "01-03/01" or "01,02,03" or "*"
  #       DDs,MMs can be "01-03" or "01,02,03" or "*"
  #       YYYYs can be "2020-2021" or "2020,2021" or "*"
  #  2)   start_time(YYYYMMDDHH00) end_time(YYYYMMDDHH00) interval(HH:MM:SS)
  #       for example: 202104010000 202104310000 12:00:00
  #  The default cycle definition is:
  #     "00 01 01 01 2100 *"
  #  which will likely never get to run.
  #
  # Definitions:
  #
  # AT_START_CYCLEDEF:
  # cycle definition for "at start" group
  # This group runs: make_grid, make_orog, make_sfc_climo
  #
  # INITIAL_CYCLEDEF:
  # cycle definition for "initial" group
  # This group runs get_extrn_ics, make_ics
  #
  # BOUNDARY_CYCLEDEF:
  # cycle definition for "boundary" group
  # This group runs: get_extrn_lbcs,make_lbcs
  #
  # BOUNDARY_LONG_CYCLEDEF:
  # cycle definition for "boundary_long" group
  # This group runs: get_extrn_lbcs_long,make_lbcs
  #
  # SPINUP_CYCLEDEF:
  # cycle definition for spin-up cycle group
  # This group runs: anal_gsi_input_spinup and data process, run_fcst_spinup, run_post_spinup
  #
  # PROD_CYCLEDEF:
  # cycle definition for product cycle group
  # This group runs: anal_gsi_input and data process, run_fcst, python_skewt, run_post, run_clean
  #
  # SAVEINPUT_CYCLEDEF:
  # cycle definition for saving INPUT files
  # This group runs: saveinput
  #
  # RECENTER_CYCLEDEF:
  # cycle definition for recenter cycle group
  # This group runs: recenter
  #
  # PRODLONG_CYCLEDEF:
  # same as PROD_CYCLEDEF, but for long forecast 
  #
  # ARCHIVE_CYCLEDEF:
  # cycle definition for "archive" group
  # This group runs: run_archive
  #
  #-----------------------------------------------------------------------
  #
  AT_START_CYCLEDEF: "00 01 01 01 2100 *"
  INITIAL_CYCLEDEF: "00 01 01 01 2100 *"
  BOUNDARY_CYCLEDEF: "00 01 01 01 2100 *"
  BOUNDARY_LONG_CYCLEDEF: "00 01 01 01 2100 *"
  SPINUP_CYCLEDEF: "00 01 01 01 2100 *"
  PROD_CYCLEDEF: "00 01 01 01 2100 *"
  PRODLONG_CYCLEDEF: "00 01 01 01 2100 *"
  RECENTER_CYCLEDEF: "00 01 01 01 2100 *"
  ARCHIVE_CYCLEDEF: "00 01 01 01 2100 *"
  SAVEINPUT_CYCLEDEF: "00 01 01 01 2100 *"

#----------------------------------
# GSI namelist parameters
#----------------------------------
gsi:
  #
  #-------------------------------------------------------------------------------------
  #      GSI Namelist parameters configurable across differnt applications
  # if we need to tune one GSI namelist parameter, we can elevate it to a shell variable
  # and assign value in config.sh and give it a default value in config_default.sh
  # In realtime testing, don't need to regenerate the whole workflow, you can tweak 
  # $EXPTDIR/var_defns.sh and $FIX_GSI/gsiparm.anl.sh to make sure the change is
  # expected and then put it back into config.sh and config_default.sh
  #       (need to follow FORTRAN namelist convetion)
  #-------------------------------------------------------------------------------------
  # &SETUP  and &BKGERR
  niter1: 50
  niter2: 50
  l_obsprvdiag: .false.
  diag_radardbz: .false.
  write_diag_2: .false.
  bkgerr_vs: 1.0
  bkgerr_hzscl: 0.7,1.4,2.80     #no trailing ,
  usenewgfsberror: .true.
  netcdf_diag: .false.
  binary_diag: .true.
  
  # &HYBRID_ENSEMBLE
  readin_localization: .true.     #if true, it overwrites the "beta1_inv/ens_h/ens_v" setting
  beta1_inv: 0.15                 #beata_inv is 1-ensemble_wgt
  ens_h: 110
  ens_v: 3
  regional_ensemble_option: 1     #1 for GDAS ; 5 for FV3LAM ensemble
  grid_ratio_fv3: 2.0             #fv3 resolution 3km, so analysis: 3*2: 6km
  grid_ratio_ens: 3               #if analysis is 3km, then ensemble: 3*3: 9km. GDAS ensemble is 20km
  i_en_perts_io: 1                #0 or 1: original file   3: pre-processed ensembles
  q_hyb_ens: .false.
  ens_fast_read: .false.
  
  # &RAPIDREFRESH_CLDSURF
  l_PBL_pseudo_SurfobsT: .false.
  l_PBL_pseudo_SurfobsQ: .false.
  i_use_2mQ4B: 0
  i_use_2mT4B: 0
  i_T_Q_adjust: 1
  l_rtma3d: .false.
  i_precip_vertical_check: 0
  #-----------------------------------------------------------------------
  # HYBENSMEM_NMIN:
  #    Minimum number of ensemble members required a hybrid GSI analysis 
  #-----------------------------------------------------------------------
  HYBENSMEM_NMIN: 80
  ANAVINFO_FN: "anavinfo.rrfs"
  ANAVINFO_DBZ_FN: "anavinfo.rrfs_dbz"
  ENKF_ANAVINFO_FN: "anavinfo.rrfs"
  ENKF_ANAVINFO_DBZ_FN: "anavinfo.enkf.rrfs_dbz"
  CONVINFO_FN: "convinfo.rrfs"
  BERROR_FN: "rap_berror_stats_global_RAP_tune" #under $FIX_GSI
  OBERROR_FN: "errtable.rrfs"
  HYBENSINFO_FN: "hybens_info.rrfs"
  #
  #-----------------------------------------------------------------------
  # default namelist for nonvar cloud analysis
  #-----------------------------------------------------------------------
  cld_bld_hgt: 1200.0
  l_precip_clear_only: .false.
  l_qnr_from_qr: .false.
  #
  #-----------------------------------------------------------------------
  # default weighting for control analysis in ensemble recentering
  #-----------------------------------------------------------------------
  beta_recenter: 1.0

#----------------------------
# MAKE GRID config parameters
#-----------------------------
task_make_grid:
  TN_MAKE_GRID: "make_grid"
  NNODES_MAKE_GRID: 1
  PPN_MAKE_GRID: 24
  WTIME_MAKE_GRID: 00:20:00
  MAXTRIES_MAKE_GRID: 2
  #
  #-----------------------------------------------------------------------
  #
  # GRID_DIR:
  # The directory in which to look for pregenerated grid files if 
  # RUN_TASK_MAKE_GRID is set to false.
  # 
  #-----------------------------------------------------------------------
  # 
  GRID_DIR: '{{ [workflow.EXPTDIR, "grid"]|path_join if workflow_switches.RUN_TASK_MAKE_GRID else "" }}'
  #
  #-----------------------------------------------------------------------
  #
  # Set parameters specific to the "ESGgrid" method of generating a regional
  # grid (i.e. for GRID_GEN_METHOD set to "ESGgrid").  Definitions:
  #
  # ESGgrid_LON_CTR:
  # The longitude of the center of the grid (in degrees).
  #
  # ESGgrid_LAT_CTR:
  # The latitude of the center of the grid (in degrees).
  #
  # ESGgrid_DELX:
  # The cell size in the zonal direction of the regional grid (in meters).
  #
  # ESGgrid_DELY:
  # The cell size in the meridional direction of the regional grid (in 
  # meters).
  #
  # ESGgrid_NX:
  # The number of cells in the zonal direction on the regional grid.
  #
  # ESGgrid_NY:
  # The number of cells in the meridional direction on the regional grid.
  #
  # ESGgrid_WIDE_HALO_WIDTH:
  # The width (in units of number of grid cells) of the halo to add around
  # the regional grid before shaving the halo down to the width(s) expected
  # by the forecast model.  
  #
  # ESGgrid_PAZI:
  # The rotational parameter for the ESG grid (in degrees).
  #
  # In order to generate grid files containing halos that are 3-cell and
  # 4-cell wide and orography files with halos that are 0-cell and 3-cell
  # wide (all of which are required as inputs to the forecast model), the
  # grid and orography tasks first create files with halos around the regional
  # domain of width ESGgrid_WIDE_HALO_WIDTH cells.  These are first stored 
  # in files.  The files are then read in and "shaved" down to obtain grid
  # files with 3-cell-wide and 4-cell-wide halos and orography files with
  # 0-cell-wide (i.e. no halo) and 3-cell-wide halos.  For this reason, we
  # refer to the original halo that then gets shaved down as the "wide" 
  # halo, i.e. because it is wider than the 0-cell-wide, 3-cell-wide, and
  # 4-cell-wide halos that we will eventually end up with.  Note that the
  # grid and orography files with the wide halo are only needed as intermediates
  # in generating the files with 0-cell-, 3-cell-, and 4-cell-wide halos;
  # they are not needed by the forecast model.  
  # NOTE: Probably don't need to make ESGgrid_WIDE_HALO_WIDTH a user-specified 
  #       variable.  Just set it in the function set_gridparams_ESGgrid.py.
  #
  # Note that:
  #
  # 1) If the experiment is using one of the predefined grids (i.e. if 
  #    PREDEF_GRID_NAME is set to the name of one of the valid predefined
  #    grids), then:
  #
  #    a) If the value of GRID_GEN_METHOD for that grid is "GFDLgrid", then
  #       these parameters will not be used and thus do not need to be reset
  #       to non-empty strings.
  #
  #    b) If the value of GRID_GEN_METHOD for that grid is "ESGgrid", then
  #       these parameters will get reset to the values for that grid.  
  #       This will happen regardless of whether or not they are assigned 
  #       values in the user-specified experiment configuration file, i.e. 
  #       any values they may be assigned in the experiment configuration 
  #       file will be overwritten.
  #
  # 2) If the experiment is not using one of the predefined grids (i.e. if 
  #    PREDEF_GRID_NAME is set to a null string), then:
  #
  #    a) If GRID_GEN_METHOD is set to "GFDLgrid" in the user-specified 
  #       experiment configuration file, then these parameters will not be 
  #       used and thus do not need to be reset to non-empty strings.
  #
  #    b) If GRID_GEN_METHOD is set to "ESGgrid" in the user-specified 
  #       experiment configuration file, then these parameters must be set
  #       in that configuration file.
  #
  #-----------------------------------------------------------------------
  #
  ESGgrid_LON_CTR: ""
  ESGgrid_LAT_CTR: ""
  ESGgrid_DELX: ""
  ESGgrid_DELY: ""
  ESGgrid_NX: ""
  ESGgrid_NY: ""
  ESGgrid_WIDE_HALO_WIDTH: ""
  ESGgrid_PAZI: ""

  #-----------------------------------------------------------------------
  #
  # Set parameters specific to the "GFDLgrid" method of generating a regional
  # grid (i.e. for GRID_GEN_METHOD set to "GFDLgrid").  The following 
  # parameters will be used only if GRID_GEN_METHOD is set to "GFDLgrid". 
  # In this grid generation method:
  #
  # * The regional grid is defined with respect to a "parent" global cubed-
  #   sphere grid.  Thus, all the parameters for a global cubed-sphere grid
  #   must be specified in order to define this parent global grid even 
  #   though the model equations are not integrated on (they are integrated
  #   only on the regional grid).
  #
  # * GFDLgrid_NUM_CELLS is the number of grid cells in either one of the two 
  #   horizontal directions x and y on any one of the 6 tiles of the parent
  #   global cubed-sphere grid.  The mapping from GFDLgrid_NUM_CELLS to a nominal
  #   resolution (grid cell size) for a uniform global grid (i.e. Schmidt
  #   stretch factor GFDLgrid_STRETCH_FAC set to 1) for several values of
  #   GFDLgrid_NUM_CELLS is as follows:
  #
  #     GFDLgrid_NUM_CELLS      typical cell size
  #     ------------      -----------------
  #              192                  50 km
  #              384                  25 km
  #              768                  13 km
  #             1152                 8.5 km
  #             3072                 3.2 km
  #
  #   Note that these are only typical cell sizes.  The actual cell size on
  #   the global grid tiles varies somewhat as we move across a tile.
  #
  # * Tile 6 has arbitrarily been chosen as the tile to use to orient the
  #   global parent grid on the sphere (Earth).  This is done by specifying 
  #   GFDLgrid_LON_T6_CTR and GFDLgrid_LAT_T6_CTR, which are the longitude
  #   and latitude (in degrees) of the center of tile 6.
  #
  # * Setting the Schmidt stretching factor GFDLgrid_STRETCH_FAC to a value
  #   greater than 1 shrinks tile 6, while setting it to a value less than 
  #   1 (but still greater than 0) expands it.  The remaining 5 tiles change
  #   shape as necessary to maintain global coverage of the grid.
  #
  # * The cell size on a given global tile depends on both GFDLgrid_NUM_CELLS and
  #   GFDLgrid_STRETCH_FAC (since changing GFDLgrid_NUM_CELLS changes the number
  #   of cells in the tile, and changing GFDLgrid_STRETCH_FAC modifies the
  #   shape and size of the tile).
  #
  # * The regional grid is embedded within tile 6 (i.e. it doesn't extend
  #   beyond the boundary of tile 6).  Its exact location within tile 6 is
  #   is determined by specifying the starting and ending i and j indices
  #   of the regional grid on tile 6, where i is the grid index in the x
  #   direction and j is the grid index in the y direction.  These indices
  #   are stored in the variables 
  #
  #     GFDLgrid_ISTART_OF_RGNL_DOM_ON_T6G
  #     GFDLgrid_JSTART_OF_RGNL_DOM_ON_T6G
  #     GFDLgrid_IEND_OF_RGNL_DOM_ON_T6G
  #     GFDLgrid_JEND_OF_RGNL_DOM_ON_T6G
  #
  # * In the forecast model code and in the experiment generation and workflow
  #   scripts, for convenience the regional grid is denoted as "tile 7" even
  #   though it doesn't map back to one of the 6 faces of the cube from 
  #   which the parent global grid is generated (it maps back to only a 
  #   subregion on face 6 since it is wholly confined within tile 6).  Tile
  #   6 may be referred to as the "parent" tile of the regional grid.
  #
  # * GFDLgrid_REFINE_RATIO is the refinement ratio of the regional grid 
  #   (tile 7) with respect to the grid on its parent tile (tile 6), i.e.
  #   it is the number of grid cells along the boundary of the regional grid
  #   that abut one cell on tile 6.  Thus, the cell size on the regional 
  #   grid depends not only on GFDLgrid_NUM_CELLS and GFDLgrid_STRETCH_FAC (because
  #   the cell size on tile 6 depends on these two parameters) but also on 
  #   GFDLgrid_REFINE_RATIO.  Note that as on the tiles of the global grid, 
  #   the cell size on the regional grid is not uniform but varies as we 
  #   move across the grid.
  #
  # Definitions of parameters that need to be specified when GRID_GEN_METHOD
  # is set to "GFDLgrid":
  #
  # GFDLgrid_LON_T6_CTR:
  # Longitude of the center of tile 6 (in degrees).
  #
  # GFDLgrid_LAT_T6_CTR:
  # Latitude of the center of tile 6 (in degrees).
  #
  # GFDLgrid_NUM_CELLS:
  # Number of points in each of the two horizontal directions (x and y) on
  # each tile of the parent global grid.  Note that the name of this parameter
  # is really a misnomer because although it has the string "RES" (for 
  # "resolution") in its name, it specifies number of grid cells, not grid
  # size (in say meters or kilometers).  However, we keep this name in order
  # to remain consistent with the usage of the word "resolution" in the 
  # global forecast model and other auxiliary codes.
  #
  # GFDLgrid_STRETCH_FAC:
  # Stretching factor used in the Schmidt transformation applied to the
  # parent cubed-sphere grid.
  #
  # GFDLgrid_REFINE_RATIO:
  # Cell refinement ratio for the regional grid, i.e. the number of cells
  # in either the x or y direction on the regional grid (tile 7) that abut
  # one cell on its parent tile (tile 6).
  #
  # GFDLgrid_ISTART_OF_RGNL_DOM_ON_T6G:
  # i-index on tile 6 at which the regional grid (tile 7) starts.
  #
  # GFDLgrid_IEND_OF_RGNL_DOM_ON_T6G:
  # i-index on tile 6 at which the regional grid (tile 7) ends.
  #
  # GFDLgrid_JSTART_OF_RGNL_DOM_ON_T6G:
  # j-index on tile 6 at which the regional grid (tile 7) starts.
  #
  # GFDLgrid_JEND_OF_RGNL_DOM_ON_T6G:
  # j-index on tile 6 at which the regional grid (tile 7) ends.
  #
  # GFDLgrid_USE_NUM_CELLS_IN_FILENAMES:
  # Flag that determines the file naming convention to use for grid, orography,
  # and surface climatology files (or, if using pregenerated files, the
  # naming convention that was used to name these files).  These files 
  # usually start with the string "C${RES}_", where RES is an integer.
  # In the global forecast model, RES is the number of points in each of
  # the two horizontal directions (x and y) on each tile of the global grid
  # (defined here as GFDLgrid_NUM_CELLS).  If this flag is set to true, RES will
  # be set to GFDLgrid_NUM_CELLS just as in the global forecast model.  If it is
  # set to false, we calculate (in the grid generation task) an "equivalent
  # global uniform cubed-sphere resolution" -- call it RES_EQUIV -- and 
  # then set RES equal to it.  RES_EQUIV is the number of grid points in 
  # each of the x and y directions on each tile that a global UNIFORM (i.e. 
  # stretch factor of 1) cubed-sphere grid would have to have in order to
  # have the same average grid size as the regional grid.  This is a more
  # useful indicator of the grid size because it takes into account the 
  # effects of GFDLgrid_NUM_CELLS, GFDLgrid_STRETCH_FAC, and GFDLgrid_REFINE_RATIO
  # in determining the regional grid's typical grid size, whereas simply
  # setting RES to GFDLgrid_NUM_CELLS doesn't take into account the effects of
  # GFDLgrid_STRETCH_FAC and GFDLgrid_REFINE_RATIO on the regional grid's
  # resolution.  Nevertheless, some users still prefer to use GFDLgrid_NUM_CELLS
  # in the file names, so we allow for that here by setting this flag to
  # true.
  #
  # Note that:
  #
  # 1) If the experiment is using one of the predefined grids (i.e. if 
  #    PREDEF_GRID_NAME is set to the name of one of the valid predefined
  #    grids), then:
  #
  #    a) If the value of GRID_GEN_METHOD for that grid is "GFDLgrid", then
  #       these parameters will get reset to the values for that grid.  
  #       This will happen regardless of whether or not they are assigned 
  #       values in the user-specified experiment configuration file, i.e. 
  #       any values they may be assigned in the experiment configuration 
  #       file will be overwritten.
  #
  #    b) If the value of GRID_GEN_METHOD for that grid is "ESGgrid", then
  #       these parameters will not be used and thus do not need to be reset
  #       to non-empty strings.
  #
  # 2) If the experiment is not using one of the predefined grids (i.e. if 
  #    PREDEF_GRID_NAME is set to a null string), then:
  #
  #    a) If GRID_GEN_METHOD is set to "GFDLgrid" in the user-specified 
  #       experiment configuration file, then these parameters must be set
  #       in that configuration file.
  #
  #    b) If GRID_GEN_METHOD is set to "ESGgrid" in the user-specified 
  #       experiment configuration file, then these parameters will not be 
  #       used and thus do not need to be reset to non-empty strings.
  #
  #-----------------------------------------------------------------------
  #
  GFDLgrid_LON_T6_CTR: ""
  GFDLgrid_LAT_T6_CTR: ""
  GFDLgrid_NUM_CELLS: ""
  GFDLgrid_STRETCH_FAC: ""
  GFDLgrid_REFINE_RATIO: ""
  GFDLgrid_ISTART_OF_RGNL_DOM_ON_T6G: ""
  GFDLgrid_IEND_OF_RGNL_DOM_ON_T6G: ""
  GFDLgrid_JSTART_OF_RGNL_DOM_ON_T6G: ""
  GFDLgrid_JEND_OF_RGNL_DOM_ON_T6G: ""
  GFDLgrid_USE_NUM_CELLS_IN_FILENAMES: ""

#----------------------------
# MAKE OROG config parameters
#-----------------------------
task_make_orog:
  TN_MAKE_OROG: "make_orog"
  NNODES_MAKE_OROG: 1
  PPN_MAKE_OROG: 24
  WTIME_MAKE_OROG: 00:20:00
  MAXTRIES_MAKE_OROG: 2
  KMP_AFFINITY_MAKE_OROG: "disabled"
  OMP_NUM_THREADS_MAKE_OROG: 6
  OMP_STACKSIZE_MAKE_OROG: "2048m"
  OROG_DIR: '{{ [workflow.EXPTDIR, "orog"]|path_join if workflow_switches.RUN_TASK_MAKE_OROG else "" }}'

#----------------------------
# MAKE SFC CLIMO config parameters
#-----------------------------
task_make_sfc_climo:
  TN_MAKE_SFC_CLIMO: "make_sfc_climo"
  NNODES_MAKE_SFC_CLIMO: 2
  PPN_MAKE_SFC_CLIMO: 24
  WTIME_MAKE_SFC_CLIMO: 00:20:00
  MAXTRIES_MAKE_SFC_CLIMO: 2
  KMP_AFFINITY_MAKE_SFC_CLIMO: "scatter"
  OMP_NUM_THREADS_MAKE_SFC_CLIMO: 1
  OMP_STACKSIZE_MAKE_SFC_CLIMO: "1024m"
  SFC_CLIMO_DIR: '{{ [workflow.EXPTDIR, "sfc_climo"]|path_join if workflow_switches.RUN_TASK_MAKE_SFC_CLIMO else "" }}'

#----------------------------
# EXTRN ICS config parameters
#-----------------------------
task_get_extrn_ics:
  TN_GET_EXTRN_ICS: "get_extrn_ics"
  NNODES_GET_EXTRN_ICS: 1
  PPN_GET_EXTRN_ICS: 1
  MEM_GET_EXTRN_ICS: 2G
  WTIME_GET_EXTRN_ICS: 00:45:00
  MAXTRIES_GET_EXTRN_ICS: 1
  #
  #-----------------------------------------------------------------------
  #
  # Set initial and lateral boundary condition generation parameters.  
  # Definitions:
  #
  # EXTRN_MDL_NAME_ICS:
  #`The name of the external model that will provide fields from which 
  # initial condition (including and surface) files will be generated for
  # input into the forecast model.
  #
  # EXTRN_MDL_ICS_OFFSET_HRS:
  # Users may wish to start a forecast from a forecast of a previous cycle
  # of an external model. This variable sets the number of hours earlier
  # the external model started than when the FV3 forecast configured here
  # should start. For example, the forecast should start from a 6 hour
  # forecast of the GFS, then EXTRN_MDL_ICS_OFFSET_HRS=6.
  #
  # FV3GFS_FILE_FMT_ICS:
  # If using the FV3GFS model as the source of the ICs (i.e. if EXTRN_MDL_NAME_ICS
  # is set to "FV3GFS"), this variable specifies the format of the model
  # files to use when generating the ICs.
  #
  #-----------------------------------------------------------------------
  #
  EXTRN_MDL_NAME_ICS: "FV3GFS"
  EXTRN_MDL_ICS_OFFSET_HRS: 0
  FV3GFS_FILE_FMT_ICS: "nemsio"
  #
  #-----------------------------------------------------------------------
  #
  # Base directories in which to search for external model files.
  #
  # EXTRN_MDL_SYSBASEDIR_ICS:
  # Base directory on the local machine containing external model files for
  # generating ICs on the native grid.  The way the full path containing 
  # these files is constructed depends on the user-specified external model
  # for ICs, i.e. EXTRN_MDL_NAME_ICS.
  #
  # Note that this must be defined as a null string here so that if it is 
  # specified by the user in the experiment configuration file, it remains 
  # set to those values, and if not, it gets set to machine-dependent 
  # values.
  #
  #-----------------------------------------------------------------------
  # 
  EXTRN_MDL_SYSBASEDIR_ICS: ''
  #
  #-----------------------------------------------------------------------
  #
  # User-staged external model directories and files.  Definitions:
  #
  # USE_USER_STAGED_EXTRN_FILES:
  # Flag that determines whether or not the workflow will look for the 
  # external model files needed for generating ICs in user-specified
  # directories.
  #
  # EXTRN_MDL_SOURCE_BASEDIR_ICS:
  # Directory in which to look for external model files for generating ICs.
  # If USE_USER_STAGED_EXTRN_FILES is set to true, the workflow looks in 
  # this directory (specifically, in a subdirectory under this directory 
  # named "YYYYMMDDHH" consisting of the starting date and cycle hour of 
  # the forecast, where YYYY is the 4-digit year, MM the 2-digit month, DD 
  # the 2-digit day of the month, and HH the 2-digit hour of the day) for 
  # the external model files specified by the array EXTRN_MDL_FILES_ICS 
  # (these files will be used to generate the ICs on the native FV3-LAM 
  # grid).  This variable is not used if USE_USER_STAGED_EXTRN_FILES is 
  # set to false.
  # 
  # EXTRN_MDL_FILES_ICS:
  # Array containing templates of the names of the files to search for in
  # the directory specified by EXTRN_MDL_SOURCE_BASEDIR_ICS.  This
  # variable is not used if USE_USER_STAGED_EXTRN_FILES is set to false.
  # A single template should be used for each model file type that is
  # meant to be used. You may use any of the Python-style templates
  # allowed in the ush/retrieve_data.py script. To see the full list of
  # supported templates, run that script with a -h option. Here is an example of
  # setting FV3GFS nemsio input files:
  #   EXTRN_MDL_FILES_ICS=( gfs.t{hh}z.atmf{fcst_hr:03d}.nemsio \
  #   gfs.t{hh}z.sfcf{fcst_hr:03d}.nemsio )
  # Or for FV3GFS grib files:
  #   EXTRN_MDL_FILES_ICS=( gfs.t{hh}z.pgrb2.0p25.f{fcst_hr:03d} )
  #
  #-----------------------------------------------------------------------
  #
  USE_USER_STAGED_EXTRN_FILES: false
  EXTRN_MDL_SOURCE_BASEDIR_ICS: ""
  EXTRN_MDL_FILES_ICS: ""

#----------------------------
# EXTRN LBCS config parameters
#-----------------------------
task_get_extrn_lbcs:
  TN_GET_EXTRN_LBCS: "get_extrn_lbcs"
  TN_GET_EXTRN_LBCS_LONG: "get_extrn_lbcs_long"
  NNODES_GET_EXTRN_LBCS: 1
  PPN_GET_EXTRN_LBCS: 1
  MEM_GET_EXTRN_LBCS: 2G
  WTIME_GET_EXTRN_LBCS: 00:45:00
  MAXTRIES_GET_EXTRN_LBCS: 1
  #
  #-----------------------------------------------------------------------
  #
  # EXTRN_MDL_NAME_LBCS:
  #`The name of the external model that will provide fields from which 
  # lateral boundary condition (LBC) files (except for the 0-th hour LBC 
  # file) will be generated for input into the forecast model.
  #
  # LBC_SPEC_INTVL_HRS:
  # The interval (in integer hours) with which LBC files will be generated.
  # We will refer to this as the boundary update interval.  Note that the
  # model specified in EXTRN_MDL_NAME_LBCS must have data available at a
  # frequency greater than or equal to that implied by LBC_SPEC_INTVL_HRS.
  # For example, if LBC_SPEC_INTVL_HRS is set to 6, then the model must have
  # data availble at least every 6 hours.  It is up to the user to ensure 
  # that this is the case.
  #
  # EXTRN_MDL_LBCS_OFFSET_HRS:
  # Users may wish to use lateral boundary conditions from a forecast that
  # was started earlier than the initial time for the FV3 forecast
  # configured here. This variable sets the number of hours earlier
  # the external model started than when the FV3 forecast configured here
  # should start. For example, the forecast should use lateral boundary
  # conditions from the GFS started 6 hours earlier, then
  # EXTRN_MDL_LBCS_OFFSET_HRS=6. Defaults to 0 except for RAP, which
  # uses a 3 hour offset.
  #
  # FV3GFS_FILE_FMT_LBCS:
  # If using the FV3GFS model as the source of the LBCs (i.e. if 
  # EXTRN_MDL_NAME_LBCS is set to "FV3GFS"), this variable specifies the 
  # format of the model files to use when generating the LBCs.
  #
  #-----------------------------------------------------------------------
  #
  EXTRN_MDL_NAME_LBCS: "FV3GFS"
  LBC_SPEC_INTVL_HRS: 6
  EXTRN_MDL_LBCS_OFFSET_HRS: '{{ 3 if EXTRN_MDL_NAME_LBCS == "RAP" else 0 }}'
  FV3GFS_FILE_FMT_LBCS: "nemsio"
  #
  #-----------------------------------------------------------------------
  #
  # LBCS_SEARCH_HRS:
  #  When search boundary conditions tasks from previous cycles in prep_cyc step,
  #  For example: 0 means search start for the same cycle lbcs task.
  #               1 means search start for 1-h previous cycle lbcs task.
  #               2 means search start for 2-h previous cycle lbcs task.
  #
  # EXTRN_MDL_LBCS_SEARCH_OFFSET_HRS:
  #  When search boundary conditions from previous cycles in prep_start step,
  #  the search will start at cycle before (this parameter) of current cycle.
  #  For example: 0 means search start at the same cycle lbcs directory.
  #               1 means search start at 1-h previous cycle  lbcs directory.
  #               2 means search start at 2-h previous cycle  lbcs directory.
  #
  #-----------------------------------------------------------------------
  #
  LBCS_SEARCH_HRS: 6
  EXTRN_MDL_LBCS_SEARCH_OFFSET_HRS: 0
  #
  #-----------------------------------------------------------------------
  #
  # EXTRN_MDL_SYSBASEDIR_LBCS:
  # Same as EXTRN_MDL_SYSBASEDIR_ICS but for LBCs.
  #
  # Note that this must be defined as a null string here so that if it is 
  # specified by the user in the experiment configuration file, it remains 
  # set to those values, and if not, it gets set to machine-dependent 
  # values.
  #
  #-----------------------------------------------------------------------
  #
  EXTRN_MDL_SYSBASEDIR_LBCS: ''
  #
  #-----------------------------------------------------------------------
  #
  # User-staged external model directories and files.  Definitions:
  #
  # USE_USER_STAGED_EXTRN_FILES:
  # Analogous to USE_USER_STAGED_EXTRN_FILES in ICS but for LBCs
  #
  # EXTRN_MDL_SOURCE_BASEDIR_LBCS:
  # Analogous to EXTRN_MDL_SOURCE_BASEDIR_ICS but for LBCs instead of ICs.
  #
  # EXTRN_MDL_FILES_LBCS:
  # Analogous to EXTRN_MDL_FILES_ICS but for LBCs instead of ICs.
  #
  #-----------------------------------------------------------------------
  #
  USE_USER_STAGED_EXTRN_FILES: false
  EXTRN_MDL_SOURCE_BASEDIR_LBCS: ""
  EXTRN_MDL_FILES_LBCS: ""

#----------------------------
# PREPSTART config parameters
#-----------------------------
task_run_prepstart:
  TN_PREP_START: "prep_start"
  TN_PREP_CYC: "prep_cyc"
  TN_PREP_CYC_SPINUP: "prep_cyc_spinup"
  TN_PREP_CYC_PROD: "prep_cyc_prod"
  TN_PREP_CYC_ENSMEAN: "prep_cyc_ensmean"
  TN_CALC_ENSMEAN: "calc_ensmean"
  NNODES_RUN_PREPSTART: 1
  PPN_RUN_PREPSTART: 1
  MEM_RUN_PREPSTART: 24G
  WTIME_RUN_PREPSTART: 00:10:00
  WTIME_RUN_PREPSTART_ENSMEAN: 00:10:00
  MAXTRIES_RUN_PREPSTART: 1
  PRE_TASK_CMDS_RUN_PREPSTART: ""

#----------------------------
# PROCESS RADARREF config parameters
#-----------------------------
task_process_radarref:
  TN_PROCESS_RADAR_REF: "process_radarref"
  NNODES_PROCESS_RADARREF: 2
  PPN_PROCESS_RADARREF: 24
  WTIME_PROCESS_RADARREF: 00:30:00
  MAXTRIES_PROCESS_RADARREF: 1

  RADAR_REF_THINNING: 1
  #
  #-----------------------------------------------------------------------
  #
  # Parameters for observation preprocess.
  # RADARREFL_MINS:
  #   minute from the hour that the NSSL mosaic files will be searched for 
  #      data preprocess
  # RADARREFL_TIMELEVEL:
  #   time level (minute) from the hour that the NSSL mosaic files will be generated 
  #
  #-----------------------------------------------------------------------
  #
  RADARREFL_MINS: [0, 1, 2, 3]
  RADARREFL_TIMELEVEL: [0]

#----------------------------
# REF2TTEN config parameters
#-----------------------------
task_run_ref2tten:
  TN_RADAR_REFL2TTEN: "radar_refl2tten"
  NNODES_RUN_REF2TTEN: 1
  PPN_RUN_REF2TTEN: 1
  MEM_RUN_REF2TTEN: 20G
  WTIME_RUN_REF2TTEN: 00:30:00
  MAXTRIES_RUN_REF2TTEN: 1

#----------------------------
# PROCESS LIGHTNING config parameters
#-----------------------------
task_process_lightning:
  TN_PROCESS_LIGHTNING: "process_lightning"
  NNODES_PROCESS_LIGHTNING: 1
  PPN_PROCESS_LIGHTNING: 1
  MEM_PROCESS_LIGHTNING: 2G
  WTIME_PROCESS_LIGHTNING: 00:30:00
  MAXTRIES_PROCESS_LIGHTNING: 1

#----------------------------
# PROCESS BUFR config parameters
#-----------------------------
task_process_bufr:
  TN_PROCESS_BUFR: "process_bufr"
  NNODES_PROCESS_BUFR: 1
  PPN_PROCESS_BUFR: 1
  MEM_PROCESS_BUFR: 20G
  WTIME_PROCESS_BUFR: 00:30:00
  MAXTRIES_PROCESS_BUFR: 1

#----------------------------
# PROCESS SMOKE config parameters
#-----------------------------
task_process_smoke:
  TN_PROCESS_SMOKE: "process_smoke"
  NNODES_PROCESS_SMOKE: 1
  PPN_PROCESS_SMOKE: 1
  MEM_PROCESS_SMOKE: 80G
  WTIME_PROCESS_SMOKE: 00:30:00
  MAXTRIES_PROCESS_SMOKE: 1

#----------------------------
# ANAL config parameters
#-----------------------------
task_run_anal:
  TN_ANAL_GSI: "anal_gsi_input"
  TN_OBSERVER_GSI: "observer_gsi"
  TN_OBSERVER_GSI_ENSMEAN: "observer_gsi_ensmean"
  NNODES_RUN_ANAL: 16
  PPN_RUN_ANAL: 24
  NCORES_RUN_ANAL: 4
  NCORES_RUN_OBSERVER: 4
  WTIME_RUN_ANAL: 00:30:00
  MAXTRIES_RUN_ANAL: 1
  KMP_AFFINITY_RUN_ANAL: "scatter"
  OMP_NUM_THREADS_RUN_ANAL: 1
  OMP_STACKSIZE_RUN_ANAL: "1024m"
  PRE_TASK_CMDS_RUN_ANAL: ""

#----------------------------
# POSTANAL config parameters
#-----------------------------
task_run_postanal:
  TN_POSTANAL: "postanal_input"
  NNODES_RUN_POSTANAL: 1
  PPN_RUN_POSTANAL: 1
  WTIME_RUN_POSTANAL: 00:30:00
  MAXTRIES_RUN_POSTANAL: 1
  KMP_AFFINITY_RUN_POSTANAL: "scatter"
  OMP_NUM_THREADS_RUN_POSTANAL: 1
  OMP_STACKSIZE_RUN_POSTANAL: "1024m"
  PRE_TASK_CMDS_RUN_POSTANAL: ""

#----------------------------
# CLDANAL_NONVAR config parameters
#-----------------------------
task_run_nonvarcldanl:
  TN_CLDANL_NONVAR: "cldanl_nonvar"
  NNODES_RUN_NONVARCLDANL: 1
  PPN_RUN_NONVARCLDANL: 1
  MEM_RUN_NONVARCLDANL: 20G
  WTIME_RUN_NONVARCLDANL: 00:30:00
  MAXTRIES_RUN_NONVARCLDANL: 1

#----------------------------
# JEDI ENVAR IODA config parameters
#-----------------------------
task_run_jedi_envar_ioda:
  TN_JEDI_ENVAR_IODA: "jedi_envar_ioda"
  NNODES_RUN_JEDI_ENVAR_IODA: 1
  PPN_RUN_JEDI_ENVAR_IODA: 1
  MEM_RUN_JEDI_ENVAR_IODA: 20G
  WTIME_RUN_JEDI_ENVAR_IODA: 00:30:00
  MAXTRIES_RUN_JEDI_ENVAR_IODA: 1

#----------------------------
# RUN ENKF config parameters
#-----------------------------
task_run_enkf:
  TN_RUN_ENKF: "run_enkf"
  NNODES_RUN_ENKF: 90
  PPN_RUN_ENKF: 1
  NCORES_RUN_ENKF: 4
  WTIME_RUN_ENKF: 01:00:00
  MAXTRIES_RUN_ENKF: 1
  KMP_AFFINITY_RUN_ENKF: "scatter"
  OMP_NUM_THREADS_RUN_ENKF: 1
  OMP_STACKSIZE_RUN_ENKF: "1024m"
  PRE_TASK_CMDS_RUN_ENKF: ""

#----------------------------
# RECENTER config parameters
#-----------------------------
task_run_recenter:
  TN_RUN_RECENTER: "run_recenter"
  NNODES_RUN_RECENTER: 2
  PPN_RUN_RECENTER: 20
  WTIME_RUN_RECENTER: 01:00:00
  MAXTRIES_RUN_RECENTER: 1
  PRE_TASK_CMDS_RUN_RECENTER: ""

#----------------------------
# SAVE RESTART config parameters
#-----------------------------
task_save_restart:
  TN_SAVE_RESTART: "save_restart"
  NNODES_SAVE_RESTART: 1
  PPN_SAVE_RESTART: 1
  MEM_SAVE_RESTART: 2G
  WTIME_SAVE_RESTART: 00:15:00
  MAXTRIES_SAVE_RESTART: 1

#----------------------------
# SAVE INPUT config parameters
#-----------------------------
task_save_input:
  TN_SAVE_INPUT: "save_input"
  NNODES_SAVE_INPUT: 1
  PPN_SAVE_INPUT: 1
  MEM_SAVE_INPUT: 2G
  WTIME_SAVE_INPUT: 00:15:00
  MAXTRIES_SAVE_INPUT: 1

#----------------------------
# RUN PRDGEN config parameters
#-----------------------------
task_run_prdgen:
  TN_RUN_PRDGEN: "run_prdgen"
  NNODES_RUN_PRDGEN: 1
  PPN_RUN_PRDGEN: 1
  MEM_RUN_PRDGEN: 24G
  WTIME_RUN_PRDGEN: 00:40:00
  MAXTRIES_RUN_PRDGEN: 1
  KMP_AFFINITY_RUN_PRDGEN: "scatter"
  OMP_NUM_THREADS_RUN_PRDGEN: 1
  OMP_STACKSIZE_RUN_PRDGEN: "1024m"
  #
  #
  #-----------------------------------------------------------------------
  #
  # Set additional output grids for wgrib2 remapping, if any 
  # Space-separated list of strings, e.g., ( "130" "242" "clue" )
  # Default is no additional grids
  #
  # Current options as of 23 Apr 2021:
  #  "130"   (CONUS 13.5 km)
  #  "200"   (Puerto Rico 16 km)
  #  "221"   (North America 32 km)
  #  "242"   (Alaska 11.25 km)
  #  "243"   (Pacific 0.4-deg)
  #  "clue"  (NSSL/SPC 3-km CLUE grid for 2020/2021)
  #  "hrrr"  (HRRR 3-km CONUS grid)
  #  "hrrre" (HRRRE 3-km CONUS grid)
  #  "rrfsak" (RRFS 3-km Alaska grid)
  #  "hrrrak" (HRRR 3-km Alaska grid)
  #
  #-----------------------------------------------------------------------
  #
  ADDNL_OUTPUT_GRIDS: []

#----------------------------
# RUN BUFRSND config parameters
#-----------------------------
task_run_bufrsnd:
  TN_RUN_BUFRSND: "run_bufrsnd"
  NNODES_RUN_BUFRSND: 1
  PPN_RUN_BUFRSND: 28
  WTIME_RUN_BUFRSND: 00:45:00
  MAXTRIES_RUN_BUFRSND: 1

#----------------------------
# MAKE ICS config parameters
#-----------------------------
task_make_ics:
  TN_MAKE_ICS: "make_ics"
  NNODES_MAKE_ICS: 4
  PPN_MAKE_ICS: 12
  WTIME_MAKE_ICS: 00:30:00
  MAXTRIES_MAKE_ICS: 1
  KMP_AFFINITY_MAKE_ICS: "scatter"
  OMP_NUM_THREADS_MAKE_ICS: 1
  OMP_STACKSIZE_MAKE_ICS: "1024m"
  PRE_TASK_CMDS_MAKE_ICS: ""
  #
  #-----------------------------------------------------------------------
  #
  # USE_FVCOM:
  # Flag set to update surface conditions in FV3-LAM with fields generated
  # from the Finite Volume Community Ocean Model (FVCOM). This will
  # replace lake/sea surface temperature, ice surface temperature, and ice
  # placement. FVCOM data must already be interpolated to the desired
  # FV3-LAM grid. This flag will be used in make_ics to modify sfc_data.nc
  # after chgres_cube is run by running the routine process_FVCOM.exe
  #
  # FVCOM_WCSTART:
  # Define if this is a "warm" start or a "cold" start. Setting this to 
  # "warm" will read in sfc_data.nc generated in a RESTART directory.
  # Setting this to "cold" will read in the sfc_data.nc generated from 
  # chgres_cube in the make_ics portion of the workflow.
  #
  # PREP_FVCOM:
  # Flag set to interpolate FVCOM data to the desired FV3-LAM grid.
  #
  # FVCOM_DIR:
  # User defined directory where FVCOM data already interpolated to FV3-LAM
  # grid is located. File name in this path should be "fvcom.nc" to allow
  #
  # FVCOM_FILE:
  # Name of file located in FVCOM_DIR that has FVCOM data interpolated to 
  # FV3-LAM grid. This file will be copied later to a new location and name
  # changed to fvcom.nc
  #
  #------------------------------------------------------------------------
  #
  USE_FVCOM: false
  PREP_FVCOM: false
  FVCOM_WCSTART: "cold"
  FVCOM_DIR: ""
  FVCOM_FILE: "fvcom.nc"

#----------------------------
# MAKE LBCS config parameters
#-----------------------------
task_make_lbcs:
  TN_MAKE_LBCS: "make_lbcs"
  NNODES_MAKE_LBCS: 4
  PPN_MAKE_LBCS: 12
  WTIME_MAKE_LBCS: 00:30:00
  MAXTRIES_MAKE_LBCS: 1
  KMP_AFFINITY_MAKE_LBCS: "scatter"
  OMP_NUM_THREADS_MAKE_LBCS: 1
  OMP_STACKSIZE_MAKE_LBCS: "1024m"
  PRE_TASK_CMDS_MAKE_LBCS: ""

#----------------------------
# FORECAST config parameters
#-----------------------------
task_run_fcst:
  TN_RUN_FCST: "run_fcst"
  NNODES_RUN_FCST: '{{ (PE_MEMBER01 + PPN_RUN_FCST - 1) // PPN_RUN_FCST }}'
  PPN_RUN_FCST: '{{ platform.NCORES_PER_NODE // OMP_NUM_THREADS_RUN_FCST }}'
  WTIME_RUN_FCST: 04:30:00
  WTIME_RUN_FCST_LONG: 04:30:00
  WTIME_RUN_FCST_SPINUP: 00:30:00
  MAXTRIES_RUN_FCST: 1
  FV3_EXEC_FP: '{{ [user.EXECdir, workflow.FV3_EXEC_FN]|path_join }}'
  #
  #-----------------------------------------------------------------------
  #
  # KMP_AFFINITY_*:
  # From Intel: "The Intel® runtime library has the ability to bind OpenMP
  # threads to physical processing units. The interface is controlled using
  # the KMP_AFFINITY environment variable. Depending on the system (machine)
  # topology, application, and operating system, thread affinity can have a
  # dramatic effect on the application speed. 
  #
  # Thread affinity restricts execution of certain threads (virtual execution
  # units) to a subset of the physical processing units in a multiprocessor 
  # computer. Depending upon the topology of the machine, thread affinity can
  # have a dramatic effect on the execution speed of a program."
  #
  # For more information, see the following link:
  # https://software.intel.com/content/www/us/en/develop/documentation/cpp-
  # compiler-developer-guide-and-reference/top/optimization-and-programming-
  # guide/openmp-support/openmp-library-support/thread-affinity-interface-
  # linux-and-windows.html
  # 
  # OMP_NUM_THREADS_*:
  # The number of OpenMP threads to use for parallel regions.
  # 
  # OMP_STACKSIZE_*:
  # Controls the size of the stack for threads created by the OpenMP 
  # implementation.
  #
  # Note that settings for the make_grid and make_orog tasks are not 
  # included below as they do not use parallelized code.
  #
  #-----------------------------------------------------------------------
  #
  KMP_AFFINITY_RUN_FCST: "scatter"
  OMP_NUM_THREADS_RUN_FCST: 2    # atmos_nthreads in model_configure
  OMP_STACKSIZE_RUN_FCST: "1024m"
  PRE_TASK_CMDS_RUN_FCST: ""
  #
  #-----------------------------------------------------------------------
  #
  # Set model_configure parameters.  Definitions:
  #
  # DT_ATMOS:
  # The main forecast model integration time step.  As described in the 
  # forecast model documentation, "It corresponds to the frequency with 
  # which the top level routine in the dynamics is called as well as the 
  # frequency with which the physics is called."
  #
  # WRITE_DOPOST:
  # Flag that determines whether or not to use the inline post feature 
  # [i.e. calling the Unified Post Processor (UPP) from within the weather 
  # model].  If this is set to true, the TN_RUN_POST task is deactivated 
  # (i.e. RUN_TASK_RUN_POST is set to false) to avoid unnecessary 
  # computations.
  #
  #-----------------------------------------------------------------------
  #
  DT_ATMOS: ""
  WRITE_DOPOST: false

  #
  #-----------------------------------------------------------------------
  #
  # Set computational parameters for the forecast.  Definitions:
  #
  # LAYOUT_X, LAYOUT_Y:
  # The number of MPI tasks (processes) to use in the two horizontal 
  # directions (x and y) of the regional grid when running the forecast 
  # model.
  #
  # BLOCKSIZE:
  # The amount of data that is passed into the cache at a time.
  #
  # IO_LAYOUT_X,IO_LAYOUT_Y:
  # When wrtie out restrat files, how many subdomain files will be write in
  # x and y directory. Right now, please always set IO_LAYOUT_X=1.
  # LAYOUT_Y/IO_LAYOUT_Y needs to be a integer number.
  #
  # Here, we set these parameters to null strings.  This is so that, for 
  # any one of these parameters:
  #
  # 1) If the experiment is using a predefined grid, then if the user 
  #    sets the parameter in the user-specified experiment configuration 
  #    file (EXPT_CONFIG_FN), that value will be used in the forecast(s).
  #    Otherwise, the default value of the parameter for that predefined 
  #    grid will be used.
  #
  # 2) If the experiment is not using a predefined grid (i.e. it is using
  #    a custom grid whose parameters are specified in the experiment 
  #    configuration file), then the user must specify a value for the 
  #    parameter in that configuration file.  Otherwise, the parameter 
  #    will remain set to a null string, and the experiment generation 
  #    will fail because the generation scripts check to ensure that all 
  #    the parameters defined in this section are set to non-empty strings
  #    before creating the experiment directory.
  #
  #-----------------------------------------------------------------------
  #
  LAYOUT_X: '{{ LAYOUT_X }}'
  LAYOUT_Y: '{{ LAYOUT_Y }}'
  BLOCKSIZE: '{{ BLOCKSIZE }}'
  IO_LAYOUT_X: 1
  IO_LAYOUT_Y: 1
  #
  #-----------------------------------------------------------------------
  #
  # Set write-component (quilting) parameters.  Definitions:
  #
  # QUILTING:
  # Flag that determines whether or not to use the write component for 
  # writing output files to disk. The regional grid requires the use of 
  # the write component, so users should not change the default value. 
  #
  # PRINT_ESMF:
  # Flag for whether or not to output extra (debugging) information from
  # ESMF routines. Must be true or false. Note that the write
  # component uses ESMF library routines to interpolate from the native
  # forecast model grid to the user-specified output grid (which is defined 
  # in the model configuration file "model_configure" in the forecast's  
  # run directory).
  # 
  # WRTCMP_write_groups:
  # The number of write groups (i.e. groups of MPI tasks) to use in the
  # write component.
  #
  # WRTCMP_write_tasks_per_group:
  # The number of MPI tasks to allocate for each write group.
  #
  # WRTCMP_output_grid:
  # Sets the type (coordinate system) of the write component grid. The 
  # default empty string forces the user to set a valid value for 
  # WRTCMP_output_grid in config.yaml if specifying a *custom* grid. When 
  # creating an experiment with a user-defined grid, this parameter must 
  # be specified or the experiment will fail. 
  #
  # WRTCMP_cen_lon:
  # Longitude (in degrees) of the center of the write component grid. Can 
  # usually be set to the corresponding value from the native grid.
  #
  # WRTCMP_cen_lat:
  # Latitude (in degrees) of the center of the write component grid. Can 
  # usually be set to the corresponding value from the native grid.
  # WRTCMP_lon_lwr_left:
  # Longitude (in degrees) of the center of the lower-left (southwest) 
  # cell on the write component grid. If using the "rotated_latlon" 
  # coordinate system, this is expressed in terms of the rotated longitude. 
  # Must be set manually when running an experiment with a user-defined grid.
  #
  # WRTCMP_lat_lwr_left:
  # Latitude (in degrees) of the center of the lower-left (southwest) cell 
  # on the write component grid. If using the "rotated_latlon" coordinate 
  # system, this is expressed in terms of the rotated latitude. Must be set 
  # manually when running an experiment with a user-defined grid.
  # 
  # -----------------------------------------------------------------------
  # 
  # WRTCMP_lon_upr_rght:
  # Longitude (in degrees) of the center of the upper-right (northeast) cell 
  # on the write component grid (expressed in terms of the rotated longitude).
  #
  # WRTCMP_lat_upr_rght:
  # Latitude (in degrees) of the center of the upper-right (northeast) cell 
  # on the write component grid (expressed in terms of the rotated latitude).
  #
  # WRTCMP_dlon:
  # Size (in degrees) of a grid cell on the write component grid (expressed 
  # in terms of the rotated longitude).
  #
  # WRTCMP_dlat:
  # Size (in degrees) of a grid cell on the write component grid (expressed 
  # in terms of the rotated latitude).
  #
  # -----------------------------------------------------------------------
  # 
  # WRTCMP_stdlat1:
  # First standard latitude (in degrees) in definition of Lambert conformal 
  # projection.
  #
  # WRTCMP_stdlat2:
  # Second standard latitude (in degrees) in definition of Lambert conformal 
  # projection.
  #
  # WRTCMP_nx:
  # Number of grid points in the x-coordinate of the Lambert conformal 
  # projection.
  #
  # WRTCMP_ny:
  # Number of grid points in the y-coordinate of the Lambert conformal 
  # projection.
  #
  # WRTCMP_dx:
  # Grid cell size (in meters) along the x-axis of the Lambert conformal 
  # projection.
  #
  # WRTCMP_dy:
  # Grid cell size (in meters) along the y-axis of the Lambert conformal 
  # projection. 
  #
  #-----------------------------------------------------------------------
  #
  QUILTING: true
  PRINT_ESMF: false

  PE_MEMBER01: '{{ LAYOUT_Y * LAYOUT_X + WRTCMP_write_groups * WRTCMP_write_tasks_per_group if QUILTING else LAYOUT_Y * LAYOUT_X}}'
  
  WRTCMP_write_groups: ""
  WRTCMP_write_tasks_per_group: ""
  
  WRTCMP_output_grid: "''"
  WRTCMP_cen_lon: ""
  WRTCMP_cen_lat: ""
  WRTCMP_lon_lwr_left: ""
  WRTCMP_lat_lwr_left: ""
  #
  # The following are used only for the case of WRTCMP_output_grid set to
  # "'rotated_latlon'".
  #
  WRTCMP_lon_upr_rght: ""
  WRTCMP_lat_upr_rght: ""
  WRTCMP_dlon: ""
  WRTCMP_dlat: ""
  #
  # The following are used only for the case of WRTCMP_output_grid set to
  # "'lambert_conformal'".
  #
  WRTCMP_stdlat1: ""
  WRTCMP_stdlat2: ""
  WRTCMP_nx: ""
  WRTCMP_ny: ""
  WRTCMP_dx: ""
  WRTCMP_dy: ""
  #
  #-----------------------------------------------------------------------
  #
  # Flag that determines whether MERRA2 aerosol climatology data and
  # lookup tables for optics properties are obtained
  #
  #-----------------------------------------------------------------------
  #
  USE_MERRA_CLIMO: '{{ workflow.CCPP_PHYS_SUITE == "FV3_GFS_v15_thompson_mynn_lam3km" or workflow.CCPP_PHYS_SUITE == "FV3_GFS_v17_p8" }}'
  #
  #-----------------------------------------------------------------------
  #
  # FH_DFI_RADAR:
  # the forecast hour to use radar tten, this is used  to set the fh_dfi_radar 
  # parameter in input.nml, e.g. FH_DFI_RADAR="0.0,0.25,0.5,0.75,1.0"
  # will set fh_dfi_radar = 0.0,0.25,0.5,0.75,1.0 in input.nml* and
  # it tells the model to read at the 0, 15, 30, 45 minutes,
  # and apply radar tten from 0-60 minutes of forecasts.
  #
  # Here, we set these parameters to null strings.  This is so that, for 
  # any one of these parameters:
  #
  # 1) If the experiment is using a predefined grid, then if the user 
  #    sets the parameter in the user-specified experiment configuration 
  #    file (EXPT_CONFIG_FN), that value will be used in the forecast(s).
  #    Otherwise, the default value of the parameter for that predefined 
  #    grid will be used.
  #
  # 2) If the experiment is not using a predefined grid (i.e. it is using
  #    a custom grid whose parameters are specified in the experiment 
  #    configuration file), then the user must specify a value for the 
  #    parameter in that configuration file.  Otherwise, the parameter 
  #    will remain set to a null string, and the experiment generation 
  #    will fail because the generation scripts check to ensure that all 
  #    the parameters defined in this section are set to non-empty strings
  #    before creating the experiment directory.
  #
  #
  # NFHOUT: 
  # Output frequency in hours after forecast hour "nfhmax_hf".
  #
  # NFHMAX_HF:
  # Number of forecast hours until output frequency "nfhout" takes affect. 
  #
  # NFHOUT_HF:
  # Output frequency in hours until forecast hour "nfhmax_hf".
  #
  # NSOUT
  #   setup frequency of writing out forecast files in time steps
  # NSOUT_MIN
  #   setup frequency of writing out forecast files in minutes
  #
  #-----------------------------------------------------------------------
  #
  FH_DFI_RADAR: -20000000000
  NFHOUT: 1
  NFHMAX_HF: 60
  NFHOUT_HF: 1
  NSOUT: 0
  NSOUT_MIN: 0

#----------------------------
# POST config parameters
#-----------------------------
task_run_post:
  TN_RUN_POST: "run_post"
  NNODES_RUN_POST: 2
  PPN_RUN_POST: 24
  WTIME_RUN_POST: 00:15:00
  MAXTRIES_RUN_POST: 2
  KMP_AFFINITY_RUN_POST: "scatter"
  OMP_NUM_THREADS_RUN_POST: 1
  OMP_STACKSIZE_RUN_POST: "1024m"
  PRE_TASK_CMDS_RUN_POST: ""
  #
  #-----------------------------------------------------------------------
  #
  # Set parameters associated with subhourly forecast model output and 
  # post-processing.
  #
  # SUB_HOURLY_POST:
  # Flag that indicates whether the forecast model will generate output 
  # files on a sub-hourly time interval (e.g. 10 minutes, 15 minutes, etc).
  # This will also cause the post-processor to process these sub-hourly
  # files.  If ths is set to true, then DT_SUBHOURLY_POST_MNTS should be 
  # set to a value between "00" and "59".
  #
  # DT_SUB_HOURLY_POST_MNTS:
  # Time interval in minutes between the forecast model output files.  If 
  # SUB_HOURLY_POST is set to true, this needs to be set to a two-digit 
  # integer between "01" and "59".  This is not used if SUB_HOURLY_POST is
  # not set to true.  Note that if SUB_HOURLY_POST is set to true but
  # DT_SUB_HOURLY_POST_MNTS is set to "00", SUB_HOURLY_POST will get reset
  # to false in the experiment generation scripts (there will be an 
  # informational message in the log file to emphasize this).
  #
  #-----------------------------------------------------------------------
  #
  SUB_HOURLY_POST: false
  DT_SUBHOURLY_POST_MNTS: 0
  #
  #-----------------------------------------------------------------------
  #
  # Set parameters for customizing the post-processor (UPP).  Definitions:
  #
  # USE_CUSTOM_POST_CONFIG_FILE:
  # Flag that determines whether a user-provided custom configuration file
  # should be used for post-processing the model data. If this is set to
  # true, then the workflow will use the custom post-processing (UPP) 
  # configuration file specified in CUSTOM_POST_CONFIG_FP. Otherwise, a 
  # default configuration file provided in the UPP repository will be 
  # used.
  #
  # CUSTOM_POST_CONFIG_FP:
  # The full path to the custom post flat file, including filename, to be 
  # used for post-processing. This is only used if CUSTOM_POST_CONFIG_FILE
  # is set to true.
  #
  # CUSTOM_POST_PARAMS_FP:
  # The full path to the custom post params file, including filename, to be 
  # used for post-processing. This is only used if CUSTOM_POST_CONFIG_FILE
  # is set to "TRUE".
  #
  # POST_FULL_MODEL_NAME
  # The full module name required by UPP and set in the itag file
  #
  # POST_SUB_MODEL_NAME
  # The SUB module name required by UPP and set in the itag file
  #
  # TESTBED_FIELDS_FN
  # The file which lists grib2 fields to be extracted to bgsfc for testbed
  # Empty string means no need to generate bgsfc for testbed
  #
  # POST_OUTPUT_DOMAIN_NAME:
  # Domain name (in lowercase) used in constructing the names of the output 
  # files generated by UPP [which is called either by running the TN_RUN_POST 
  # task or by activating the inline post feature (WRITE_DOPOST set to true)].  
  # The post output files are named as follows:
  # 
  #   $NET.tHHz.[var_name].f###.${POST_OUTPUT_DOMAIN_NAME}.grib2
  # 
  # If using a custom grid, POST_OUTPUT_DOMAIN_NAME must be specified by 
  # the user.  If using a predefined grid, POST_OUTPUT_DOMAIN_NAME defaults
  # to PREDEF_GRID_NAME.  Note that this variable is first changed to lower
  # case before being used to construct the file names.
  #
  #-----------------------------------------------------------------------
  #
  POST_OUTPUT_DOMAIN_NAME: '{{ workflow.PREDEF_GRID_NAME }}'
  USE_CUSTOM_POST_CONFIG_FILE: false
  CUSTOM_POST_CONFIG_FP: ""
  CUSTOM_POST_PARAMS_FP: ""
  POST_FULL_MODEL_NAME: "FV3R"
  POST_SUB_MODEL_NAME: "NONE"
  TESTBED_FIELDS_FN: ""
  TESTBED_FIELDS_FN2: ""

#----------------------------
# PLOT_ALLVARS config parameters
#-----------------------------
task_plot_allvars:
  TN_PLOT_ALLVARS: "plot_allvars"
  NNODES_PLOT_ALLVARS: 1
  PPN_PLOT_ALLVARS: 24
  WTIME_PLOT_ALLVARS: 01:00:00
  MAXTRIES_PLOT_ALLVARS: 1
  #-------------------------------------------------------------------------
  # Reference experiment's COMOUT directory. This is where the GRIB2 files 
  # from postprocessing are located. Make this a template to compare
  # multiple cycle and dates. COMOUT_REF should end with:
  #    nco mode: $PDY/$cyc
  #    community mode: $PDY$cyc/postprd
  # We don't do this inside the code, so that we can compare nco vs com runs.
  #-------------------------------------------------------------------------
  COMOUT_REF: ""
  #------------------------------
  # Plot fcts start and increment
  #------------------------------
  PLOT_FCST_START: 0
  PLOT_FCST_INC: 3
  #-----------------------------------
  # By default the end is FCST_LEN_HRS
  #-----------------------------------
  PLOT_FCST_END: ""
  #------------------------------------------------------------------------------
  # Domains to plot. Currently supported are either "conus" or "regional" or both
  #-------------------------------------------------------------------------------
  PLOT_DOMAINS: ["conus"]

#----------------------------
# GET OBS CCPA config parameters
#-----------------------------
task_get_obs_ccpa:
  TN_GET_OBS_CCPA: "get_obs_ccpa"
  NNODES_GET_OBS_CCPA: 1
  PPN_GET_OBS_CCPA: 1
  MEM_GET_OBS_CCPA: 2G
  WTIME_GET_OBS_CCPA: 00:45:00
  MAXTRIES_GET_OBS_CCPA: 1

#----------------------------
# GET OBS MRMS config parameters
#-----------------------------
task_get_obs_mrms:
  TN_GET_OBS_MRMS: "get_obs_mrms"
  NNODES_GET_OBS_MRMS: 1
  PPN_GET_OBS_MRMS: 1
  MEM_GET_OBS_MRMS: 2G
  WTIME_GET_OBS_MRMS: 00:45:00
  MAXTRIES_GET_OBS_MRMS: 1

#----------------------------
# GET OBS NDAS config parameters
#-----------------------------
task_get_obs_ndas:
  TN_GET_OBS_NDAS: "get_obs_ndas"
  NNODES_GET_OBS_NDAS: 1
  PPN_GET_OBS_NDAS: 1
  MEM_GET_OBS_NDAS: 2G
  WTIME_GET_OBS_NDAS: 02:00:00
  MAXTRIES_GET_OBS_NDAS: 1

#----------------------------
# tn_run_met_pcpcombine config parameters
#-----------------------------
task_tn_run_met_pcpcombine:
  TN_RUN_MET_PCPCOMBINE: "run_MET_PcpCombine"
#
  NNODES_RUN_MET_PCPCOMBINE_OBS: 1
  PPN_RUN_MET_PCPCOMBINE_OBS: 1
  MEM_RUN_MET_PCPCOMBINE_OBS: 2G
  WTIME_RUN_MET_PCPCOMBINE_OBS: 00:30:00
  MAXTRIES_RUN_MET_PCPCOMBINE_OBS: 2
#
  NNODES_RUN_MET_PCPCOMBINE_FCST: 1
  PPN_RUN_MET_PCPCOMBINE_FCST: 1
  MEM_RUN_MET_PCPCOMBINE_FCST: 2G
  WTIME_RUN_MET_PCPCOMBINE_FCST: 00:30:00
  MAXTRIES_RUN_MET_PCPCOMBINE_FCST: 2
  
#----------------------------
# run_met_gridstat_vx_apcp01h config parameters
#-----------------------------
task_run_met_gridstat_vx_apcp01h:
  TN_RUN_MET_GRIDSTAT_VX_APCP01H: "run_MET_GridStat_vx_APCP01h"
  NNODES_RUN_MET_GRIDSTAT_VX_APCP01H: 1
  PPN_RUN_MET_GRIDSTAT_VX_APCP01H: 1
  MEM_RUN_MET_GRIDSTAT_VX_APCP01H: 2G
  WTIME_RUN_MET_GRIDSTAT_VX_APCP01H: 02:00:00
  MAXTRIES_RUN_MET_GRIDSTAT_VX_APCP01H: 2

#----------------------------
# run_met_gridstat_vx_apcp03h config parameters
#-----------------------------
task_run_met_gridstat_vx_apcp03h:
  TN_RUN_MET_GRIDSTAT_VX_APCP03H: "run_MET_GridStat_vx_APCP03h"
  NNODES_RUN_MET_GRIDSTAT_VX_APCP03H: 1
  PPN_RUN_MET_GRIDSTAT_VX_APCP03H: 1
  MEM_RUN_MET_GRIDSTAT_VX_APCP03H: 2G
  WTIME_RUN_MET_GRIDSTAT_VX_APCP03H: 02:00:00
  MAXTRIES_RUN_MET_GRIDSTAT_VX_APCP03H: 2

#----------------------------
# run_met_gridstat_vx_apcp06h config parameters
#-----------------------------
task_run_met_gridstat_vx_apcp06h:
  TN_RUN_MET_GRIDSTAT_VX_APCP06H: "run_MET_GridStat_vx_APCP06h"
  NNODES_RUN_MET_GRIDSTAT_VX_APCP06H: 1
  PPN_RUN_MET_GRIDSTAT_VX_APCP06H: 1
  MEM_RUN_MET_GRIDSTAT_VX_APCP06H: 2G
  WTIME_RUN_MET_GRIDSTAT_VX_APCP06H: 02:00:00
  MAXTRIES_RUN_MET_GRIDSTAT_VX_APCP06H: 2

#----------------------------
# run_met_gridstat_vx_apcp24h config parameters
#-----------------------------
task_run_met_gridstat_vx_apcp24h:
  TN_RUN_MET_GRIDSTAT_VX_APCP24H: "run_MET_GridStat_vx_APCP24h"
  NNODES_RUN_MET_GRIDSTAT_VX_APCP24H: 1
  PPN_RUN_MET_GRIDSTAT_VX_APCP24H: 1
  MEM_RUN_MET_GRIDSTAT_VX_APCP24H: 2G
  WTIME_RUN_MET_GRIDSTAT_VX_APCP24H: 02:00:00
  MAXTRIES_RUN_MET_GRIDSTAT_VX_APCP24H: 2

#----------------------------
# run_met_gridstat_vx_refc config parameters
#-----------------------------
task_run_met_gridstat_vx_refc:
  TN_RUN_MET_GRIDSTAT_VX_REFC: "run_MET_GridStat_vx_REFC"
  NNODES_RUN_MET_GRIDSTAT_VX_REFC: 1
  PPN_RUN_MET_GRIDSTAT_VX_REFC: 1
  MEM_RUN_MET_GRIDSTAT_VX_REFC: 2G
  WTIME_RUN_MET_GRIDSTAT_VX_REFC: 02:00:00
  MAXTRIES_RUN_MET_GRIDSTAT_VX_REFC: 2

#----------------------------
# run_met_gridstat_vx_retop config parameters
#-----------------------------
task_run_met_gridstat_vx_retop:
  TN_RUN_MET_GRIDSTAT_VX_RETOP: "run_MET_GridStat_vx_RETOP"
  NNODES_RUN_MET_GRIDSTAT_VX_RETOP: 1
  PPN_RUN_MET_GRIDSTAT_VX_RETOP: 1
  MEM_RUN_MET_GRIDSTAT_VX_RETOP: 2G
  WTIME_RUN_MET_GRIDSTAT_VX_RETOP: 02:00:00
  MAXTRIES_RUN_MET_GRIDSTAT_VX_RETOP: 2

#----------------------------
# run_met_pointstat_vx_sfc config parameters
#-----------------------------
task_run_met_pointstat_vx_sfc:
  TN_RUN_MET_POINTSTAT_VX_SFC: "run_MET_PointStat_vx_SFC"
  NNODES_RUN_MET_POINTSTAT_VX_SFC: 1
  PPN_RUN_MET_POINTSTAT_VX_SFC: 1
  MEM_RUN_MET_POINTSTAT_VX_SFC: 2G
  WTIME_RUN_MET_POINTSTAT_VX_SFC: 01:00:00
  MAXTRIES_RUN_MET_POINTSTAT_VX_SFC: 2

#----------------------------
# run_met_pointstat_vx_upa config parameters
#-----------------------------
task_run_met_pointstat_vx_upa:
  TN_RUN_MET_POINTSTAT_VX_UPA: "run_MET_PointStat_vx_UPA"
  NNODES_RUN_MET_POINTSTAT_VX_UPA: 1
  PPN_RUN_MET_POINTSTAT_VX_UPA: 1
  MEM_RUN_MET_POINTSTAT_VX_UPA: 2G
  WTIME_RUN_MET_POINTSTAT_VX_UPA: 01:00:00
  MAXTRIES_RUN_MET_POINTSTAT_VX_UPA: 2

#----------------------------
# run_met_ensemblestat_vx_apcp01h config parameters
#-----------------------------
task_run_met_ensemblestat_vx_apcp01h:
  TN_RUN_MET_ENSEMBLESTAT_VX_APCP01H: "run_MET_EnsembleStat_vx_APCP01h"
  NNODES_RUN_MET_ENSEMBLESTAT_VX_APCP01H: 1
  PPN_RUN_MET_ENSEMBLESTAT_VX_APCP01H: 1
  MEM_RUN_MET_ENSEMBLESTAT_VX_APCP01H: 2G
  WTIME_RUN_MET_ENSEMBLESTAT_VX_APCP01H: 01:00:00
  MAXTRIES_RUN_MET_ENSEMBLESTAT_VX_APCP01H: 2

#----------------------------
# run_met_ensemblestat_vx_apcp03h config parameters
#-----------------------------
task_run_met_ensemblestat_vx_apcp03h:
  TN_RUN_MET_ENSEMBLESTAT_VX_APCP03H: "run_MET_EnsembleStat_vx_APCP03h"
  NNODES_RUN_MET_ENSEMBLESTAT_VX_APCP03H: 1
  PPN_RUN_MET_ENSEMBLESTAT_VX_APCP03H: 1
  MEM_RUN_MET_ENSEMBLESTAT_VX_APCP03H: 2G
  WTIME_RUN_MET_ENSEMBLESTAT_VX_APCP03H: 01:00:00
  MAXTRIES_RUN_MET_ENSEMBLESTAT_VX_APCP03H: 2

#----------------------------
# run_met_ensemblestat_vx_apcp06h config parameters
#-----------------------------
task_run_met_ensemblestat_vx_apcp06h:
  TN_RUN_MET_ENSEMBLESTAT_VX_APCP06H: "run_MET_EnsembleStat_vx_APCP06h"
  NNODES_RUN_MET_ENSEMBLESTAT_VX_APCP06H: 1
  PPN_RUN_MET_ENSEMBLESTAT_VX_APCP06H: 1
  MEM_RUN_MET_ENSEMBLESTAT_VX_APCP06H: 2G
  WTIME_RUN_MET_ENSEMBLESTAT_VX_APCP06H: 01:00:00
  MAXTRIES_RUN_MET_ENSEMBLESTAT_VX_APCP06H: 2

#----------------------------
# run_met_ensemblestat_vx_apcp24h config parameters
#-----------------------------
task_run_met_ensemblestat_vx_apcp24h:
  TN_RUN_MET_ENSEMBLESTAT_VX_APCP24H: "run_MET_EnsembleStat_vx_APCP24h"
  NNODES_RUN_MET_ENSEMBLESTAT_VX_APCP24H: 1
  PPN_RUN_MET_ENSEMBLESTAT_VX_APCP24H: 1
  MEM_RUN_MET_ENSEMBLESTAT_VX_APCP24H: 2G
  WTIME_RUN_MET_ENSEMBLESTAT_VX_APCP24H: 01:00:00
  MAXTRIES_RUN_MET_ENSEMBLESTAT_VX_APCP24H: 2

#----------------------------
# run_met_ensemblestat_vx_refc config parameters
#-----------------------------
task_run_met_ensemblestat_vx_refc:
  TN_RUN_MET_ENSEMBLESTAT_VX_REFC: "run_MET_EnsembleStat_vx_REFC"
  NNODES_RUN_MET_ENSEMBLESTAT_VX_REFC: 1
  PPN_RUN_MET_ENSEMBLESTAT_VX_REFC: 1
  MEM_RUN_MET_ENSEMBLESTAT_VX_REFC: 2G
  WTIME_RUN_MET_ENSEMBLESTAT_VX_REFC: 01:00:00
  MAXTRIES_RUN_MET_ENSEMBLESTAT_VX_REFC: 2

#----------------------------
# run_met_ensemblestat_vx_retop config parameters
#-----------------------------
task_run_met_ensemblestat_vx_retop:
  TN_RUN_MET_ENSEMBLESTAT_VX_RETOP: "run_MET_EnsembleStat_vx_RETOP"
  NNODES_RUN_MET_ENSEMBLESTAT_VX_RETOP: 1
  PPN_RUN_MET_ENSEMBLESTAT_VX_RETOP: 1
  MEM_RUN_MET_ENSEMBLESTAT_VX_RETOP: 2G
  WTIME_RUN_MET_ENSEMBLESTAT_VX_RETOP: 01:00:00
  MAXTRIES_RUN_MET_ENSEMBLESTAT_VX_RETOP: 2

#----------------------------
# run_met_ensemblestat_vx_sfc config parameters
#-----------------------------
task_run_met_ensemblestat_vx_sfc:
  TN_RUN_MET_ENSEMBLESTAT_VX_SFC: "run_MET_EnsembleStat_vx_SFC"
  NNODES_RUN_MET_ENSEMBLESTAT_VX_SFC: 1
  PPN_RUN_MET_ENSEMBLESTAT_VX_SFC: 1
  MEM_RUN_MET_ENSEMBLESTAT_VX_SFC: 2G
  WTIME_RUN_MET_ENSEMBLESTAT_VX_SFC: 01:00:00
  MAXTRIES_RUN_MET_ENSEMBLESTAT_VX_SFC: 2

#----------------------------
# run_met_ensemblestat_vx_upa config parameters
#-----------------------------
task_run_met_ensemblestat_vx_upa:
  TN_RUN_MET_ENSEMBLESTAT_VX_UPA: "run_MET_EnsembleStat_vx_UPA"
  NNODES_RUN_MET_ENSEMBLESTAT_VX_UPA: 1
  PPN_RUN_MET_ENSEMBLESTAT_VX_UPA: 1
  MEM_RUN_MET_ENSEMBLESTAT_VX_UPA: 2G
  WTIME_RUN_MET_ENSEMBLESTAT_VX_UPA: 01:00:00
  MAXTRIES_RUN_MET_ENSEMBLESTAT_VX_UPA: 2

#----------------------------
# run_met_gridstat_vx_ensmean_apcp01h config parameters
#-----------------------------
task_run_met_gridstat_vx_ensmean_apcp01h:
  TN_RUN_MET_GRIDSTAT_VX_ENSMEAN_APCP01H: "run_MET_GridStat_vx_ensmean_APCP01h"
  NNODES_RUN_MET_GRIDSTAT_VX_ENSMEAN_APCP01H: 1
  PPN_RUN_MET_GRIDSTAT_VX_ENSMEAN_APCP01H: 1
  MEM_RUN_MET_GRIDSTAT_VX_ENSMEAN_APCP01H: 2G
  WTIME_RUN_MET_GRIDSTAT_VX_ENSMEAN_APCP01H: 01:00:00
  MAXTRIES_RUN_MET_GRIDSTAT_VX_ENSMEAN_APCP01H: 2

#----------------------------
# run_met_gridstat_vx_ensmean_apcp03h config parameters
#-----------------------------
task_run_met_gridstat_vx_ensmean_apcp03h:
  TN_RUN_MET_GRIDSTAT_VX_ENSMEAN_APCP03H: "run_MET_GridStat_vx_ensmean_APCP03h"
  NNODES_RUN_MET_GRIDSTAT_VX_ENSMEAN_APCP03H: 1
  PPN_RUN_MET_GRIDSTAT_VX_ENSMEAN_APCP03H: 1
  MEM_RUN_MET_GRIDSTAT_VX_ENSMEAN_APCP03H: 2G
  WTIME_RUN_MET_GRIDSTAT_VX_ENSMEAN_APCP03H: 01:00:00
  MAXTRIES_RUN_MET_GRIDSTAT_VX_ENSMEAN_APCP03H: 2

#----------------------------
# run_met_gridstat_vx_ensmean_apcp06h config parameters
#-----------------------------
task_run_met_gridstat_vx_ensmean_apcp06h:
  TN_RUN_MET_GRIDSTAT_VX_ENSMEAN_APCP06H: "run_MET_GridStat_vx_ensmean_APCP06h"
  NNODES_RUN_MET_GRIDSTAT_VX_ENSMEAN_APCP06H: 1
  PPN_RUN_MET_GRIDSTAT_VX_ENSMEAN_APCP06H: 1
  MEM_RUN_MET_GRIDSTAT_VX_ENSMEAN_APCP06H: 2G
  WTIME_RUN_MET_GRIDSTAT_VX_ENSMEAN_APCP06H: 01:00:00
  MAXTRIES_RUN_MET_GRIDSTAT_VX_ENSMEAN_APCP06H: 2

#----------------------------
# run_met_gridstat_vx_ensmean_apcp24h config parameters
#-----------------------------
task_run_met_gridstat_vx_ensmean_apcp24h:
  TN_RUN_MET_GRIDSTAT_VX_ENSMEAN_APCP24H: "run_MET_GridStat_vx_ensmean_APCP24h"
  NNODES_RUN_MET_GRIDSTAT_VX_ENSMEAN_APCP24H: 1
  PPN_RUN_MET_GRIDSTAT_VX_ENSMEAN_APCP24H: 1
  MEM_RUN_MET_GRIDSTAT_VX_ENSMEAN_APCP24H: 2G
  WTIME_RUN_MET_GRIDSTAT_VX_ENSMEAN_APCP24H: 01:00:00
  MAXTRIES_RUN_MET_GRIDSTAT_VX_ENSMEAN_APCP24H: 2

#----------------------------
# run_met_pointstat_vx_ensmean_sfc config parameters
#-----------------------------
task_run_met_pointstat_vx_ensmean_sfc:
  TN_RUN_MET_POINTSTAT_VX_ENSMEAN_SFC: "run_MET_PointStat_vx_ensmean_SFC"
  NNODES_RUN_MET_POINTSTAT_VX_ENSMEAN_SFC: 1
  PPN_RUN_MET_POINTSTAT_VX_ENSMEAN_SFC: 1
  MEM_RUN_MET_POINTSTAT_VX_ENSMEAN_SFC: 2G
  WTIME_RUN_MET_POINTSTAT_VX_ENSMEAN_SFC: 01:00:00
  MAXTRIES_RUN_MET_POINTSTAT_VX_ENSMEAN_SFC: 2

#----------------------------
# run_met_pointstat_vx_ensmean_upa config parameters
#-----------------------------
task_run_met_pointstat_vx_ensmean_upa:
  TN_RUN_MET_POINTSTAT_VX_ENSMEAN_UPA: "run_MET_PointStat_vx_ensmean_UPA"
  NNODES_RUN_MET_POINTSTAT_VX_ENSMEAN_UPA: 1
  PPN_RUN_MET_POINTSTAT_VX_ENSMEAN_UPA: 1
  MEM_RUN_MET_POINTSTAT_VX_ENSMEAN_UPA: 2G
  WTIME_RUN_MET_POINTSTAT_VX_ENSMEAN_UPA: 01:00:00
  MAXTRIES_RUN_MET_POINTSTAT_VX_ENSMEAN_UPA: 2

#----------------------------
# run_met_gridstat_vx_ensprob_apcp01h config parameters
#-----------------------------
task_run_met_gridstat_vx_ensprob_apcp01h:
  TN_RUN_MET_GRIDSTAT_VX_ENSPROB_APCP01H: "run_MET_GridStat_vx_ensprob_APCP01h"
  NNODES_RUN_MET_GRIDSTAT_VX_ENSPROB_APCP01H: 1
  PPN_RUN_MET_GRIDSTAT_VX_ENSPROB_APCP01H: 1
  MEM_RUN_MET_GRIDSTAT_VX_ENSPROB_APCP01H: 2G
  WTIME_RUN_MET_GRIDSTAT_VX_ENSPROB_APCP01H: 01:00:00
  MAXTRIES_RUN_MET_GRIDSTAT_VX_ENSPROB_APCP01H: 2

#----------------------------
# run_met_gridstat_vx_ensprob_apcp03h config parameters
#-----------------------------
task_run_met_gridstat_vx_ensprob_apcp03h:
  TN_RUN_MET_GRIDSTAT_VX_ENSPROB_APCP03H: "run_MET_GridStat_vx_ensprob_APCP03h"
  NNODES_RUN_MET_GRIDSTAT_VX_ENSPROB_APCP03H: 1
  PPN_RUN_MET_GRIDSTAT_VX_ENSPROB_APCP03H: 1
  MEM_RUN_MET_GRIDSTAT_VX_ENSPROB_APCP03H: 2G
  WTIME_RUN_MET_GRIDSTAT_VX_ENSPROB_APCP03H: 01:00:00
  MAXTRIES_RUN_MET_GRIDSTAT_VX_ENSPROB_APCP03H: 2

#----------------------------
# run_met_gridstat_vx_ensprob_apcp06h config parameters
#-----------------------------
task_run_met_gridstat_vx_ensprob_apcp06h:
  TN_RUN_MET_GRIDSTAT_VX_ENSPROB_APCP06H: "run_MET_GridStat_vx_ensprob_APCP06h"
  NNODES_RUN_MET_GRIDSTAT_VX_ENSPROB_APCP06H: 1
  PPN_RUN_MET_GRIDSTAT_VX_ENSPROB_APCP06H: 1
  MEM_RUN_MET_GRIDSTAT_VX_ENSPROB_APCP06H: 2G
  WTIME_RUN_MET_GRIDSTAT_VX_ENSPROB_APCP06H: 01:00:00
  MAXTRIES_RUN_MET_GRIDSTAT_VX_ENSPROB_APCP06H: 2

#----------------------------
# run_met_gridstat_vx_ensprob_apcp24h config parameters
#-----------------------------
task_run_met_gridstat_vx_ensprob_apcp24h:
  TN_RUN_MET_GRIDSTAT_VX_ENSPROB_APCP24H: "run_MET_GridStat_vx_ensprob_APCP24h"
  NNODES_RUN_MET_GRIDSTAT_VX_ENSPROB_APCP24H: 1
  PPN_RUN_MET_GRIDSTAT_VX_ENSPROB_APCP24H: 1
  MEM_RUN_MET_GRIDSTAT_VX_ENSPROB_APCP24H: 2G
  WTIME_RUN_MET_GRIDSTAT_VX_ENSPROB_APCP24H: 01:00:00
  MAXTRIES_RUN_MET_GRIDSTAT_VX_ENSPROB_APCP24H: 2

#----------------------------
# run_met_gridstat_vx_ensprob_refc config parameters
#-----------------------------
task_run_met_gridstat_vx_ensprob_refc:
  TN_RUN_MET_GRIDSTAT_VX_ENSPROB_REFC: "run_MET_GridStat_vx_ensprob_REFC"
  NNODES_RUN_MET_GRIDSTAT_VX_ENSPROB_REFC: 1
  PPN_RUN_MET_GRIDSTAT_VX_ENSPROB_REFC: 1
  MEM_RUN_MET_GRIDSTAT_VX_ENSPROB_REFC: 2G
  WTIME_RUN_MET_GRIDSTAT_VX_ENSPROB_REFC: 01:00:00
  MAXTRIES_RUN_MET_GRIDSTAT_VX_ENSPROB_REFC: 2

#----------------------------
# run_met_gridstat_vx_ensprob_retop config parameters
#-----------------------------
task_run_met_gridstat_vx_ensprob_retop:
  TN_RUN_MET_GRIDSTAT_VX_ENSPROB_RETOP: "run_MET_GridStat_vx_ensprob_RETOP"
  NNODES_RUN_MET_GRIDSTAT_VX_ENSPROB_RETOP: 1
  PPN_RUN_MET_GRIDSTAT_VX_ENSPROB_RETOP: 1
  MEM_RUN_MET_GRIDSTAT_VX_ENSPROB_RETOP: 2G
  WTIME_RUN_MET_GRIDSTAT_VX_ENSPROB_RETOP: 01:00:00
  MAXTRIES_RUN_MET_GRIDSTAT_VX_ENSPROB_RETOP: 2

#----------------------------
# run_met_pointstat_vx_ensprob_sfc config parameters
#-----------------------------
task_run_met_pointstat_vx_ensprob_sfc:
  TN_RUN_MET_POINTSTAT_VX_ENSPROB_SFC: "run_MET_PointStat_vx_ensprob_SFC"
  NNODES_RUN_MET_POINTSTAT_VX_ENSPROB_SFC: 1
  PPN_RUN_MET_POINTSTAT_VX_ENSPROB_SFC: 1
  MEM_RUN_MET_POINTSTAT_VX_ENSPROB_SFC: 2G
  WTIME_RUN_MET_POINTSTAT_VX_ENSPROB_SFC: 01:00:00
  MAXTRIES_RUN_MET_POINTSTAT_VX_ENSPROB_SFC: 2

#----------------------------
# run_met_pointstat_vx_ensprob_upa config parameters
#-----------------------------
task_run_met_pointstat_vx_ensprob_upa:
  TN_RUN_MET_POINTSTAT_VX_ENSPROB_UPA: "run_MET_PointStat_vx_ensprob_UPA"
  NNODES_RUN_MET_POINTSTAT_VX_ENSPROB_UPA: 1
  PPN_RUN_MET_POINTSTAT_VX_ENSPROB_UPA: 1
  MEM_RUN_MET_POINTSTAT_VX_ENSPROB_UPA: 2G
  WTIME_RUN_MET_POINTSTAT_VX_ENSPROB_UPA: 01:00:00
  MAXTRIES_RUN_MET_POINTSTAT_VX_ENSPROB_UPA: 2

#----------------------------
# GRAPHICS config parameters
#-----------------------------
task_run_graphics:
  TN_RUN_GRAPHICS: "run_graphics"
  NNODES_RUN_GRAPHICS: 1
  PPN_RUN_GRAPHICS: 12
  WTIME_RUN_GRAPHICS: 00:30:00
  MAXTRIES_RUN_GRAPHICS: 1
  #
  #-----------------------------------------------------------------------
  #
  # Set the tiles (or subdomains) for creating graphics in a Rocoto metatask.
  # Do not include references to the grids that are produced in separate grib
  # files (set with ADDNL_OUTPUT_GRIDS above). Those will be added in setup.sh
  #
  # TILE_LABELS
  # A space separated list (string is fine, no need for array) of the labels
  # applied to the groupings of tiles to be run as a single batch jobs. For
  # example, you may label the set of tiles SE,NE,SC,NC,SW,NW as "regions", and
  # the full input domain as "full" if you wanted those to run in two domains. The
  # length must match the length of TILE_SETS.
  #
  # TILE_SETS
  # A space separated list of tile groupings to plot. Space-separated sets
  # indicate which ones will be grouped in a single batch job, comma sepated items
  # are the tiles to be plotted in that batch job. For example:
  #    TILE_SETS="full SW,SC,SE NW,NC,NE"
  #    TILE_LABELS="full southern_regions northern_regions"
  # would plot maps for the full domain in a batch job separately from the
  # southern regions, using a third batch job for the northern regions. The
  # space-separated list must match the length of TILE_LABELS.
  #
  #-----------------------------------------------------------------------
  #
  TILE_LABELS: "full"
  TILE_SETS: "full"

#----------------------------
# CLEAN config parameters
#-----------------------------
task_run_clean:
  TN_RUN_CLEAN: "run_clean"
  NNODES_RUN_CLEAN: 1
  PPN_RUN_CLEAN: 1
  MEM_RUN_CLEAN: 2G
  WTIME_RUN_CLEAN: 00:15:00
  MAXTRIES_RUN_CLEAN: 1
  #
  #-----------------------------------------------------------------------
  #
  # Parameters for cleaning the real-time and retrospective runs.
  # CLEAN_OLDPROD_HRS:
  #   the product under com directory from cycles older than (current cycle - this hour) will be cleaned 
  # CLEAN_OLDLOG_HRS
  #   the log files under com directory from cycles older than (current cycle - this hour) will be cleaned 
  # CLEAN_OLDRUN_HRS
  #   the run directory under tmpnwprd directory from cycles older than (current cycle - this hour) will be cleaned 
  # CLEAN_OLDFCST_HRS
  #   the fv3lam forecast netcdf files forecast run directory from cycles older than (current cycle - this hour) will be cleaned 
  # CLEAN_OLDSTMP_HRS
  #   the postprd GRIB-2 files from cycles older than (current cycle - this hour) will be cleaned 
  #-----------------------------------------------------------------------
  #
  CLEAN_OLDPROD_HRS: 72
  CLEAN_OLDLOG_HRS: 72
  CLEAN_OLDRUN_HRS: 48
  CLEAN_OLDFCST_HRS: 24
  CLEAN_OLDSTMPPOST_HRS: 24
  CLEAN_NWGES_HRS: 72

#----------------------------
# ARCHIVE config parameters
#-----------------------------
task_run_archive:
  TN_RUN_ARCHIVE: "run_archive"
  NNODES_RUN_ARCHIVE: 1
  PPN_RUN_ARCHIVE: 1
  MEM_RUN_ARCHIVE: 24G
  WTIME_RUN_ARCHIVE: 23:00:00
  MAXTRIES_RUN_ARCHIVE: 1

#----------------------------
# ENSPOST config parameters
#-----------------------------
task_run_enspost:
  TN_RUN_ENSPOST: "run_enspost"
  NNODES_RUN_ENSPOST: 1
  PPN_RUN_ENSPOST: 1
  WTIME_RUN_ENSPOST: 00:30:00
  MAXTRIES_RUN_ENSPOST: 1
#----------------------------
# AQM_ICS config parameters
#-----------------------------
task_aqm_ics:
  TN_AQM_ICS: "aqm_ics"
  NNODES_AQM_ICS: 1
  PPN_AQM_ICS: 1
  WTIME_AQM_ICS: 00:30:00
  MAXTRIES_AQM_ICS: 2

#----------------------------
# AQM_LBCS config parameters
#-----------------------------
task_aqm_lbcs:
  TN_AQM_LBCS: "aqm_lbcs"
  NNODES_AQM_LBCS: 1
  PPN_AQM_LBCS: 24
  WTIME_AQM_LBCS: 00:30:00
  MAXTRIES_AQM_LBCS: 2

#----------------------------
# NEXUS_GFS_SFC config parameters
#-----------------------------
task_nexus_gfs_sfc:
  TN_NEXUS_GFS_SFC: "nexus_gfs_sfc"
  NNODES_NEXUS_GFS_SFC: 1
  PPN_NEXUS_GFS_SFC: 1
  MEM_NEXUS_GFS_SFC: 2G
  WTIME_NEXUS_GFS_SFC: 00:30:00
  MAXTRIES_NEXUS_GFS_SFC: 2

#----------------------------
# NEXUS_EMISSION config parameters
#-----------------------------
task_nexus_emission:
  TN_NEXUS_EMISSION: "nexus_emission"
  NNODES_NEXUS_EMISSION: 4
  PPN_NEXUS_EMISSION: '{{ platform.NCORES_PER_NODE // OMP_NUM_THREADS_NEXUS_EMISSION }}'
  WTIME_NEXUS_EMISSION: 01:00:00
  MAXTRIES_NEXUS_EMISSION: 2
  KMP_AFFINITY_NEXUS_EMISSION: "scatter"
  OMP_NUM_THREADS_NEXUS_EMISSION: 2
  OMP_STACKSIZE_NEXUS_EMISSION: "1024m"

#----------------------------
# NEXUS_POST_SPLIT config parameters
#-----------------------------
task_nexus_post_split:
  TN_NEXUS_POST_SPLIT: "nexus_post_split"
  NNODES_NEXUS_POST_SPLIT: 1
  PPN_NEXUS_POST_SPLIT: 1
  WTIME_NEXUS_POST_SPLIT: 00:30:00
  MAXTRIES_NEXUS_POST_SPLIT: 2

#----------------------------
# FIRE_EMISSION config parameters
#-----------------------------
task_fire_emission:
  TN_FIRE_EMISSION: "fire_emission"
  NNODES_FIRE_EMISSION: 1
  PPN_FIRE_EMISSION: 1
  MEM_FIRE_EMISSION: 2G
  WTIME_FIRE_EMISSION: 00:30:00
  MAXTRIES_FIRE_EMISSION: 2

#----------------------------
# POINT_SOURCE config parameters
#-----------------------------
task_point_source:
  TN_POINT_SOURCE: "point_source"
  NNODES_POINT_SOURCE: 1
  PPN_POINT_SOURCE: 1 
  WTIME_POINT_SOURCE: 01:00:00
  MAXTRIES_POINT_SOURCE: 2

#----------------------------
# PRE_POST_STAT config parameters
#-----------------------------
task_pre_post_stat:
  TN_PRE_POST_STAT: "pre_post_stat"
  NNODES_PRE_POST_STAT: 1
  PPN_PRE_POST_STAT: 1
  WTIME_PRE_POST_STAT: 00:30:00
  MAXTRIES_PRE_POST_STAT: 2

#----------------------------
# POST_STAT_O3 config parameters
#-----------------------------
task_post_stat_o3:
  TN_POST_STAT_O3: "post_stat_o3"
  NNODES_POST_STAT_O3: 1
  PPN_POST_STAT_O3: 1
  MEM_POST_STAT_O3: 120G 
  WTIME_POST_STAT_O3: 00:30:00
  MAXTRIES_POST_STAT_O3: 2
  KMP_AFFINITY_POST_STAT_O3: "scatter"
  OMP_NUM_THREADS_POST_STAT_O3: 1
  OMP_STACKSIZE_POST_STAT_O3: "2056M"

#----------------------------
# POST_STAT_PM25 config parameters
#-----------------------------
task_post_stat_pm25:
  TN_POST_STAT_PM25: "post_stat_pm25"
  NNODES_POST_STAT_PM25: 1
  PPN_POST_STAT_PM25: 1
  MEM_POST_STAT_PM25: 120G
  WTIME_POST_STAT_PM25: 00:30:00
  MAXTRIES_POST_STAT_PM25: 2
  KMP_AFFINITY_POST_STAT_PM25: "scatter"
  OMP_NUM_THREADS_POST_STAT_PM25: 1
  OMP_STACKSIZE_POST_STAT_PM25: "2056M"

#----------------------------
# BIAS_CORRECTION_O3 config parameters
#-----------------------------
task_bias_correction_o3:
  TN_BIAS_CORRECTION_O3: "bias_correction_o3"
  NNODES_BIAS_CORRECTION_O3: 1
  PPN_BIAS_CORRECTION_O3: 1
  MEM_BIAS_CORRECTION_O3: 120G
  WTIME_BIAS_CORRECTION_O3: 00:30:00
  MAXTRIES_BIAS_CORRECTION_O3: 2
  KMP_AFFINITY_BIAS_CORRECTION_O3: "scatter"
  OMP_NUM_THREADS_BIAS_CORRECTION_O3: 128
  OMP_STACKSIZE_BIAS_CORRECTION_O3: "2056M"

#----------------------------
# BIAS_CORRECTION_PM25 config parameters
#-----------------------------
task_bias_correction_pm25:
  TN_BIAS_CORRECTION_PM25: "bias_correction_pm25"
  NNODES_BIAS_CORRECTION_PM25: 1
  PPN_BIAS_CORRECTION_PM25: 1
  MEM_BIAS_CORRECTION_PM25: 120G
  WTIME_BIAS_CORRECTION_PM25: 00:30:00
  MAXTRIES_BIAS_CORRECTION_PM25: 2
  KMP_AFFINITY_BIAS_CORRECTION_PM25: "scatter"
  OMP_NUM_THREADS_BIAS_CORRECTION_PM25: 128
  OMP_STACKSIZE_BIAS_CORRECTION_PM25: "2056M"

#----------------------------
# global config parameters
#-----------------------------
global:
  #
  #-----------------------------------------------------------------------
  #
  # Set parameters associated with outputting satellite fields in the UPP
  # grib2 files using the Community Radiative Transfer Model (CRTM).
  #
  # USE_CRTM:
  # Flag that defines whether external CRTM coefficient files have been
  # staged by the user in order to output synthetic satellite products
  # available within the UPP. If this is set to true, then the workflow
  # will check for these files in the directory FIXcrtm. Otherwise, it is
  # assumed that no satellite fields are being requested in the UPP
  # configuration.
  #
  #-----------------------------------------------------------------------
  #
  USE_CRTM: false
  #
  #-----------------------------------------------------------------------
  #
  # Set parameters associated with running ensembles.  Definitions:
  #
  # DO_ENSEMBLE:
  # Flag that determines whether to run a set of ensemble forecasts (for
  # each set of specified cycles).  If this is set to true, NUM_ENS_MEMBERS
  # forecasts are run for each cycle, each with a different set of stochastic
  # seed values.  Otherwise, a single forecast is run for each cycle.
  #
  # NUM_ENS_MEMBERS:
  # The number of ensemble members to run if DO_ENSEMBLE is set to true.
  # This variable also controls the naming of the ensemble member directories.
  # For example, if this is set to 8, the member directories will be named 
  # mem1, mem2, ..., mem8. Not used if DO_ENSEMBLE is set to false.
  #
  # ENSMEM_NAMES:
  # A list of names for the ensemble member names following the format
  # mem001, mem002, etc.
  #
  # FV3_NML_ENSMEM_FPS:
  # Paths to the ensemble member corresponding namelists in the
  # experiment directory
<<<<<<< HEAD
  # 
  # NUM_ENS_MEMBERS_FCST:
  # The number of ensemble members to run forecast if DO_ENSFCST is set to "TRUE",
  # This variable also controls the naming of the ensemble member directories.  
  # For example, if this is set to "8", the member directories will be named 
  # mem1, mem2, ..., mem8.  If it is set to "08" (note the leading zero), 
  # the member directories will be named mem01, mem02, ..., mem08.  Note, 
  # however, that after reading in the number of characters in this string
  # (in order to determine how many leading zeros, if any, should be placed
  # in the names of the member directories), the workflow generation scripts
  # strip away those leading zeros.  Thus, in the variable definitions file 
  # (GLOBAL_VAR_DEFNS_FN), this variable appear with its leading zeros 
  # stripped.  This variable is not used if DO_ENSEMBLE is not set to "TRUE".
  # 
=======
  #
  # ENS_TIME_LAG_HRS:
  # Time lag (in hours) to use for each ensemble member.
  #
>>>>>>> 6ab59b22
  #-----------------------------------------------------------------------
  #
  DO_ENSEMBLE: false
  NUM_ENS_MEMBERS: 0
  NUM_ENS_MEMBERS_FCST: 0
  ENSMEM_NAMES: '{% for m in range(NUM_ENS_MEMBERS) %} "mem%03d, " % m {% endfor %}'
  FV3_NML_ENSMEM_FPS: '{% for mem in ENSMEM_NAMES %}{{ [EXPTDIR, "%s_%s" % FV3_NML_FN, mem]|path_join }}{% endfor %}'
<<<<<<< HEAD
=======
  ENS_TIME_LAG_HRS: '[ {% for m in range(NUM_ENS_MEMBERS) %} 0, {% endfor %} ]'
>>>>>>> 6ab59b22
  #
  #-----------------------------------------------------------------------
  #
  # Set default ad-hoc stochastic physics options.
  # For detailed documentation of these parameters, see:
  # https://stochastic-physics.readthedocs.io/en/ufs_public_release/namelist_options.html
  #
  #-----------------------------------------------------------------------
  #
  DO_SHUM: false
  DO_SPPT: false
  DO_SKEB: false
  ISEED_SPPT: 1
  ISEED_SHUM: 2
  ISEED_SKEB: 3
  NEW_LSCALE: true
  SHUM_MAG: 0.006 #Variable "shum" in input.nml
  SHUM_LSCALE: 150000
  SHUM_TSCALE: 21600 #Variable "shum_tau" in input.nml
  SHUM_INT: 3600 #Variable "shumint" in input.nml
  SPPT_MAG: 0.7 #Variable "sppt" in input.nml
  SPPT_LOGIT: true
  SPPT_LSCALE: 150000
  SPPT_TSCALE: 21600 #Variable "sppt_tau" in input.nml
  SPPT_INT: 3600 #Variable "spptint" in input.nml
  SPPT_SFCLIMIT: true
  SKEB_MAG: 0.5 #Variable "skeb" in input.nml
  SKEB_LSCALE: 150000
  SKEB_TSCALE: 21600 #Variable "skeb_tau" in input.nml
  SKEB_INT: 3600 #Variable "skebint" in input.nml
  SKEBNORM: 1
  SKEB_VDOF: 10
  USE_ZMTNBLCK: false
  #
  #-----------------------------------------------------------------------
  #
  # Set default SPP stochastic physics options. Each SPP option is an array, 
  # applicable (in order) to the scheme/parameter listed in SPP_VAR_LIST. 
  # Enter each value of the array in config.yaml as shown below without commas
  # or single quotes (e.g., SPP_VAR_LIST=( "pbl" "sfc" "mp" "rad" "gwd" ). 
  # Both commas and single quotes will be added by Jinja when creating the
  # namelist.
  #
  # Note that SPP is currently only available for specific physics schemes 
  # used in the RAP/HRRR physics suite.  Users need to be aware of which SDF
  # is chosen when turning this option on. 
  #
  # Patterns evolve and are applied at each time step.
  #
  #-----------------------------------------------------------------------
  #
  DO_SPP: false
  SPP_VAR_LIST: [ "pbl", "sfc", "mp", "rad", "gwd" ]
  SPP_MAG_LIST: [ 0.2, 0.2, 0.75, 0.2, 0.2 ] #Variable "spp_prt_list" in input.nml
  SPP_LSCALE: [ 150000.0, 150000.0, 150000.0, 150000.0, 150000.0 ]
  SPP_TSCALE: [ 21600.0, 21600.0, 21600.0, 21600.0, 21600.0 ] #Variable "spp_tau" in input.nml
  SPP_SIGTOP1: [ 0.1, 0.1, 0.1, 0.1, 0.1 ]
  SPP_SIGTOP2: [ 0.025, 0.025, 0.025, 0.025, 0.025 ]
  SPP_STDDEV_CUTOFF: [ 1.5, 1.5, 2.5, 1.5, 1.5 ]
  ISEED_SPP: [ 4, 5, 6, 7, 8 ]
  #
  #-----------------------------------------------------------------------
  #
  # Turn on SPP in Noah or RUC LSM (support for Noah MP is in progress).
  # Please be aware of the SDF that you choose if you wish to turn on LSM
  # SPP.
  #
  # SPP in LSM schemes is handled in the &nam_sfcperts namelist block 
  # instead of in &nam_sppperts, where all other SPP is implemented.
  #
  # Perturbations to soil moisture content (SMC) are only applied at the 
  # first time step.
  #
  # LSM perturbations include SMC - soil moisture content (volume fraction),
  # VGF - vegetation fraction, ALB - albedo, SAL - salinity, 
  # EMI - emissivity, ZOL - surface roughness (cm), and STC - soil temperature.
  #
  # Only five perturbations at a time can be applied currently, but all seven
  # are shown below.  In addition, only one unique iseed value is allowed 
  # at the moment, and is used for each pattern.
  #
  DO_LSM_SPP: false #If true, sets lndp_type=2
  LSM_SPP_TSCALE: [ 21600, 21600, 21600, 21600, 21600, 21600, 21600 ]
  LSM_SPP_LSCALE: [ 150000, 150000, 150000, 150000, 150000, 150000, 150000 ]
  ISEED_LSM_SPP: [ 9 ]
  LSM_SPP_VAR_LIST: [ "smc", "vgf", "alb", "sal", "emi", "zol", "stc" ]
  LSM_SPP_MAG_LIST: [ 0.017, 0.001, 0.001, 0.001, 0.001, 0.001, 0.2 ]
  #
  #-----------------------------------------------------------------------
  # 
  # HALO_BLEND:
  # Number of rows into the computational domain that should be blended 
  # with the LBCs.  To shut halo blending off, this can be set to zero.
  #
  #-----------------------------------------------------------------------
  #
  HALO_BLEND: 10
  #
  #-----------------------------------------------------------------------
  # 
  # PRINT_DIFF_PGR:
  # Option to turn on/off pressure tendency diagnostic
  #
  #-----------------------------------------------------------------------
  #
  PRINT_DIFF_PGR: false
  #
  #-----------------------------------------------------------------------
  #
  # Set parameters associated with running data assimilation.  Definitions:
  #
  # SURFACE_CYCLE_DELAY_HRS:
  # The surface cycle usually happens in cold start cycle. But there is
  # a need to delay surface cycle to the warm start cycle following the
  # cold start cycle. This one sets how many hours we want the surface
  # cycle being delayed.
  #
  # USE_RRFSE_ENS:
  # Use rrfse ensemble for hybrid analysis
  #
  #-----------------------------------------------------------------------
  #
  SURFACE_CYCLE_DELAY_HRS: 1
  USE_RRFSE_ENS: false
  #
  #-----------------------------------------------------------------------
  #
  # Set parameters associated with running retrospective experiments.  Definitions:
  #
  # LBCS_ICS_ONLY:
  # Flag turn on the runs prepare boundary and cold start initial conditions in
  #      retrospective experiments.
  #
  #-----------------------------------------------------------------------
  #
  LBCS_ICS_ONLY: false

#----------------------------
# verification (vx) parameters
#-----------------------------
verification:
  # Move some of the following to another section at some point.
  #
  # GET_OBS_LOCAL_MODULE_FN:
  # Local task modulefile name for all GET_OBS_* tasks.
  #
  GET_OBS_LOCAL_MODULE_FN: 'get_obs'
  #
  # Templates for CCPA observation files.
  #
  OBS_CCPA_APCP01h_FN_TEMPLATE: '{valid?fmt=%Y%m%d}/ccpa.t{valid?fmt=%H}z.01h.hrap.conus.gb2'
  OBS_CCPA_APCPgt01h_FN_TEMPLATE: '${OBS_CCPA_APCP01h_FN_TEMPLATE}_a${ACCUM_HH}h.nc'
  #
  # VX_LOCAL_MODULE_FN:
  # Name (without extension) of the local module file for running the vx
  # tasks in the workflow.
  #
  VX_LOCAL_MODULE_FN: 'run_vx'
  #
  # RUN_TASKS_METVX_DET:
  # Flag that specifies whether to run deterministic verification.  If set
  # to True, this will run deterministic vx on the post-processed forecast
  # output.  This post-processed output may consist of a single forecast
  # or an ensemble of foreasts, and it may be staged from previous runs of
  # the SRW App or may be generated by running the TN_RUN_FCST task as part
  # of the current SRW-App-generated experiment.
  #
  # RUN_TASKS_METVX_ENS:
  # Flag that specifies whether to run ensemble verification.  The ensemble
  # forecast output on which vx will be run may be staged or generated by
  # running an ensemble of forecasts with the weather model as part of the
  # current SRW-App-generated experiment.
  #
  RUN_TASKS_METVX_DET: False
  RUN_TASKS_METVX_ENS: False
  #
  # VX_FCST_MODEL_NAME:
  # String that specifies a descriptive name for the model being verified.
  # This is used in forming the names of the verification output files as
  # well as in the contents of those files.
  #
  # VX_FIELDS:
  # The fields or groups of fields on which to run verification.
  #
  # VX_APCP_ACCUMS_HH:
  # The 2-digit accumulation periods (in units of hours) to consider for
  # APCP (accumulated precipitation).  If VX_FIELDS contains "APCP", then
  # VX_APCP_ACCUMS_HH must contain at least one element.  If not,
  # VX_APCP_ACCUMS_HH will be ignored.
  #
  VX_FCST_MODEL_NAME: '{{ nco.NET }}.{{ task_run_post.POST_OUTPUT_DOMAIN_NAME }}'
  VX_FIELDS: [ "APCP", "REFC", "RETOP", "SFC", "UPA" ]
  VX_APCP_ACCUMS_HH: [ "01", "03", "06", "24" ]
  #
  # VX_FCST_INPUT_BASEDIR:
  # Location of top-level directory containing forecast (but not obs) files
  # that will be used as input into METplus for verification.  If not
  # specified, this gets set to EXPTDIR.
  #
  # VX_OUTPUT_BASEDIR:
  # Top-level directory in which METplus will place its output.
  #
  VX_FCST_INPUT_BASEDIR: '{{ workflow.EXPTDIR if ((workflow_switches.RUN_TASK_RUN_FCST and task_run_fcst.WRITE_DOPOST) or workflow_switches.RUN_TASK_RUN_POST) }}'
  VX_OUTPUT_BASEDIR: '{{ workflow.EXPTDIR }}'
  #
  # File name and path templates are used in the verification tasks.
  #
  FCST_SUBDIR_TEMPLATE: '{init?fmt=%Y%m%d%H?shift=-${time_lag}}${SLASH_ENSMEM_SUBDIR_OR_NULL}/postprd'
  FCST_FN_TEMPLATE: '${NET}.t{init?fmt=%H?shift=-${time_lag}}z.prslev.f{lead?fmt=%HHH?shift=${time_lag}}.${POST_OUTPUT_DOMAIN_NAME}.grib2'
  FCST_FN_METPROC_TEMPLATE: '${NET}.t{init?fmt=%H}z.prslev.f{lead?fmt=%HHH}.${POST_OUTPUT_DOMAIN_NAME}_a${ACCUM_HH}h.nc'
  #
  # For verification tasks that need observational data, this specifies
  # the maximum number of observation files that may be missing.  If more
  # than this number are missing, the verification task will error out.
  #
  # Note that this is a crude way of checking that there are enough obs to
  # conduct verification since this number should probably depend on the
  # field being verified, the time interval between observations, the
  # length of the forecast, etc.  An alternative may be to specify the
  # maximum allowed fraction of obs files that can be missing (i.e. the
  # number missing divided by the number that are expected to exist).
  #
  NUM_MISSING_OBS_FILES_MAX: 2

#----------------------------
# CPL_AQM config parameters
#-----------------------------
cpl_aqm_parm:
  #
  #-----------------------------------------------------------------------
  #
  # CPL_AQM:
  # Coupling flag for air quality modeling
  #
  # DO_AQM_DUST:
  # Flag turning on/off AQM dust option in AQM_RC
  #
  # DO_AQM_CANOPY
  # Flag turning on/off AQM canopy option in AQM_RC
  # 
  # DO_AQM_PRODUCT
  # Flag turning on/off AQM output products in AQM_RC
  # 
  # DO_AQM_CHEM_LBCS:
  # Add chemical LBCs to chemical LBCs
  # 
  # DO_AQM_GEFS_LBCS:
  # Add GEFS aerosol LBCs to chemical LBCs
  #
  # DO_AQM_SAVE_AIRNOW_HIST:
  # Save bias-correction airnow training data
  #
  # DO_AQM_SAVE_FIRE:
  # Archive fire emission file to HPSS
  #
  # AQM_CONFIG_DIR:
  # Configuration directory for AQM
  # 
  # AQM_BIO_DIR:
  # Path to the directory containing AQM bio files
  # 
  # AQM_BIO_FILE:
  # File name of AQM BIO file
  #
  # AQM_DUST_DIR:
  # Path to the directory containing AQM dust file
  #
  # AQM_DUST_FILE_PREFIX:
  # Frefix of AQM dust file
  #
  # AQM_DUST_FILE_SUFFIX:
  # Suffix and extension of AQM dust file
  #
  # AQM_CANOPY_DIR:
  # Path to the directory containing AQM canopy files
  # 
  # AQM_CANOPY_FILE_PREFIX:
  # File name of AQM canopy file
  #
  # AQM_CANOPY_FILE_SUFFIX:
  # Suffix and extension of AQM CANOPY file
  # 
  # AQM_FIRE_DIR:
  # Path to the directory containing AQM fire files
  # 
  # AQM_FIRE_FILE_PREFIX:
  # Prefix of AQM FIRE file
  # 
  # AQM_FIRE_FILE_SUFFIX:
  # Suffix and extension of AQM FIRE file
  #
  # AQM_FIRE_ARCHV_DIR:
  # Path to the archive directory for RAVE emission files on HPSS
  #
  # AQM_RC_FIRE_FREQUENCY:
  # Fire frequency in aqm.rc
  #
  # AQM_RC_PRODUCT_FN:
  # File name of AQM output products
  #
  # AQM_RC_PRODUCT_FREQUENCY:
  # Frequency of AQM output products
  #
  # AQM_LBCS_DIR:
  # Path to the directory containing chemical LBC files
  # 
  # AQM_LBCS_FILES:
  # File name of chemical LBCs
  #
  # AQM_GEFS_DIR:
  # Path to the directory containing GEFS aerosol LBC files
  #
  # AQM_GEFS_FILE_PREFIX:
  # Prefix of AQM GEFS file ("geaer" or "gfs")
  #
  # AQM_GEFS_FILE_CYC:
  # Cycle of the GEFS aerosol LBC files only if it is fixed
  # 
  # NEXUS_INPUT_DIR:
  # Same as GRID_DIR but for the the air quality emission generation task.
  # Should be blank for the default value specified in setup.sh
  # 
  # NEXUS_FIX_DIR:
  # Directory containing grid_spec files as the input file of nexus
  # 
  # NEXUS_GRID_FN:
  # File name of the input grid_spec file of nexus
  #
  # NUM_SPLIT_NEXUS:
  # Number of split nexus emission tasks
  #
  # NEXUS_GFS_SFC_OFFSET_HRS: 0
  # Time offset when retrieving gfs surface data files
  # 
  # NEXUS_GFS_SFC_DIR:
  # Path to directory containing GFS surface data files
  # This is set to COMINgfs when DO_REAL_TIME=TRUE. 
  #
  # NEXUS_GFS_SFC_ARCHV_DIR: 
  # Path to archive directory for gfs surface files on HPSS
  #
  # PT_SRC_BASEDIR:
  # Parent directory containing point source files for CONUS/AK/HI
  #
  # AQM_AIRNOW_HIST_DIR:
  # Path to the directory where the historical AIRNOW data are located
  #
  #-----------------------------------------------------------------------
  #
  CPL_AQM: false

  DO_AQM_DUST: true
  DO_AQM_CANOPY: false
  DO_AQM_PRODUCT: true
  DO_AQM_CHEM_LBCS: true
  DO_AQM_GEFS_LBCS: false
  DO_AQM_SAVE_AIRNOW_HIST: false
  DO_AQM_SAVE_FIRE: false

  AQM_CONFIG_DIR: ""
  AQM_BIO_DIR: ""
  AQM_BIO_FILE: "BEIS_SARC401.ncf"

  AQM_DUST_DIR: "/path/to/dust/dir"
  AQM_DUST_FILE_PREFIX: "FENGSHA_p8_10km_inputs"
  AQM_DUST_FILE_SUFFIX: ".nc"

  AQM_CANOPY_DIR: "/path/to/canopy/dir"
  AQM_CANOPY_FILE_PREFIX: "gfs.t12z.geo"
  AQM_CANOPY_FILE_SUFFIX: ".canopy_regrid.nc"

  AQM_FIRE_DIR: ""
  AQM_FIRE_FILE_PREFIX: "GBBEPx_C401GRID.emissions_v003"
  AQM_FIRE_FILE_SUFFIX: ".nc"
  AQM_FIRE_FILE_OFFSET_HRS: 0
  AQM_FIRE_ARCHV_DIR: "/path/to/archive/dir/for/RAVE/on/HPSS"

  AQM_RC_FIRE_FREQUENCY: "static"
  AQM_RC_PRODUCT_FN: "aqm.prod.nc"
  AQM_RC_PRODUCT_FREQUENCY: "hourly"

  AQM_LBCS_DIR: ""
  AQM_LBCS_FILES: "gfs_bndy_chen_<MM>.tile7.000.nc"

  AQM_GEFS_DIR: ""
  AQM_GEFS_FILE_PREFIX: "geaer"
  AQM_GEFS_FILE_CYC: ""

  NEXUS_INPUT_DIR: ""
  NEXUS_FIX_DIR: ""
  NEXUS_GRID_FN: "grid_spec_GSD_HRRR_25km.nc"
  NUM_SPLIT_NEXUS: 3
  NEXUS_GFS_SFC_OFFSET_HRS: 0
  NEXUS_GFS_SFC_DIR: ""
  NEXUS_GFS_SFC_ARCHV_DIR: "/NCEPPROD/hpssprod/runhistory"

  PT_SRC_BASEDIR: "/path/to/point/source/base/directory/for/conus/hi/ak"

  AQM_AIRNOW_HIST_DIR: "/path/to/historical/airnow/data/dir"<|MERGE_RESOLUTION|>--- conflicted
+++ resolved
@@ -3653,7 +3653,6 @@
   # FV3_NML_ENSMEM_FPS:
   # Paths to the ensemble member corresponding namelists in the
   # experiment directory
-<<<<<<< HEAD
   # 
   # NUM_ENS_MEMBERS_FCST:
   # The number of ensemble members to run forecast if DO_ENSFCST is set to "TRUE",
@@ -3668,12 +3667,10 @@
   # (GLOBAL_VAR_DEFNS_FN), this variable appear with its leading zeros 
   # stripped.  This variable is not used if DO_ENSEMBLE is not set to "TRUE".
   # 
-=======
   #
   # ENS_TIME_LAG_HRS:
   # Time lag (in hours) to use for each ensemble member.
   #
->>>>>>> 6ab59b22
   #-----------------------------------------------------------------------
   #
   DO_ENSEMBLE: false
@@ -3681,10 +3678,7 @@
   NUM_ENS_MEMBERS_FCST: 0
   ENSMEM_NAMES: '{% for m in range(NUM_ENS_MEMBERS) %} "mem%03d, " % m {% endfor %}'
   FV3_NML_ENSMEM_FPS: '{% for mem in ENSMEM_NAMES %}{{ [EXPTDIR, "%s_%s" % FV3_NML_FN, mem]|path_join }}{% endfor %}'
-<<<<<<< HEAD
-=======
   ENS_TIME_LAG_HRS: '[ {% for m in range(NUM_ENS_MEMBERS) %} 0, {% endfor %} ]'
->>>>>>> 6ab59b22
   #
   #-----------------------------------------------------------------------
   #
