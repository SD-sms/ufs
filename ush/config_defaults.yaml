--- conflicted
+++ resolved
@@ -896,13 +896,8 @@
   # (SDF) in the experiment directory. 
   # 
   # CCPP_PHYS_DIR:
-<<<<<<< HEAD
-  # The directory containing the CCPP physics source code. This is needed to
-  # link table(s) contained in that repository.
-=======
-  # The directory of the CCPP physics source code. This path is needed to
+  # The directory containing the CCPP physics source code. This path is needed to
   # be able to use table(s) contained in that repository.
->>>>>>> ec39ac61
   #-----------------------------------------------------------------------
   #
   CCPP_PHYS_SUITE: "FV3_GFS_v16"
