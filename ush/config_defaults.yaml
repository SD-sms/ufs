#----------------------------
# Test description
#----------------------------
metadata:
  description: >-
    Default configuration for an experiment. The valid values for most of the
    parameters are specified in valid_param_vals.yaml
  version: !!str '1.0'
#----------------------------
# USER config parameters
#----------------------------
user:
  #
  #-----------------------------------------------------------------------
  #
  # Set the RUN_ENVIR variable that is listed and described in the WCOSS
  # Implementation Standards document:
  #
  #   NCEP Central Operations
  #   WCOSS Implementation Standards
  #   April 19, 2022
  #   Version 11.0.0
  #
  # RUN_ENVIR is described in this document as follows:
  #
  #   Set to "nco" if running in NCO's production environment. Used to 
  #   distinguish between organizations.
  #
  # Valid values are "nco" and "community".  Here, we use it to generate
  # and run the experiment either in NCO mode (if RUN_ENVIR is set to "nco")
  # or in community mode (if RUN_ENVIR is set to "community").  This has 
  # implications on the experiment variables that need to be set and the
  # the directory structure used.
  #
  #-----------------------------------------------------------------------
  #
  RUN_ENVIR: "nco"
  #
  #-----------------------------------------------------------------------
  #
  # Set machine and queue parameters.  Definitions:
  #
  # MACHINE:
  # Machine on which the workflow will run. If you are NOT on a named,
  # supported platform, and you want to use the Rocoto workflow manager,
  # you will need set MACHINE: "linux" and WORKFLOW_MANAGER: "rocoto". This
  # combination will assume a Slurm batch manager when generating the XML.
  # Please see ush/valid_param_vals.yaml for a full list of supported
  # platforms.
  #
  # ACCOUNT:
  # The account under which to submit jobs to the queue.
  #
  #-----------------------------------------------------------------------
  MACHINE: "BIG_COMPUTER"
  ACCOUNT: ""

  HOMEdir: '{{ user.HOMEdir }}'
  USHdir: '{{ user.USHdir }}'
  SCRIPTSdir: '{{ [HOMEdir, "scripts"]|path_join }}'
  JOBSdir: '{{ [HOMEdir, "jobs"]|path_join }}'
  SORCdir: '{{ [HOMEdir, "sorc"]|path_join }}'
  PARMdir: '{{ [HOMEdir, "parm"]|path_join }}'
  MODULESdir: '{{ [HOMEdir, "modulefiles"]|path_join }}'
  EXECdir: '{{ [HOMEdir, workflow.EXEC_SUBDIR]|path_join }}'
  VX_CONFIG_DIR: '{{ [HOMEdir, "parm"]|path_join }}'
  METPLUS_CONF: '{{ [PARMdir, "metplus"]|path_join }}'
  MET_CONFIG: '{{ [PARMdir, "met"]|path_join }}'
  UFS_WTHR_MDL_DIR: '{{ user.UFS_WTHR_MDL_DIR }}'
  ARL_NEXUS_DIR: '{{ [SORCdir, "arl_nexus"]|path_join }}'

#----------------------------
# PLATFORM config parameters
#-----------------------------
platform:
  #
  #-----------------------------------------------------------------------
  #
  # WORKFLOW_MANAGER:
  # The workflow manager to use (e.g. rocoto). This is set to "none" by
  # default, but if the machine name is set to a platform that supports
  # rocoto, this will be overwritten and set to "rocoto". If set
  # explicitly to rocoto along with the use of the MACHINE=linux target,
  # the configuration layer assumes a Slurm batch manager when generating
  # the XML. Valid options: "rocoto" or "none"
  #
  # NCORES_PER_NODE:
  # The number of cores available per node on the compute platform, now 
  # configurable for all platforms.
  #
  # TASKTHROTTLE:
  # The number of active tasks run simultaneously. For linux/mac setting this
  # to 1 makes sense
  #
  # BUILD_MOD_FN:
  # Name of alternative build module file to use if using an
  # unsupported platform. Is set automatically for supported machines.
  #
  # WFLOW_MOD_FN:
  # Name of alternative workflow module file to use if using an
  # unsupported platform. Is set automatically for supported machines.
  #
  # BUILD_VER_FN:
  # File name containing the version of the modules used for building the app.
  # Currently, WCOSS2 only uses this file.
  #
  # RUN_VER_FN:
  # File name containing the version of the modules used for running the app.
  # Currently, WCOSS2 only uses this file.
  #
  # SCHED:
  # The job scheduler to use (e.g. slurm).  Set this to an empty string in
  # order for the experiment generation script to set it depending on the
  # machine.
  #
  # PARTITION_DEFAULT:
  # If using the slurm job scheduler (i.e. if SCHED is set to "slurm"), 
  # the default partition to which to submit workflow tasks.  If a task 
  # does not have a specific variable that specifies the partition to which 
  # it will be submitted (e.g. PARTITION_HPSS, PARTITION_FCST; see below), 
  # it will be submitted to the partition specified by this variable.  If 
  # this is not set or is set to an empty string, it will be (re)set to a 
  # machine-dependent value.  This is not used if SCHED is not set to 
  # "slurm".
  #
  # QUEUE_DEFAULT:
  # The default queue or QOS (if using the slurm job scheduler, where QOS
  # is Quality of Service) to which workflow tasks are submitted.  If a 
  # task does not have a specific variable that specifies the queue to which 
  # it will be submitted (e.g. QUEUE_HPSS, QUEUE_FCST; see below), it will 
  # be submitted to the queue specified by this variable.  If this is not 
  # set or is set to an empty string, it will be (re)set to a machine-
  # dependent value.
  #
  # PARTITION_HPSS:
  # If using the slurm job scheduler (i.e. if SCHED is set to "slurm"), 
  # the partition to which the tasks that get or create links to external 
  # model files [which are needed to generate initial conditions (ICs) and 
  # lateral boundary conditions (LBCs)] are submitted.  If this is not set 
  # or is set to an empty string, it will be (re)set to a machine-dependent 
  # value.  This is not used if SCHED is not set to "slurm".
  #
  # QUEUE_HPSS:
  # The queue or QOS to which the tasks that get or create links to external 
  # model files [which are needed to generate initial conditions (ICs) and 
  # lateral boundary conditions (LBCs)] are submitted.  If this is not set 
  # or is set to an empty string, it will be (re)set to a machine-dependent 
  # value.
  #
  # PARTITION_FCST:
  # If using the slurm job scheduler (i.e. if SCHED is set to "slurm"), 
  # the partition to which the task that runs forecasts is submitted.  If 
  # this is not set or set to an empty string, it will be (re)set to a 
  # machine-dependent value.  This is not used if SCHED is not set to 
  # "slurm".
  #
  # QUEUE_FCST:
  # The queue or QOS to which the task that runs a forecast is submitted.  
  # If this is not set or set to an empty string, it will be (re)set to a 
  # machine-dependent value.
  #
  # REMOVE_MEMORY:
  # Boolean flag determining whether to remove the memory flag for the
  # Rocoto XML. Some platforms are not configured to accept the memory
  # flag, so must not be included at all in the XML.
  #-----------------------------------------------------------------------
  #
  WORKFLOW_MANAGER: ""
  NCORES_PER_NODE: ""
  TASKTHROTTLE: 1000
  BUILD_MOD_FN: 'build_{{ user.MACHINE|lower() }}_{{ workflow.COMPILER }}'
  WFLOW_MOD_FN: 'wflow_{{ user.MACHINE|lower() }}'
  BUILD_VER_FN: 'build.ver.{{ user.MACHINE|lower() }}'
  RUN_VER_FN: 'run.ver.{{ user.MACHINE|lower() }}'
  SCHED: ""
  PARTITION_DEFAULT: ""
  QUEUE_DEFAULT: ""
  PARTITION_HPSS: ""
  QUEUE_HPSS: ""
  PARTITION_FCST: ""
  QUEUE_FCST: ""
  REMOVE_MEMORY: False
  #
  #-----------------------------------------------------------------------
  #
  # Set run commands for platforms without a workflow manager. These values
  # will be ignored unless WORKFLOW_MANAGER: "none".  Definitions:
  #
  # RUN_CMD_UTILS:
  # The run command for pre-processing utilities (shave, orog, sfc_climo_gen, 
  # etc.) Can be left blank for smaller domains, in which case the executables 
  # will run without MPI.
  #
  # RUN_CMD_FCST:
  # The run command for the model forecast step. 
  #
  # RUN_CMD_POST:
  # The run command for post-processing (UPP). Can be left blank for smaller 
  # domains, in which case UPP will run without MPI.
  #
  # RUN_CMD_PRDGEN: 
  # The run command for the product generation job.
  #
  # RUN_CMD_SERIAL:
  # The run command for some serial jobs 
  #
  # RUN_CMD_AQM:
  # The run command for some AQM tasks.
  #
  # RUN_CMD_AQMLBC:
  # The run command for the AQM_LBCS task.
  #
  #-----------------------------------------------------------------------
  #
  RUN_CMD_SERIAL: ""
  RUN_CMD_UTILS: ""
  RUN_CMD_FCST: ""
  RUN_CMD_POST: ""
  RUN_CMD_PRDGEN: ""
  RUN_CMD_AQM: ""
  RUN_CMD_AQMLBC: ""

  #
  #-----------------------------------------------------------------------
  #
  # Allows an extra parameter to be passed to SCHEDULER (SLURM/PBSPRO) via 
  # XML Native command
  #
  SCHED_NATIVE_CMD: ""

  #
  #-----------------------------------------------------------------------
  #
  # Set METplus parameters.  Definitions:
  #
  # MET_INSTALL_DIR:
  # Location to top-level directory of MET installation.
  #
  # MET_BIN_EXEC:
  # Subdirectory containing MET binaries e.g. "bin"
  #
  # METPLUS_PATH:
  # Location to top-level directory of METplus installation.
  #
  # MET_BIN_EXEC
  # Name of subdirectory where METplus executables are installed.
  #
  # CCPA_OBS_DIR:
  # User-specified location of top-level directory where CCPA hourly
  # precipitation files used by METplus are located. This parameter
  # needs to be set for both user-provided observations and for
  # observations that are retrieved from the NOAA HPSS (if the user has
  # access) via the get_obs_ccpa task (activated in workflow by
  # including the parm/wflow/verify.yaml task set in the wflow config).
  # In the case of pulling observations directly from NOAA HPSS, the
  # data retrieved will be placed in this directory. Please note, this
  # path must be defind as /full-path-to-obs/ccpa/proc. METplus is
  # configured to verify 01-, 03-, 06-, and 24-h accumulated
  # precipitation using hourly CCPA files.
  # METplus configuration files require the use of predetermined
  # directory structure and file names. Therefore, if the CCPA files are
  # user provided, they need to follow the anticipated naming structure:
  #
  # {YYYYMMDD}/ccpa.t{HH}z.01h.hrap.conus.gb2,
  #
  # where YYYY is the 4-digit valid year, MM the 2-digit valid month, DD
  # the 2-digit valid day of the month, and HH the 2-digit valid hour of
  # the day. In addition, a caveat is noted for using hourly CCPA data.
  # There is a problem with the valid time in the metadata for files
  # valid from 19 - 00 UTC (or files under the '00' directory). The
  # script to pull the CCPA data from the NOAA HPSS has an example of
  # how to account for this as well as organizing the data into a more
  # intuitive format: scripts/exregional_get_ccpa_files.sh. When a fix
  # is provided, it will be accounted for in the
  # exregional_get_ccpa_files.sh script.
  #
  # MRMS_OBS_DIR:
  # User-specified location of top-level directory where MRMS composite
  # reflectivity files used by METplus are located.  This parameter
  # needs to be set for both user-provided observations and for
  # observations that are retrieved from the NOAA HPSS (if the user has
  # access) via the get_obs_mrms task (activated in workflow by
  # including the parm/wflow/verify.yaml task set in the wflow config).
  # In the case of pulling observations directly from NOAA HPSS, the
  # data retrieved will be placed in this directory. Please note, this
  # path must be defind as /full-path-to-obs/mrms/proc.
  # METplus configuration files require the use of predetermined
  # directory structure and file names. Therefore, if the MRMS files are
  # user provided, they need to follow the anticipated naming structure:
  #
  # {YYYYMMDD}/MergedReflectivityQCComposite_00.50_{YYYYMMDD}-{HH}{mm}{SS}.grib2,
  #
  # where YYYY is the 4-digit valid year, MM the 2-digit valid month, DD
  # the 2-digit valid day of the month, HH the 2-digit valid hour of the
  # day, mm the 2-digit valid minutes of the hour, and SS is the
  # two-digit valid seconds of the hour. In addition, METplus is
  # configured to look for a MRMS composite reflectivity file for the
  # valid time of the forecast being verified; since MRMS composite
  # reflectivity files do not always exactly match the valid time, a
  # script, within the main script to retrieve MRMS data from the NOAA
  # HPSS, is used to identify and rename the MRMS composite reflectivity
  # file to match the valid time of the forecast.  The script to pull
  # the MRMS data from the NOAA HPSS has an example of the expected file
  # naming structure: scripts/exregional_get_mrms_files.sh. This script
  # calls the script used to identify the MRMS file closest to the valid
  # time: ush/mrms_pull_topofhour.py.
  #
  # NDAS_OBS_DIR:
  # User-specified location of top-level directory where NDAS prepbufr 
  # files used by METplus are located. This parameter needs to be set for
  # both user-provided observations and for observations that are 
  # retrieved from the NOAA HPSS (if the user has access) via the 
  # get_obs_ndas task (activated in workflow by includeing the
  # parm/wflow/verify.yaml task set in the wflow config). 
  # In the case of pulling observations directly from NOAA HPSS, the
  # data retrieved will be placed in this directory. Please note, this
  # path must be defind as /full-path-to-obs/ndas/proc. METplus is
  # configured to verify near-surface variables hourly and upper-air
  # variables at times valid at 00 and 12 UTC with NDAS prepbufr files.
  # METplus configuration files require the use of predetermined file
  # names. Therefore, if the NDAS files are user provided, they need to
  # follow the anticipated naming structure:
  #
  # prepbufr.ndas.{YYYYMMDDHH},
  #
  # where YYYY is the 4-digit valid year, MM the 2-digit valid month, DD
  # the 2-digit valid day of the month, and HH the 2-digit valid hour of
  # the day. The script to pull the NDAS data from the NOAA HPSS has an
  # example of how to rename the NDAS data into a more intuitive format
  # with the valid time listed in the file name:
  # scripts/exregional_get_ndas_files.sh
  #
  #-----------------------------------------------------------------------
  #
  MODEL: ""
  MET_INSTALL_DIR: ""
  MET_BIN_EXEC: ""
  METPLUS_PATH: ""
  CCPA_OBS_DIR: ""
  MRMS_OBS_DIR: ""
  NDAS_OBS_DIR: ""
  #
  #-----------------------------------------------------------------------
  #
  # DOMAIN_PREGEN_BASEDIR:
  # The base directory containing pregenerated grid, orography, and surface 
  # climatology files. This is an alternative for setting GRID_DIR,
  # OROG_DIR, and SFC_CLIMO_DIR individually
  # 
  # For the pregenerated grid specified by PREDEF_GRID_NAME, 
  # these "fixed" files are located in:
  #
  #   ${DOMAIN_PREGEN_BASEDIR}/${PREDEF_GRID_NAME}
  #
  # The workflow scripts will create a symlink in the experiment directory
  # that will point to a subdirectory (having the name of the grid being
  # used) under this directory.  This variable should be set to a null 
  # string in this file, but it can be specified in the user-specified 
  # workflow configuration file (EXPT_CONFIG_FN).
  #
  #-----------------------------------------------------------------------
  #
  DOMAIN_PREGEN_BASEDIR: ""
  #
  #-----------------------------------------------------------------------
  # Pre task commands such as "ulimit" needed by tasks
  #-----------------------------------------------------------------------
  #
  PRE_TASK_CMDS: ""
  #
  #-----------------------------------------------------------------------
  # Test directories used in run_WE2E script
  #-----------------------------------------------------------------------
  #
  TEST_EXTRN_MDL_SOURCE_BASEDIR: ""
  TEST_PREGEN_BASEDIR: ""
  TEST_ALT_EXTRN_MDL_SYSBASEDIR_ICS: ""
  TEST_ALT_EXTRN_MDL_SYSBASEDIR_LBCS: ""
  TEST_VX_FCST_INPUT_BASEDIR: ""
  #
  #-----------------------------------------------------------------------
  #
  # Set parameters associated with the fixed (i.e. static) files.  Definitions:
  #
  # FIXgsm:
  # System directory in which the majority of fixed (i.e. time-independent) 
  # files that are needed to run the FV3-LAM model are located
  #
  # FIXaer:
  # System directory where MERRA2 aerosol climatology files are located
  #
  # FIXlut:
  # System directory where the lookup tables for optics properties are located
  #
  # FIXorg:
  # System directory where orography data is located
  #
  # FIXsfc:
  # System directory where surface climatology data is located
  #
  # FIXgsi:
  # System directory where GSI fixed files are located
  # 
  # FIXcrtm:
  # System directory where CRTM fixed files are located
  #
  # FIXcrtmupp:
  # System directory where CRTM fixed files specifically for UPP are located
  #
  #-----------------------------------------------------------------------
  #
  FIXgsm: ""
  FIXaer: ""
  FIXlut: ""
  FIXorg: ""
  FIXsfc: ""
  FIXshp: ""
  FIXgsi: ""
  FIXcrtm: ""
  FIXcrtmupp: ""
  #
  #-----------------------------------------------------------------------
  #
  # EXTRN_MDL_DATA_STORES:
  # A list of data stores where the scripts should look for external model
  # data. The list is in priority order. If disk information is provided
  # via USE_USER_STAGED_EXTRN_FILES or a known location on the platform,
  # the disk location will be highest priority. Options are disk, hpss,
  # aws, and nomads.
  #
  #-----------------------------------------------------------------------
  #
  EXTRN_MDL_DATA_STORES: ""
  #
  #-----------------------------------------------------------------------
  #
  # COMINgfs:
  # Path to the real-time GFS data
  #
  # COMINgefs:
  # Path to the real-time GEFS data
  #
  # COMINairnow:
  # Path to the real-time AIRNOW observation data
  #
  #-----------------------------------------------------------------------
  #
  COMINgfs: ""
  COMINgefs: ""
  COMINairnow: "/path/to/real/time/airnow/data"
  #
  #-----------------------------------------------------------------------
  #
  # Setup default observation locations for data assimilation:
  #
  # OBSPATH_NSSLMOSIAC: location of NSSL radar reflectivity 
  #
  # LIGHTNING_ROOT: location of lightning observations
  #
  #-----------------------------------------------------------------------
  #
  OBSPATH_NSSLMOSIAC: ""
  LIGHTNING_ROOT: ""
    
#-----------------------------
# WORKFLOW config parameters
#-----------------------------
workflow:
  #
  #-----------------------------------------------------------------------
  #
  # Unique ID for workflow run that will be set in setup.py
  #
  #-----------------------------------------------------------------------
  #
  WORKFLOW_ID: !nowtimestamp ''
  #
  #-----------------------------------------------------------------------
  #
  # How to make links. Relative links by default. Empty string for
  # absolute paths in links.
  #
  #-----------------------------------------------------------------------
  #
  RELATIVE_LINK_FLAG: "--relative"
  #
  #-----------------------------------------------------------------------
  #
  # Set cron-associated parameters.  Definitions:
  #
  # USE_CRON_TO_RELAUNCH:
  # Flag that determines whether or not to add a line to the user's cron 
  # table to call the experiment launch script every CRON_RELAUNCH_INTVL_MNTS 
  # minutes.
  #
  # CRON_RELAUNCH_INTVL_MNTS:
  # The interval (in minutes) between successive calls of the experiment
  # launch script by a cron job to (re)launch the experiment (so that the
  # workflow for the experiment kicks off where it left off).
  #
  #-----------------------------------------------------------------------
  #
  USE_CRON_TO_RELAUNCH: false
  CRON_RELAUNCH_INTVL_MNTS: 3
  CRONTAB_LINE: ""
  LOAD_MODULES_RUN_TASK_FP: '{{ [user.USHdir, "load_modules_run_task.sh"]|path_join }}'

  #
  #-----------------------------------------------------------------------
  #
  # Set directories.  Definitions:
  #
  # EXPT_BASEDIR:
  # The base directory in which the experiment directory will be created.  
  # If this is not specified or if it is set to an empty string, it will
  # default to ${HOMEdir}/../expt_dirs. If set to a relative path, the
  # path will be appended to the default value ${HOMEdir}/../expt_dirs 
  #
  # EXPT_SUBDIR:
  # The name that the experiment directory (without the full path) will
  # have.  The full path to the experiment directory, which will be contained
  # in the variable EXPTDIR, will be:
  #
  #   EXPTDIR: "${EXPT_BASEDIR}/${EXPT_SUBDIR}"
  #
  # This cannot be empty.  If set to a null string here, it must be set to
  # a (non-empty) value in the user-defined experiment configuration file.
  #
  # EXEC_SUBDIR:
  # The name of the subdirectory of ufs-srweather-app where executables are
  # installed.
  #-----------------------------------------------------------------------
  #
  EXPT_BASEDIR: '' # This will be set in setup.py prior to extend_yaml() being called
  EXPT_SUBDIR: '{{ EXPT_SUBDIR }}'
  EXEC_SUBDIR: "exec"
  EXPTDIR: '{{ [workflow.EXPT_BASEDIR, workflow.EXPT_SUBDIR]|path_join }}'
  #
  #-----------------------------------------------------------------------
  #
  # Set the separator character(s) to use in the names of the grid, mosaic,
  # and orography fixed files.
  #
  # Ideally, the same separator should be used in the names of these fixed
  # files as the surface climatology fixed files (which always use a "."
  # as the separator), i.e. ideally, DOT_OR_USCORE should be set to "."
  #
  #-----------------------------------------------------------------------
  #
  DOT_OR_USCORE: "_"
  #
  #-----------------------------------------------------------------------
  #
  # Set file names.  Definitions:
  #
  # EXPT_CONFIG_FN:
  # Name of the user-specified configuration file for the forecast experiment.
  #
  # CONSTANTS_FN:
  # Name of the file containing definitions of various mathematical, physical, 
  # and SRW App contants.
  #
  # RGNL_GRID_NML_FN:
  # Name of file containing the namelist settings for the code that generates
  # a "ESGgrid" type of regional grid.
  #
  # FV3_NML_BASE_SUITE_FN:
  # Name of Fortran namelist file containing the forecast model's base suite
  # namelist, i.e. the portion of the namelist that is common to all physics
  # suites.
  #
  # FV3_NML_YAML_CONFIG_FN:
  # Name of YAML configuration file containing the forecast model's namelist
  # settings for various physics suites.
  #
  # FV3_NML_BASE_ENS_FN:
  # Name of Fortran namelist file containing the forecast model's base 
  # ensemble namelist, i.e. the the namelist file that is the starting point 
  # from which the namelist files for each of the enesemble members are
  # generated.
  #
  # FV3_EXEC_FN:
  # Name to use for the forecast model executable when it is copied from
  # the directory in which it is created in the build step to the executables
  # directory (EXECDIR; this is set during experiment generation).
  #
  # DIAG_TABLE_TMPL_FN:
  # Name of a template file that specifies the output fields of the
  # forecast model (ufs-weather-model: diag_table) followed by the name
  # of the ccpp_phys_suite.  Its default value is the name of the file
  # that the ufs weather model 
  # expects to read in.
  #
  # FIELD_TABLE_TMPL_FN:
  # Name of a template file that specifies the tracers in IC/LBC files of the 
  # forecast model (ufs-weather-mode: field_table) followed by [dot_ccpp_phys_suite]. 
  # Its default value is the name of the file that the ufs weather model expects 
  # to read in.
  #
  # MODEL_CONFIG_TMPL_FN:
  # Name of a template file that contains settings and configurations for the 
  # NUOPC/ESMF main component (ufs-weather-model: model_config). Its default 
  # value is the name of the file that the ufs weather model expects to read in.
  #
  # NEMS_CONFIG_TMPL_FN:
  # Name of a template file that contains information about the various NEMS 
  # components and their run sequence (ufs-weather-model: nems.configure). 
  # Its default value is the name of the file that the ufs weather model expects 
  # to read in.
  #
  # AQM_RC_TMPL_FN:
  # Template file name of resource file for NOAA Air Quality Model (AQM)
  #
  # FCST_MODEL:
  # Name of forecast model (default=ufs-weather-model)
  #
  # WFLOW_XML_FN:
  # Name of the rocoto workflow XML file that the experiment generation
  # script creates and that defines the workflow for the experiment.
  #
  # GLOBAL_VAR_DEFNS_FN:
  # Name of file (a shell script) containing the defintions of the primary 
  # experiment variables (parameters) defined in this default configuration 
  # script and in the user-specified configuration as well as secondary 
  # experiment variables generated by the experiment generation script.  
  # This file is sourced by many scripts (e.g. the J-job scripts corresponding 
  # to each workflow task) in order to make all the experiment variables 
  # available in those scripts.
  #
  # ROCOTO_YAML_FN:
  # Name of the YAML file containing the YAML workflow definition from
  # which the Rocoto XML file is created.
  #
  # EXTRN_MDL_VAR_DEFNS_FN:
  # Name of file (a shell script) containing the defintions of variables
  # associated with the external model from which ICs or LBCs are generated.  This
  # file is created by the get_extrn_* task because the values of the variables
  # it contains are not known before this task runs.  The file is then sourced by
  # the make_ics and make_lbcs tasks.
  #
  # WFLOW_LAUNCH_SCRIPT_FN:
  # Name of the script that can be used to (re)launch the experiment's rocoto
  # workflow.
  #
  # WFLOW_LAUNCH_LOG_FN:
  # Name of the log file that contains the output from successive calls to
  # the workflow launch script (WFLOW_LAUNCH_SCRIPT_FN).
  #
  #-----------------------------------------------------------------------
  #
  EXPT_CONFIG_FN: "config.yaml"
  CONSTANTS_FN: "constants.yaml"
  
  RGNL_GRID_NML_FN: "regional_grid.nml"
  
  FV3_NML_BASE_SUITE_FN: "input.nml.FV3"
  FV3_NML_YAML_CONFIG_FN: "FV3.input.yml"
  FV3_NML_BASE_ENS_FN: "input.nml.base_ens"
  FV3_NML_FN: "input.nml"
  FV3_EXEC_FN: "ufs_model"

  DATA_TABLE_FN: "data_table"
  DIAG_TABLE_FN: "diag_table"
  FIELD_TABLE_FN: "field_table"
  DIAG_TABLE_TMPL_FN: 'diag_table.{{ CCPP_PHYS_SUITE }}'
  FIELD_TABLE_TMPL_FN: 'field_table.{{ CCPP_PHYS_SUITE }}'
  MODEL_CONFIG_FN: "model_configure"
  NEMS_CONFIG_FN: "nems.configure"
  AQM_RC_FN: "aqm.rc"
  AQM_RC_TMPL_FN: "aqm.rc"

  FV3_NML_BASE_SUITE_FP: '{{ [user.PARMdir, FV3_NML_BASE_SUITE_FN]|path_join }}'
  FV3_NML_YAML_CONFIG_FP: '{{ [user.PARMdir, FV3_NML_YAML_CONFIG_FN]|path_join }}'
  FV3_NML_BASE_ENS_FP: '{{ [EXPTDIR, FV3_NML_BASE_ENS_FN]|path_join }}'
  DATA_TABLE_TMPL_FP: '{{ [user.PARMdir, DATA_TABLE_FN]|path_join }}'
  DIAG_TABLE_TMPL_FP: '{{ [user.PARMdir, DIAG_TABLE_TMPL_FN]|path_join }}'
  FIELD_TABLE_TMPL_FP: '{{ [user.PARMdir, FIELD_TABLE_TMPL_FN]|path_join }}'
  MODEL_CONFIG_TMPL_FP: '{{ [user.PARMdir, MODEL_CONFIG_FN]|path_join }}'
  NEMS_CONFIG_TMPL_FP: '{{ [user.PARMdir, NEMS_CONFIG_FN]|path_join }}'
  AQM_RC_TMPL_FP: '{{ [user.PARMdir, AQM_RC_TMPL_FN]|path_join }}'

  # These are staged in the exptdir at configuration time
  DATA_TABLE_FP: '{{ [EXPTDIR, DATA_TABLE_FN]|path_join }}'
  FIELD_TABLE_FP: '{{ [EXPTDIR, FIELD_TABLE_FN]|path_join }}'
  NEMS_CONFIG_FP: '{{ [EXPTDIR, NEMS_CONFIG_FN]|path_join }}'
  FV3_NML_FP: '{{ [EXPTDIR, FV3_NML_FN]|path_join }}'

  FCST_MODEL: "ufs-weather-model"
  WFLOW_XML_FN: "FV3LAM_wflow.xml"
  GLOBAL_VAR_DEFNS_FN: "var_defns.sh"
  ROCOTO_YAML_FN: "rocoto_defns.yaml"
  EXTRN_MDL_VAR_DEFNS_FN: "extrn_mdl_var_defns"
  WFLOW_LAUNCH_SCRIPT_FN: "launch_FV3LAM_wflow.sh"
  WFLOW_LAUNCH_LOG_FN: "log.launch_FV3LAM_wflow"

  GLOBAL_VAR_DEFNS_FP: '{{ [EXPTDIR, GLOBAL_VAR_DEFNS_FN] |path_join }}'
  ROCOTO_YAML_FP: '{{ [EXPTDIR, ROCOTO_YAML_FN] |path_join }}'
  WFLOW_LAUNCH_SCRIPT_FP: '{{ [user.USHdir, WFLOW_LAUNCH_SCRIPT_FN] |path_join }}'
  WFLOW_LAUNCH_LOG_FP: '{{ [EXPTDIR, WFLOW_LAUNCH_LOG_FN] |path_join }}'
  #
  #-----------------------------------------------------------------------
  #
  # Set the fix file paths
  #
  # FIXdir:
  # Location where fix files will be stored for a given experiment
  #
  # FIXam:
  # Directory containing the fixed files (or symlinks) for various fields on
  # global grids (which are usually much coarser than the native FV3-LAM grid).
  #
  # FIXclim:
  # Directory containing the MERRA2 aerosol climatology data file and
  # lookup tables for optics properties
  #
  # FIXlam:
  # Directory containing the fixed files (or symlinks) for the grid,
  # orography, and surface climatology on the native FV3-LAM grid.
  #
  # THOMPSON_MP_CLIMO_FN and _FP:
  # Name and path of file that contains aerosol climatology data. It can
  # be used to generate approximate versions of the aerosol fields
  # needed by Thompson microphysics.  This file will be used to
  # generate such approximate aerosol fields in the ICs and LBCs if
  # Thompson MP is included in the physics suite and if the exteranl
  # model for ICs or LBCs does not already provide these fields.
  #
  #-----------------------------------------------------------------------
  #
  FIXdir: '{{ EXPTDIR if rocoto.tasks.get("task_make_grid") else [user.HOMEdir, "fix"]|path_join }}'
  FIXam: '{{ [FIXdir, "fix_am"]|path_join }}'
  FIXclim: '{{ [FIXdir, "fix_clim"]|path_join }}'
  FIXlam: '{{ [FIXdir, "fix_lam"]|path_join }}'

  THOMPSON_MP_CLIMO_FN: "Thompson_MP_MONTHLY_CLIMO.nc"
  THOMPSON_MP_CLIMO_FP: '{{ [FIXam, THOMPSON_MP_CLIMO_FN]|path_join }}'
  #
  #-----------------------------------------------------------------------
  #
  # Set CCPP-associated parameters.  Definitions:
  #
  # CCPP_PHYS_SUITE:
  # The physics suite that will run using CCPP (Common Community Physics
  # Package).  The choice of physics suite determines the forecast model's 
  # namelist file, the diagnostics table file, the field table file, and 
  # the XML physics suite definition file that are staged in the experiment 
  # directory or the cycle directories under it.
  #
  # *_FN and *_FP variables set the name and paths to the suite
  # definition files used for the experiment
  #-----------------------------------------------------------------------
  #
  CCPP_PHYS_SUITE: "FV3_GFS_v16"
  CCPP_PHYS_SUITE_FN: 'suite_{{ CCPP_PHYS_SUITE }}.xml'
  CCPP_PHYS_SUITE_IN_CCPP_FP: '{{ [user.UFS_WTHR_MDL_DIR, "FV3", "ccpp", "suites", CCPP_PHYS_SUITE_FN] |path_join }}'
  CCPP_PHYS_SUITE_FP: '{{ [workflow.EXPTDIR, CCPP_PHYS_SUITE_FN]|path_join }}'
  #
  #-----------------------------------------------------------------------
  #
  # Set the field dictionary file name and paths.
  #
  #-----------------------------------------------------------------------
  #
  FIELD_DICT_FN: "fd_nems.yaml"
  FIELD_DICT_IN_UWM_FP: '{{ [user.UFS_WTHR_MDL_DIR, "tests", "parm", FIELD_DICT_FN]|path_join }}'
  FIELD_DICT_FP: '{{ [workflow.EXPTDIR, FIELD_DICT_FN]|path_join }}'
  #
  #-----------------------------------------------------------------------
  #
  # Set GRID_GEN_METHOD.  This variable specifies the method to use to 
  # generate a regional grid in the horizontal.  The values that it can 
  # take on are:
  #
  # * "GFDLgrid":
  #   This setting will generate a regional grid by first generating a 
  #   "parent" global cubed-sphere grid and then taking a portion of tile
  #   6 of that global grid -- referred to in the grid generation scripts
  #   as "tile 7" even though it doesn't correspond to a complete tile --
  #   and using it as the regional grid.  Note that the forecast is run on
  #   only on the regional grid (i.e. tile 7, not tiles 1 through 6).
  #
  # * "ESGgrid":
  #   This will generate a regional grid using the map projection developed
  #   by Jim Purser of EMC.
  #
  # Note that:
  #
  # 1) If the experiment is using one of the predefined grids (i.e. if 
  #    PREDEF_GRID_NAME is set to the name of one of the valid predefined 
  #    grids), then GRID_GEN_METHOD will be reset to the value of 
  #    GRID_GEN_METHOD for that grid.  This will happen regardless of 
  #    whether or not GRID_GEN_METHOD is assigned a value in the user-
  #    specified experiment configuration file, i.e. any value it may be
  #    assigned in the experiment configuration file will be overwritten.
  #
  # 2) If the experiment is not using one of the predefined grids (i.e. if 
  #    PREDEF_GRID_NAME is set to a null string), then GRID_GEN_METHOD must 
  #    be set in the experiment configuration file.  Otherwise, it will 
  #    remain set to a null string, and the experiment generation will 
  #    fail because the generation scripts check to ensure that it is set 
  #    to a non-empty string before creating the experiment directory.
  #
  #-----------------------------------------------------------------------
  #
  GRID_GEN_METHOD: ""
  #
  #-----------------------------------------------------------------------
  #
  # Set PREDEF_GRID_NAME.  This parameter specifies a predefined regional
  # grid, as follows:
  #
  # * If PREDEF_GRID_NAME is set to a valid predefined grid name, the grid 
  #   generation method GRID_GEN_METHOD, the (native) grid parameters, and 
  #   the write-component grid parameters are set to predefined values for 
  #   the specified grid, overwriting any settings of these parameters in 
  #   the user-specified experiment configuration file.  In addition, if 
  #   the time step DT_ATMOS and the computational parameters LAYOUT_X, 
  #   LAYOUT_Y, and BLOCKSIZE are not specified in that configuration file, 
  #   they are also set to predefined values for the specified grid.
  #
  # * If PREDEF_GRID_NAME is set to an empty string, it implies the user
  #   is providing the native grid parameters in the user-specified 
  #   experiment configuration file (EXPT_CONFIG_FN).  In this case, the 
  #   grid generation method GRID_GEN_METHOD, the native grid parameters, 
  #   and the write-component grid parameters as well as the time step 
  #   forecast model's main time step DT_ATMOS and the computational 
  #   parameters LAYOUT_X, LAYOUT_Y, and BLOCKSIZE must be set in that 
  #   configuration file; otherwise, the values of all of these parameters 
  #   in this default experiment configuration file will be used.
  #
  # Setting PREDEF_GRID_NAME provides a convenient method of specifying a
  # commonly used set of grid-dependent parameters.  The predefined grid 
  # parameters are specified in the script 
  #
  #   $HOMEdir/ush/set_predef_grid_params.py
  #
  #-----------------------------------------------------------------------
  #
  PREDEF_GRID_NAME: ""
  #
  #-----------------------------------------------------------------------
  #
  # Set forecast parameters.  Definitions:
  #
  # DATE_FIRST_CYCL:
  # Starting cycle date of the FIRST forecast in the set of forecasts to
  # run.  Format is "YYYYMMDDHH". Note: This has recently changed to
  # include the first cycle hour.
  #
  # DATE_LAST_CYCL:
  # Starting cylce date of the LAST forecast in the set of forecasts to run.
  # Format is "YYYYMMDDHH".  Note: This has recently changed to include
  # the last cycle hour.
  #
  # INCR_CYCL_FREQ:
  # Increment in hours for Rocoto cycle frequency.
  # Default is 24, which means cycle_freq=24:00:00
  #
  # FCST_LEN_HRS:
  # The length of each forecast, in integer hours. The short forecast
  # length when there are different lengths.
  #
  # LONG_FCST_LEN_HRS:
  # The length of the longer forecast in integer hours in a system that
  # varies the length of the forecast by time of day forecasts for a
  # shorter period. There is no need for the user to update this value
  # directly, as it is derived from FCST_LEN_CYCL when FCST_LEN_HRS=-1
  #
  # FCST_LEN_CYCL:
  # The length of forecast for each cycle date in integer hours.
  # This is valid only when FCST_LEN_HRS = -1.
  # This pattern is recurred for all cycle dates.
  # Must have the same number of entries as cycles per day, or if less
  # than one day the entries must include the length of each cycle to be
<<<<<<< HEAD
  # run.
=======
  # run. By default, set it to a 1-item list containing the standard
  # fcst length.
  #
  # CYCL_HRS_SPINSTART:
  # An array containing the hours of the day at which the spin up cycle starts.
  #
  # CYCL_HRS_PRODSTART:
  # An array containing the hours of the day at which the product cycle starts,
  # from cold start input or from spin-up cycle forcast
>>>>>>> 26b8d7e7
  #
  #-----------------------------------------------------------------------
  #
  DATE_FIRST_CYCL: "YYYYMMDDHH"
  DATE_LAST_CYCL: "YYYYMMDDHH"
  INCR_CYCL_FREQ: 24
  FCST_LEN_HRS: 24
  FCST_LEN_CYCL:
<<<<<<< HEAD
    - 6
    - 12
    - 12
    - 6
  LONG_FCST_LEN: '{% if FCST_LEN_HRS < 0 %}{{ FCST_LEN_CYCL|min }}{% else %}{{ FCST_LEN_HRS }}{% endif %}'
=======
    - '{{ FCST_LEN_HRS }}'
  LONG_FCST_LEN: '{% if FCST_LEN_HRS < 0 %}{{ FCST_LEN_CYCL|max }}{% else %}{{ FCST_LEN_HRS }}{% endif %}'
>>>>>>> 26b8d7e7

  CYCL_HRS_SPINSTART: []
  CYCL_HRS_PRODSTART: []
  #
  #-----------------------------------------------------------------------
  #
  # Set PREEXISTING_DIR_METHOD.  This variable determines the method to use
  # use to deal with preexisting directories [e.g ones generated by previous
  # calls to the experiment generation script using the same experiment name
  # (EXPT_SUBDIR) as the current experiment].  This variable must be set to
  # one of "delete", "reuse", "rename", and "quit".  The resulting behavior for each
  # of these values is as follows:
  #
  # * "delete":
  #   The preexisting directory is deleted and a new directory (having the
  #   same name as the original preexisting directory) is created.
  #
  # * "rename":
  #   The preexisting directory is renamed and a new directory (having the
  #   same name as the original preexisting directory) is created.  The new
  #   name of the preexisting directory consists of its original name and
  #   the suffix "_oldNNN", where NNN is a 3-digit integer chosen to make
  #   the new name unique.
  #
  # * "reuse":
  #    If method is set to "reuse", 
  #     keep preexisting directory intact except that
  #     when preexisting directory is $EXPDIR, do the following:
  #       save all old files to a subdirecotry oldxxx/ and then
  #       populate new files into the $EXPDIR directory
  #    This is useful to keep ongoing runs uninterrupted:
  #     rocotoco *db files and previous cycles will stay and hence
  #       1. no need to manually cp/mv *db files and previous cycles back
  #       2. no need to manually restart related rocoto tasks failed during
  #            the workflow generation process
  #    This may best suit for incremental system reuses.
  #   
  #    Alternatively, one can always elect to use the "rename" option 
  #      and then manually do the above aftermath
  #
  # * "quit":
  #   The preexisting directory is left unchanged, but execution of the
  #   currently running script is terminated.  In this case, the preexisting
  #   directory must be dealt with manually before rerunning the script.
  #
  #-----------------------------------------------------------------------
  #
  PREEXISTING_DIR_METHOD: "delete"
  #
  #-----------------------------------------------------------------------
  #
  # Set flags for more detailed messages.  Defintitions:
  #
  # VERBOSE:
  # This is a flag that determines whether or not the experiment generation 
  # and workflow task scripts tend to print out more informational messages.
  #
  # DEBUG:
  # This is a flag that determines whether or not very detailed debugging
  # messages are printed to out.  Note that if DEBUG is set to TRUE, then
  # VERBOSE will also get reset to TRUE if it isn't already.
  #
  #-----------------------------------------------------------------------
  #
  VERBOSE: true
  DEBUG: false
  #
  #-----------------------------------------------------------------------
  #
  # COMPILER:
  # Type of compiler invoked during the build step. Currently, this must 
  # be set manually; it is not inherited from the build system in the 
  # ufs-srweather-app directory.
  #
  # SYMLINK_FIX_FILES:
  # Symlink fix files to experiment directory if true; otherwise copy the files.
  #
  #------------------------------------------------------------------------
  #
  COMPILER: "intel"
  SYMLINK_FIX_FILES: true
  #
  #-----------------------------------------------------------------------
  #
  # DO_REAL_TIME:
  # switch for real-time run
  #
  #-----------------------------------------------------------------------
  #
  DO_REAL_TIME: false
  #
  #-----------------------------------------------------------------------
  #
  # COLDSTART:
  # Flag turning on/off warm start
  #
  # WARMSTART_CYCLE_DIR:
  # Path to the directory where RESTART dir is located for warm start
  #
  #-----------------------------------------------------------------------
  #
  COLDSTART: true
  WARMSTART_CYCLE_DIR: "/path/to/warm/start/cycle/dir"

#----------------------------
# NCO specific variables
#-----------------------------
nco:
  #
  #-----------------------------------------------------------------------
  #
  # Set variables that are only used in NCO mode (i.e. when RUN_ENVIR is 
  # set to "nco").  Definitions:
  #
  # envir, NET, model_ver, RUN:
  # Standard environment variables defined in the NCEP Central Operations WCOSS
  # Implementation Standards document as follows:
  #
  #   envir:
  #   Set to "test" during the initial testing phase, "para" when running
  #   in parallel (on a schedule), and "prod" in production.
  #
  #   NET:
  #   Model name (first level of com directory structure)
  #
  #   model_ver:
  #   Version number of package in three digits (second level of com directory)
  #
  #   RUN:
  #   Name of model run (third level of com directory structure).
  #   In general, same as $NET
  #
  # OPSROOT:
  # The operations root directory in NCO mode.
  #
  # LOGBASEDIR:
  # Directory in which the log files from the workflow tasks will be placed.
  # 
  # For more information on NCO standards
  #   
  #   https://www.nco.ncep.noaa.gov/idsb/implementation_standards/ImplementationStandards.v11.0.0.pdf
  #
  #-----------------------------------------------------------------------
  #
  envir: "para"
  NET: "rrfs"
  RUN: "rrfs"
  model_ver: "v1.0.0"
  OPSROOT: '{{ workflow.EXPT_BASEDIR }}/../nco_dirs'
  COMROOT: '{{ OPSROOT }}/com'
  PACKAGEROOT: '{{ OPSROOT }}/packages'
  DATAROOT: '{{ OPSROOT }}/tmp'
  DCOMROOT: '{{ OPSROOT }}/dcom'
  LOGBASEDIR: '{% if user.RUN_ENVIR == "nco" %}{{ [OPSROOT, "output"]|path_join }}{% else %}{{ [workflow.EXPTDIR, "log"]|path_join }}{% endif %}'
  EXTROOT: '{{ OPSROOT }}/ext'
  COMIN_BASEDIR: '{{ COMROOT }}/{{ NET }}/{{ model_ver }}'
  COMOUT_BASEDIR: '{{ COMROOT }}/{{ NET }}/{{ model_ver }}'

  #
  #-----------------------------------------------------------------------
  #
  # The following are also described in the NCO doc above
  #
  #-----------------------------------------------------------------------
  #
  DBNROOT: ""
  SENDECF: false
  SENDDBN: false
  SENDDBN_NTC: false
  SENDCOM: false
  SENDWEB: false
  KEEPDATA: true
  MAILTO: ""
  MAILCC: ""

<<<<<<< HEAD
=======
#----------------------------------
# GSI namelist parameters
#----------------------------------
gsi:
  #
  #-------------------------------------------------------------------------------------
  #      GSI Namelist parameters configurable across differnt applications
  # if we need to tune one GSI namelist parameter, we can elevate it to a shell variable
  # and assign value in config.sh and give it a default value in config_default.sh
  # In realtime testing, don't need to regenerate the whole workflow, you can tweak 
  # $EXPTDIR/var_defns.sh and $FIX_GSI/gsiparm.anl.sh to make sure the change is
  # expected and then put it back into config.sh and config_default.sh
  #       (need to follow FORTRAN namelist convetion)
  #-------------------------------------------------------------------------------------
  # &SETUP  and &BKGERR
  niter1: 50
  niter2: 50
  l_obsprvdiag: .false.
  diag_radardbz: .false.
  write_diag_2: .false.
  bkgerr_vs: 1.0
  bkgerr_hzscl: 0.7,1.4,2.80     #no trailing ,
  usenewgfsberror: .true.
  netcdf_diag: .false.
  binary_diag: .true.
  
  # &HYBRID_ENSEMBLE
  readin_localization: .true.     #if true, it overwrites the "beta1_inv/ens_h/ens_v" setting
  beta1_inv: 0.15                 #beata_inv is 1-ensemble_wgt
  ens_h: 110
  ens_v: 3
  regional_ensemble_option: 1     #1 for GDAS ; 5 for FV3LAM ensemble
  grid_ratio_fv3: 2.0             #fv3 resolution 3km, so analysis: 3*2: 6km
  grid_ratio_ens: 3               #if analysis is 3km, then ensemble: 3*3: 9km. GDAS ensemble is 20km
  i_en_perts_io: 1                #0 or 1: original file   3: pre-processed ensembles
  q_hyb_ens: .false.
  ens_fast_read: .false.
  
  # &RAPIDREFRESH_CLDSURF
  l_PBL_pseudo_SurfobsT: .false.
  l_PBL_pseudo_SurfobsQ: .false.
  i_use_2mQ4B: 0
  i_use_2mT4B: 0
  i_T_Q_adjust: 1
  l_rtma3d: .false.
  i_precip_vertical_check: 0
  #-----------------------------------------------------------------------
  # HYBENSMEM_NMIN:
  #    Minimum number of ensemble members required a hybrid GSI analysis 
  #-----------------------------------------------------------------------
  HYBENSMEM_NMIN: 80
  ANAVINFO_FN: "anavinfo.rrfs"
  ANAVINFO_DBZ_FN: "anavinfo.rrfs_dbz"
  ENKF_ANAVINFO_FN: "anavinfo.rrfs"
  ENKF_ANAVINFO_DBZ_FN: "anavinfo.enkf.rrfs_dbz"
  CONVINFO_FN: "convinfo.rrfs"
  BERROR_FN: "rap_berror_stats_global_RAP_tune" #under $FIX_GSI
  OBERROR_FN: "errtable.rrfs"
  HYBENSINFO_FN: "hybens_info.rrfs"
  #
  #-----------------------------------------------------------------------
  # default namelist for nonvar cloud analysis
  #-----------------------------------------------------------------------
  cld_bld_hgt: 1200.0
  l_precip_clear_only: .false.
  l_qnr_from_qr: .false.
  #
  #-----------------------------------------------------------------------
  # default weighting for control analysis in ensemble recentering
  #-----------------------------------------------------------------------
  beta_recenter: 1.0

#----------------------------
# DO_ parameters. These look like workflow switches since some
# of them are used in FV3LAM_wflow.xml
#-----------------------------
rrfs:
  #
  #-----------------------------------------------------------------------
  #
  # DO_NLDN_LGHT
  #     Flag turn on processing NLDN NetCDF lightning data  
  #
  #-----------------------------------------------------------------------
  #
  DO_NLDN_LGHT: false

>>>>>>> 26b8d7e7
#----------------------------
# MAKE GRID config parameters
#-----------------------------
task_make_grid:
  #
  #-----------------------------------------------------------------------
  #
  # GRID_DIR:
  # The directory in which to look for pregenerated grid files if the
  # make_grid task is not set to run.
  # 
  #-----------------------------------------------------------------------
  # 
  GRID_DIR: '{{ [workflow.EXPTDIR, "grid"]|path_join if rocoto.tasks.get("task_make_grid") else "" }}'
  #
  #-----------------------------------------------------------------------
  #
  # Set parameters specific to the "ESGgrid" method of generating a regional
  # grid (i.e. for GRID_GEN_METHOD set to "ESGgrid").  Definitions:
  #
  # ESGgrid_LON_CTR:
  # The longitude of the center of the grid (in degrees).
  #
  # ESGgrid_LAT_CTR:
  # The latitude of the center of the grid (in degrees).
  #
  # ESGgrid_DELX:
  # The cell size in the zonal direction of the regional grid (in meters).
  #
  # ESGgrid_DELY:
  # The cell size in the meridional direction of the regional grid (in 
  # meters).
  #
  # ESGgrid_NX:
  # The number of cells in the zonal direction on the regional grid.
  #
  # ESGgrid_NY:
  # The number of cells in the meridional direction on the regional grid.
  #
  # ESGgrid_WIDE_HALO_WIDTH:
  # The width (in units of number of grid cells) of the halo to add around
  # the regional grid before shaving the halo down to the width(s) expected
  # by the forecast model.  
  #
  # ESGgrid_PAZI:
  # The rotational parameter for the ESG grid (in degrees).
  #
  # In order to generate grid files containing halos that are 3-cell and
  # 4-cell wide and orography files with halos that are 0-cell and 3-cell
  # wide (all of which are required as inputs to the forecast model), the
  # grid and orography tasks first create files with halos around the regional
  # domain of width ESGgrid_WIDE_HALO_WIDTH cells.  These are first stored 
  # in files.  The files are then read in and "shaved" down to obtain grid
  # files with 3-cell-wide and 4-cell-wide halos and orography files with
  # 0-cell-wide (i.e. no halo) and 3-cell-wide halos.  For this reason, we
  # refer to the original halo that then gets shaved down as the "wide" 
  # halo, i.e. because it is wider than the 0-cell-wide, 3-cell-wide, and
  # 4-cell-wide halos that we will eventually end up with.  Note that the
  # grid and orography files with the wide halo are only needed as intermediates
  # in generating the files with 0-cell-, 3-cell-, and 4-cell-wide halos;
  # they are not needed by the forecast model.  
  # NOTE: Probably don't need to make ESGgrid_WIDE_HALO_WIDTH a user-specified 
  #       variable.  Just set it in the function set_gridparams_ESGgrid.py.
  #
  # Note that:
  #
  # 1) If the experiment is using one of the predefined grids (i.e. if 
  #    PREDEF_GRID_NAME is set to the name of one of the valid predefined
  #    grids), then:
  #
  #    a) If the value of GRID_GEN_METHOD for that grid is "GFDLgrid", then
  #       these parameters will not be used and thus do not need to be reset
  #       to non-empty strings.
  #
  #    b) If the value of GRID_GEN_METHOD for that grid is "ESGgrid", then
  #       these parameters will get reset to the values for that grid.  
  #       This will happen regardless of whether or not they are assigned 
  #       values in the user-specified experiment configuration file, i.e. 
  #       any values they may be assigned in the experiment configuration 
  #       file will be overwritten.
  #
  # 2) If the experiment is not using one of the predefined grids (i.e. if 
  #    PREDEF_GRID_NAME is set to a null string), then:
  #
  #    a) If GRID_GEN_METHOD is set to "GFDLgrid" in the user-specified 
  #       experiment configuration file, then these parameters will not be 
  #       used and thus do not need to be reset to non-empty strings.
  #
  #    b) If GRID_GEN_METHOD is set to "ESGgrid" in the user-specified 
  #       experiment configuration file, then these parameters must be set
  #       in that configuration file.
  #
  #-----------------------------------------------------------------------
  #
  ESGgrid_LON_CTR: ""
  ESGgrid_LAT_CTR: ""
  ESGgrid_DELX: ""
  ESGgrid_DELY: ""
  ESGgrid_NX: ""
  ESGgrid_NY: ""
  ESGgrid_WIDE_HALO_WIDTH: ""
  ESGgrid_PAZI: ""

  #-----------------------------------------------------------------------
  #
  # Set parameters specific to the "GFDLgrid" method of generating a regional
  # grid (i.e. for GRID_GEN_METHOD set to "GFDLgrid").  The following 
  # parameters will be used only if GRID_GEN_METHOD is set to "GFDLgrid". 
  # In this grid generation method:
  #
  # * The regional grid is defined with respect to a "parent" global cubed-
  #   sphere grid.  Thus, all the parameters for a global cubed-sphere grid
  #   must be specified in order to define this parent global grid even 
  #   though the model equations are not integrated on (they are integrated
  #   only on the regional grid).
  #
  # * GFDLgrid_NUM_CELLS is the number of grid cells in either one of the two 
  #   horizontal directions x and y on any one of the 6 tiles of the parent
  #   global cubed-sphere grid.  The mapping from GFDLgrid_NUM_CELLS to a nominal
  #   resolution (grid cell size) for a uniform global grid (i.e. Schmidt
  #   stretch factor GFDLgrid_STRETCH_FAC set to 1) for several values of
  #   GFDLgrid_NUM_CELLS is as follows:
  #
  #     GFDLgrid_NUM_CELLS      typical cell size
  #     ------------      -----------------
  #              192                  50 km
  #              384                  25 km
  #              768                  13 km
  #             1152                 8.5 km
  #             3072                 3.2 km
  #
  #   Note that these are only typical cell sizes.  The actual cell size on
  #   the global grid tiles varies somewhat as we move across a tile.
  #
  # * Tile 6 has arbitrarily been chosen as the tile to use to orient the
  #   global parent grid on the sphere (Earth).  This is done by specifying 
  #   GFDLgrid_LON_T6_CTR and GFDLgrid_LAT_T6_CTR, which are the longitude
  #   and latitude (in degrees) of the center of tile 6.
  #
  # * Setting the Schmidt stretching factor GFDLgrid_STRETCH_FAC to a value
  #   greater than 1 shrinks tile 6, while setting it to a value less than 
  #   1 (but still greater than 0) expands it.  The remaining 5 tiles change
  #   shape as necessary to maintain global coverage of the grid.
  #
  # * The cell size on a given global tile depends on both GFDLgrid_NUM_CELLS and
  #   GFDLgrid_STRETCH_FAC (since changing GFDLgrid_NUM_CELLS changes the number
  #   of cells in the tile, and changing GFDLgrid_STRETCH_FAC modifies the
  #   shape and size of the tile).
  #
  # * The regional grid is embedded within tile 6 (i.e. it doesn't extend
  #   beyond the boundary of tile 6).  Its exact location within tile 6 is
  #   is determined by specifying the starting and ending i and j indices
  #   of the regional grid on tile 6, where i is the grid index in the x
  #   direction and j is the grid index in the y direction.  These indices
  #   are stored in the variables 
  #
  #     GFDLgrid_ISTART_OF_RGNL_DOM_ON_T6G
  #     GFDLgrid_JSTART_OF_RGNL_DOM_ON_T6G
  #     GFDLgrid_IEND_OF_RGNL_DOM_ON_T6G
  #     GFDLgrid_JEND_OF_RGNL_DOM_ON_T6G
  #
  # * In the forecast model code and in the experiment generation and workflow
  #   scripts, for convenience the regional grid is denoted as "tile 7" even
  #   though it doesn't map back to one of the 6 faces of the cube from 
  #   which the parent global grid is generated (it maps back to only a 
  #   subregion on face 6 since it is wholly confined within tile 6).  Tile
  #   6 may be referred to as the "parent" tile of the regional grid.
  #
  # * GFDLgrid_REFINE_RATIO is the refinement ratio of the regional grid 
  #   (tile 7) with respect to the grid on its parent tile (tile 6), i.e.
  #   it is the number of grid cells along the boundary of the regional grid
  #   that abut one cell on tile 6.  Thus, the cell size on the regional 
  #   grid depends not only on GFDLgrid_NUM_CELLS and GFDLgrid_STRETCH_FAC (because
  #   the cell size on tile 6 depends on these two parameters) but also on 
  #   GFDLgrid_REFINE_RATIO.  Note that as on the tiles of the global grid, 
  #   the cell size on the regional grid is not uniform but varies as we 
  #   move across the grid.
  #
  # Definitions of parameters that need to be specified when GRID_GEN_METHOD
  # is set to "GFDLgrid":
  #
  # GFDLgrid_LON_T6_CTR:
  # Longitude of the center of tile 6 (in degrees).
  #
  # GFDLgrid_LAT_T6_CTR:
  # Latitude of the center of tile 6 (in degrees).
  #
  # GFDLgrid_NUM_CELLS:
  # Number of points in each of the two horizontal directions (x and y) on
  # each tile of the parent global grid.  Note that the name of this parameter
  # is really a misnomer because although it has the string "RES" (for 
  # "resolution") in its name, it specifies number of grid cells, not grid
  # size (in say meters or kilometers).  However, we keep this name in order
  # to remain consistent with the usage of the word "resolution" in the 
  # global forecast model and other auxiliary codes.
  #
  # GFDLgrid_STRETCH_FAC:
  # Stretching factor used in the Schmidt transformation applied to the
  # parent cubed-sphere grid.
  #
  # GFDLgrid_REFINE_RATIO:
  # Cell refinement ratio for the regional grid, i.e. the number of cells
  # in either the x or y direction on the regional grid (tile 7) that abut
  # one cell on its parent tile (tile 6).
  #
  # GFDLgrid_ISTART_OF_RGNL_DOM_ON_T6G:
  # i-index on tile 6 at which the regional grid (tile 7) starts.
  #
  # GFDLgrid_IEND_OF_RGNL_DOM_ON_T6G:
  # i-index on tile 6 at which the regional grid (tile 7) ends.
  #
  # GFDLgrid_JSTART_OF_RGNL_DOM_ON_T6G:
  # j-index on tile 6 at which the regional grid (tile 7) starts.
  #
  # GFDLgrid_JEND_OF_RGNL_DOM_ON_T6G:
  # j-index on tile 6 at which the regional grid (tile 7) ends.
  #
  # GFDLgrid_USE_NUM_CELLS_IN_FILENAMES:
  # Flag that determines the file naming convention to use for grid, orography,
  # and surface climatology files (or, if using pregenerated files, the
  # naming convention that was used to name these files).  These files 
  # usually start with the string "C${RES}_", where RES is an integer.
  # In the global forecast model, RES is the number of points in each of
  # the two horizontal directions (x and y) on each tile of the global grid
  # (defined here as GFDLgrid_NUM_CELLS).  If this flag is set to true, RES will
  # be set to GFDLgrid_NUM_CELLS just as in the global forecast model.  If it is
  # set to false, we calculate (in the grid generation task) an "equivalent
  # global uniform cubed-sphere resolution" -- call it RES_EQUIV -- and 
  # then set RES equal to it.  RES_EQUIV is the number of grid points in 
  # each of the x and y directions on each tile that a global UNIFORM (i.e. 
  # stretch factor of 1) cubed-sphere grid would have to have in order to
  # have the same average grid size as the regional grid.  This is a more
  # useful indicator of the grid size because it takes into account the 
  # effects of GFDLgrid_NUM_CELLS, GFDLgrid_STRETCH_FAC, and GFDLgrid_REFINE_RATIO
  # in determining the regional grid's typical grid size, whereas simply
  # setting RES to GFDLgrid_NUM_CELLS doesn't take into account the effects of
  # GFDLgrid_STRETCH_FAC and GFDLgrid_REFINE_RATIO on the regional grid's
  # resolution.  Nevertheless, some users still prefer to use GFDLgrid_NUM_CELLS
  # in the file names, so we allow for that here by setting this flag to
  # true.
  #
  # Note that:
  #
  # 1) If the experiment is using one of the predefined grids (i.e. if 
  #    PREDEF_GRID_NAME is set to the name of one of the valid predefined
  #    grids), then:
  #
  #    a) If the value of GRID_GEN_METHOD for that grid is "GFDLgrid", then
  #       these parameters will get reset to the values for that grid.  
  #       This will happen regardless of whether or not they are assigned 
  #       values in the user-specified experiment configuration file, i.e. 
  #       any values they may be assigned in the experiment configuration 
  #       file will be overwritten.
  #
  #    b) If the value of GRID_GEN_METHOD for that grid is "ESGgrid", then
  #       these parameters will not be used and thus do not need to be reset
  #       to non-empty strings.
  #
  # 2) If the experiment is not using one of the predefined grids (i.e. if 
  #    PREDEF_GRID_NAME is set to a null string), then:
  #
  #    a) If GRID_GEN_METHOD is set to "GFDLgrid" in the user-specified 
  #       experiment configuration file, then these parameters must be set
  #       in that configuration file.
  #
  #    b) If GRID_GEN_METHOD is set to "ESGgrid" in the user-specified 
  #       experiment configuration file, then these parameters will not be 
  #       used and thus do not need to be reset to non-empty strings.
  #
  #-----------------------------------------------------------------------
  #
  GFDLgrid_LON_T6_CTR: ""
  GFDLgrid_LAT_T6_CTR: ""
  GFDLgrid_NUM_CELLS: ""
  GFDLgrid_STRETCH_FAC: ""
  GFDLgrid_REFINE_RATIO: ""
  GFDLgrid_ISTART_OF_RGNL_DOM_ON_T6G: ""
  GFDLgrid_IEND_OF_RGNL_DOM_ON_T6G: ""
  GFDLgrid_JSTART_OF_RGNL_DOM_ON_T6G: ""
  GFDLgrid_JEND_OF_RGNL_DOM_ON_T6G: ""
  GFDLgrid_USE_NUM_CELLS_IN_FILENAMES: ""
  #
#----------------------------
# MAKE OROG config parameters
#-----------------------------
task_make_orog:
  KMP_AFFINITY_MAKE_OROG: "disabled"
  OMP_NUM_THREADS_MAKE_OROG: 6
  OMP_STACKSIZE_MAKE_OROG: "2048m"
  OROG_DIR: '{{ [workflow.EXPTDIR, "orog"]|path_join if rocoto.tasks.get("task_make_orog") else "" }}'

#----------------------------
# MAKE SFC CLIMO config parameters
#-----------------------------
task_make_sfc_climo:
  KMP_AFFINITY_MAKE_SFC_CLIMO: "scatter"
  OMP_NUM_THREADS_MAKE_SFC_CLIMO: 1
  OMP_STACKSIZE_MAKE_SFC_CLIMO: "1024m"
  SFC_CLIMO_DIR: '{{ [workflow.EXPTDIR, "sfc_climo"]|path_join if rocoto.tasks.get("task_make_sfc_climo") else "" }}'

#----------------------------
# EXTRN ICS config parameters
#-----------------------------
task_get_extrn_ics:
  #
  #-----------------------------------------------------------------------
  #
  # Set initial and lateral boundary condition generation parameters.  
  # Definitions:
  #
  # EXTRN_MDL_NAME_ICS:
  #`The name of the external model that will provide fields from which 
  # initial condition (including and surface) files will be generated for
  # input into the forecast model.
  #
  # EXTRN_MDL_ICS_OFFSET_HRS:
  # Users may wish to start a forecast from a forecast of a previous cycle
  # of an external model. This variable sets the number of hours earlier
  # the external model started than when the FV3 forecast configured here
  # should start. For example, the forecast should start from a 6 hour
  # forecast of the GFS, then EXTRN_MDL_ICS_OFFSET_HRS=6.
  #
  # FV3GFS_FILE_FMT_ICS:
  # If using the FV3GFS model as the source of the ICs (i.e. if EXTRN_MDL_NAME_ICS
  # is set to "FV3GFS"), this variable specifies the format of the model
  # files to use when generating the ICs.
  #
  #-----------------------------------------------------------------------
  #
  EXTRN_MDL_NAME_ICS: "FV3GFS"
  EXTRN_MDL_ICS_OFFSET_HRS: 0
  FV3GFS_FILE_FMT_ICS: "nemsio"
  #
  #-----------------------------------------------------------------------
  #
  # Base directories in which to search for external model files.
  #
  # EXTRN_MDL_SYSBASEDIR_ICS:
  # Base directory on the local machine containing external model files for
  # generating ICs on the native grid.  The way the full path containing 
  # these files is constructed depends on the user-specified external model
  # for ICs, i.e. EXTRN_MDL_NAME_ICS.
  #
  # Note that this must be defined as a null string here so that if it is 
  # specified by the user in the experiment configuration file, it remains 
  # set to those values, and if not, it gets set to machine-dependent 
  # values.
  #
  #-----------------------------------------------------------------------
  # 
  EXTRN_MDL_SYSBASEDIR_ICS: ''
  #
  #-----------------------------------------------------------------------
  #
  # User-staged external model directories and files.  Definitions:
  #
  # USE_USER_STAGED_EXTRN_FILES:
  # Flag that determines whether or not the workflow will look for the 
  # external model files needed for generating ICs in user-specified
  # directories.
  #
  # EXTRN_MDL_SOURCE_BASEDIR_ICS:
  # Directory in which to look for external model files for generating ICs.
  # If USE_USER_STAGED_EXTRN_FILES is set to true, the workflow looks in 
  # this directory (specifically, in a subdirectory under this directory 
  # named "YYYYMMDDHH" consisting of the starting date and cycle hour of 
  # the forecast, where YYYY is the 4-digit year, MM the 2-digit month, DD 
  # the 2-digit day of the month, and HH the 2-digit hour of the day) for 
  # the external model files specified by the array EXTRN_MDL_FILES_ICS 
  # (these files will be used to generate the ICs on the native FV3-LAM 
  # grid).  This variable is not used if USE_USER_STAGED_EXTRN_FILES is 
  # set to false.
  # 
  # EXTRN_MDL_FILES_ICS:
  # Array containing templates of the names of the files to search for in
  # the directory specified by EXTRN_MDL_SOURCE_BASEDIR_ICS.  This
  # variable is not used if USE_USER_STAGED_EXTRN_FILES is set to false.
  # A single template should be used for each model file type that is
  # meant to be used. You may use any of the Python-style templates
  # allowed in the ush/retrieve_data.py script. To see the full list of
  # supported templates, run that script with a -h option. Here is an example of
  # setting FV3GFS nemsio input files:
  #   EXTRN_MDL_FILES_ICS=( gfs.t{hh}z.atmf{fcst_hr:03d}.nemsio \
  #   gfs.t{hh}z.sfcf{fcst_hr:03d}.nemsio )
  # Or for FV3GFS grib files:
  #   EXTRN_MDL_FILES_ICS=( gfs.t{hh}z.pgrb2.0p25.f{fcst_hr:03d} )
  #
  #-----------------------------------------------------------------------
  #
  USE_USER_STAGED_EXTRN_FILES: false
  EXTRN_MDL_SOURCE_BASEDIR_ICS: ""
  EXTRN_MDL_FILES_ICS: ""

#----------------------------
# EXTRN LBCS config parameters
#-----------------------------
task_get_extrn_lbcs:
  #
  #-----------------------------------------------------------------------
  #
  # EXTRN_MDL_NAME_LBCS:
  #`The name of the external model that will provide fields from which 
  # lateral boundary condition (LBC) files (except for the 0-th hour LBC 
  # file) will be generated for input into the forecast model.
  #
  # LBC_SPEC_INTVL_HRS:
  # The interval (in integer hours) with which LBC files will be generated.
  # We will refer to this as the boundary update interval.  Note that the
  # model specified in EXTRN_MDL_NAME_LBCS must have data available at a
  # frequency greater than or equal to that implied by LBC_SPEC_INTVL_HRS.
  # For example, if LBC_SPEC_INTVL_HRS is set to 6, then the model must have
  # data availble at least every 6 hours.  It is up to the user to ensure 
  # that this is the case.
  #
  # EXTRN_MDL_LBCS_OFFSET_HRS:
  # Users may wish to use lateral boundary conditions from a forecast that
  # was started earlier than the initial time for the FV3 forecast
  # configured here. This variable sets the number of hours earlier
  # the external model started than when the FV3 forecast configured here
  # should start. For example, the forecast should use lateral boundary
  # conditions from the GFS started 6 hours earlier, then
  # EXTRN_MDL_LBCS_OFFSET_HRS=6. Defaults to 0 except for RAP, which
  # uses a 3 hour offset.
  #
  # FV3GFS_FILE_FMT_LBCS:
  # If using the FV3GFS model as the source of the LBCs (i.e. if 
  # EXTRN_MDL_NAME_LBCS is set to "FV3GFS"), this variable specifies the 
  # format of the model files to use when generating the LBCs.
  #
  #-----------------------------------------------------------------------
  #
  EXTRN_MDL_NAME_LBCS: "FV3GFS"
  LBC_SPEC_INTVL_HRS: 6
  EXTRN_MDL_LBCS_OFFSET_HRS: '{{ 3 if EXTRN_MDL_NAME_LBCS == "RAP" else 0 }}'
  FV3GFS_FILE_FMT_LBCS: "nemsio"
  #-----------------------------------------------------------------------
  #
  # EXTRN_MDL_SYSBASEDIR_LBCS:
  # Same as EXTRN_MDL_SYSBASEDIR_ICS but for LBCs.
  #
  # Note that this must be defined as a null string here so that if it is 
  # specified by the user in the experiment configuration file, it remains 
  # set to those values, and if not, it gets set to machine-dependent 
  # values.
  #
  #-----------------------------------------------------------------------
  #
  EXTRN_MDL_SYSBASEDIR_LBCS: ''
  #
  #-----------------------------------------------------------------------
  #
  # User-staged external model directories and files.  Definitions:
  #
  # USE_USER_STAGED_EXTRN_FILES:
  # Analogous to USE_USER_STAGED_EXTRN_FILES in ICS but for LBCs
  #
  # EXTRN_MDL_SOURCE_BASEDIR_LBCS:
  # Analogous to EXTRN_MDL_SOURCE_BASEDIR_ICS but for LBCs instead of ICs.
  #
  # EXTRN_MDL_FILES_LBCS:
  # Analogous to EXTRN_MDL_FILES_ICS but for LBCs instead of ICs.
  #
  #-----------------------------------------------------------------------
  #
  USE_USER_STAGED_EXTRN_FILES: false
  EXTRN_MDL_SOURCE_BASEDIR_LBCS: ""
  EXTRN_MDL_FILES_LBCS: ""

#----------------------------
# MAKE ICS config parameters
#-----------------------------
task_make_ics:
  KMP_AFFINITY_MAKE_ICS: "scatter"
  OMP_NUM_THREADS_MAKE_ICS: 1
  OMP_STACKSIZE_MAKE_ICS: "1024m"
  #
  #-----------------------------------------------------------------------
  #
  # USE_FVCOM:
  # Flag set to update surface conditions in FV3-LAM with fields generated
  # from the Finite Volume Community Ocean Model (FVCOM). This will
  # replace lake/sea surface temperature, ice surface temperature, and ice
  # placement. FVCOM data must already be interpolated to the desired
  # FV3-LAM grid. This flag will be used in make_ics to modify sfc_data.nc
  # after chgres_cube is run by running the routine process_FVCOM.exe
  #
  # FVCOM_WCSTART:
  # Define if this is a "warm" start or a "cold" start. Setting this to 
  # "warm" will read in sfc_data.nc generated in a RESTART directory.
  # Setting this to "cold" will read in the sfc_data.nc generated from 
  # chgres_cube in the make_ics portion of the workflow.
  #
  # FVCOM_DIR:
  # User defined directory where FVCOM data already interpolated to FV3-LAM
  # grid is located. File name in this path should be "fvcom.nc" to allow
  #
  # FVCOM_FILE:
  # Name of file located in FVCOM_DIR that has FVCOM data interpolated to 
  # FV3-LAM grid. This file will be copied later to a new location and name
  # changed to fvcom.nc
  #
  #------------------------------------------------------------------------
  #
  USE_FVCOM: false
  FVCOM_WCSTART: "cold"
  FVCOM_DIR: ""
  FVCOM_FILE: "fvcom.nc"

#----------------------------
# MAKE LBCS config parameters
#-----------------------------
task_make_lbcs:
  KMP_AFFINITY_MAKE_LBCS: "scatter"
  OMP_NUM_THREADS_MAKE_LBCS: 1
  OMP_STACKSIZE_MAKE_LBCS: "1024m"

#----------------------------
# FORECAST config parameters
#-----------------------------
task_run_fcst:
  NNODES_RUN_FCST: '{{ (PE_MEMBER01 + PPN_RUN_FCST - 1) // PPN_RUN_FCST }}'
  PPN_RUN_FCST: '{{ platform.NCORES_PER_NODE // OMP_NUM_THREADS_RUN_FCST }}'
  FV3_EXEC_FP: '{{ [user.EXECdir, workflow.FV3_EXEC_FN]|path_join }}'
  IO_LAYOUT_Y: 1
  #
  #-----------------------------------------------------------------------
  #
  # KMP_AFFINITY_*:
  # From Intel: "The Intel® runtime library has the ability to bind OpenMP
  # threads to physical processing units. The interface is controlled using
  # the KMP_AFFINITY environment variable. Depending on the system (machine)
  # topology, application, and operating system, thread affinity can have a
  # dramatic effect on the application speed. 
  #
  # Thread affinity restricts execution of certain threads (virtual execution
  # units) to a subset of the physical processing units in a multiprocessor 
  # computer. Depending upon the topology of the machine, thread affinity can
  # have a dramatic effect on the execution speed of a program."
  #
  # For more information, see the following link:
  # https://software.intel.com/content/www/us/en/develop/documentation/cpp-
  # compiler-developer-guide-and-reference/top/optimization-and-programming-
  # guide/openmp-support/openmp-library-support/thread-affinity-interface-
  # linux-and-windows.html
  # 
  # OMP_NUM_THREADS_*:
  # The number of OpenMP threads to use for parallel regions.
  # 
  # OMP_STACKSIZE_*:
  # Controls the size of the stack for threads created by the OpenMP 
  # implementation.
  #
  # Note that settings for the make_grid and make_orog tasks are not 
  # included below as they do not use parallelized code.
  #
  #-----------------------------------------------------------------------
  #
  KMP_AFFINITY_RUN_FCST: "scatter"
  OMP_NUM_THREADS_RUN_FCST: 1    # ATM_omp_num_threads in nems.configure
  OMP_STACKSIZE_RUN_FCST: "512m"
  #
  #-----------------------------------------------------------------------
  #
  # Set model_configure parameters.  Definitions:
  #
  # DT_ATMOS:
  # The main forecast model integration time step.  As described in the 
  # forecast model documentation, "It corresponds to the frequency with 
  # which the top level routine in the dynamics is called as well as the 
  # frequency with which the physics is called."
  #
  # FHROT:
  # Forecast hour at restart
  #
  # RESTART_INTERVAL:
  # frequency of the output restart files (unit:hour). 
  # Default=0: restart files are produced at the end of a forecast run
  # For example, i) RESTART_INTERVAL: 1 -1 => restart files are produced 
  # every hour with the prefix "YYYYMMDD.HHmmSS." in the RESTART directory
  # ii) RESTART_INTERVAL: 1 2 5 => restart files are produced only when 
  # fh = 1, 2, and 5.
  #
  # WRITE_DOPOST:
  # Flag that determines whether or not to use the inline post feature
  # [i.e. calling the Unified Post Processor (UPP) from within the
  # weather model].  If this is set to true, the the run_post task will
  # be deactivated.
  #
  #-----------------------------------------------------------------------
  #
  DT_ATMOS: ""
  FHROT: 0
  RESTART_INTERVAL: 0
  WRITE_DOPOST: false
  #
  #-----------------------------------------------------------------------
  #
  # Set computational parameters for the forecast.  Definitions:
  #
  # LAYOUT_X, LAYOUT_Y:
  # The number of MPI tasks (processes) to use in the two horizontal 
  # directions (x and y) of the regional grid when running the forecast 
  # model.
  #
  # BLOCKSIZE:
  # The amount of data that is passed into the cache at a time.
  #
  # Here, we set these parameters to null strings.  This is so that, for 
  # any one of these parameters:
  #
  # 1) If the experiment is using a predefined grid, then if the user 
  #    sets the parameter in the user-specified experiment configuration 
  #    file (EXPT_CONFIG_FN), that value will be used in the forecast(s).
  #    Otherwise, the default value of the parameter for that predefined 
  #    grid will be used.
  #
  # 2) If the experiment is not using a predefined grid (i.e. it is using
  #    a custom grid whose parameters are specified in the experiment 
  #    configuration file), then the user must specify a value for the 
  #    parameter in that configuration file.  Otherwise, the parameter 
  #    will remain set to a null string, and the experiment generation 
  #    will fail because the generation scripts check to ensure that all 
  #    the parameters defined in this section are set to non-empty strings
  #    before creating the experiment directory.
  #
  #-----------------------------------------------------------------------
  #
  LAYOUT_X: '{{ LAYOUT_X }}'
  LAYOUT_Y: '{{ LAYOUT_Y }}'
  BLOCKSIZE: '{{ BLOCKSIZE }}'
  #
  #-----------------------------------------------------------------------
  #
  # Set write-component (quilting) parameters.  Definitions:
  #
  # QUILTING:
  # Flag that determines whether or not to use the write component for 
  # writing output files to disk. The regional grid requires the use of 
  # the write component, so users should not change the default value. 
  #
  # PRINT_ESMF:
  # Flag for whether or not to output extra (debugging) information from
  # ESMF routines. Must be true or false. Note that the write
  # component uses ESMF library routines to interpolate from the native
  # forecast model grid to the user-specified output grid (which is defined 
  # in the model configuration file "model_configure" in the forecast's  
  # run directory).
  # 
  # WRTCMP_write_groups:
  # The number of write groups (i.e. groups of MPI tasks) to use in the
  # write component.
  #
  # WRTCMP_write_tasks_per_group:
  # The number of MPI tasks to allocate for each write group.
  #
  # WRTCMP_output_grid:
  # Sets the type (coordinate system) of the write component grid. The 
  # default empty string forces the user to set a valid value for 
  # WRTCMP_output_grid in config.yaml if specifying a *custom* grid. When 
  # creating an experiment with a user-defined grid, this parameter must 
  # be specified or the experiment will fail. 
  #
  # WRTCMP_cen_lon:
  # Longitude (in degrees) of the center of the write component grid. Can 
  # usually be set to the corresponding value from the native grid.
  #
  # WRTCMP_cen_lat:
  # Latitude (in degrees) of the center of the write component grid. Can 
  # usually be set to the corresponding value from the native grid.
  # WRTCMP_lon_lwr_left:
  # Longitude (in degrees) of the center of the lower-left (southwest) 
  # cell on the write component grid. If using the "rotated_latlon" 
  # coordinate system, this is expressed in terms of the rotated longitude. 
  # Must be set manually when running an experiment with a user-defined grid.
  #
  # WRTCMP_lat_lwr_left:
  # Latitude (in degrees) of the center of the lower-left (southwest) cell 
  # on the write component grid. If using the "rotated_latlon" coordinate 
  # system, this is expressed in terms of the rotated latitude. Must be set 
  # manually when running an experiment with a user-defined grid.
  # 
  # -----------------------------------------------------------------------
  # 
  # WRTCMP_lon_upr_rght:
  # Longitude (in degrees) of the center of the upper-right (northeast) cell 
  # on the write component grid (expressed in terms of the rotated longitude).
  #
  # WRTCMP_lat_upr_rght:
  # Latitude (in degrees) of the center of the upper-right (northeast) cell 
  # on the write component grid (expressed in terms of the rotated latitude).
  #
  # WRTCMP_dlon:
  # Size (in degrees) of a grid cell on the write component grid (expressed 
  # in terms of the rotated longitude).
  #
  # WRTCMP_dlat:
  # Size (in degrees) of a grid cell on the write component grid (expressed 
  # in terms of the rotated latitude).
  #
  # -----------------------------------------------------------------------
  # 
  # WRTCMP_stdlat1:
  # First standard latitude (in degrees) in definition of Lambert conformal 
  # projection.
  #
  # WRTCMP_stdlat2:
  # Second standard latitude (in degrees) in definition of Lambert conformal 
  # projection.
  #
  # WRTCMP_nx:
  # Number of grid points in the x-coordinate of the Lambert conformal 
  # projection.
  #
  # WRTCMP_ny:
  # Number of grid points in the y-coordinate of the Lambert conformal 
  # projection.
  #
  # WRTCMP_dx:
  # Grid cell size (in meters) along the x-axis of the Lambert conformal 
  # projection.
  #
  # WRTCMP_dy:
  # Grid cell size (in meters) along the y-axis of the Lambert conformal 
  # projection. 
  #
  #-----------------------------------------------------------------------
  #
  QUILTING: true
  PRINT_ESMF: false

  PE_MEMBER01: '{{ LAYOUT_Y * LAYOUT_X + WRTCMP_write_groups * WRTCMP_write_tasks_per_group if QUILTING else LAYOUT_Y * LAYOUT_X}}'
  
  WRTCMP_write_groups: ""
  WRTCMP_write_tasks_per_group: ""
  
  WRTCMP_output_grid: "''"
  WRTCMP_cen_lon: ""
  WRTCMP_cen_lat: ""
  WRTCMP_lon_lwr_left: ""
  WRTCMP_lat_lwr_left: ""
  #
  # The following are used only for the case of WRTCMP_output_grid set to
  # "'rotated_latlon'".
  #
  WRTCMP_lon_upr_rght: ""
  WRTCMP_lat_upr_rght: ""
  WRTCMP_dlon: ""
  WRTCMP_dlat: ""
  #
  # The following are used only for the case of WRTCMP_output_grid set to
  # "'lambert_conformal'".
  #
  WRTCMP_stdlat1: ""
  WRTCMP_stdlat2: ""
  WRTCMP_nx: ""
  WRTCMP_ny: ""
  WRTCMP_dx: ""
  WRTCMP_dy: ""
  #
  #-----------------------------------------------------------------------
  #
  # Flag that determines whether MERRA2 aerosol climatology data and
  # lookup tables for optics properties are obtained
  #
  #-----------------------------------------------------------------------
  #
  USE_MERRA_CLIMO: '{{ workflow.CCPP_PHYS_SUITE == "FV3_GFS_v15_thompson_mynn_lam3km" or workflow.CCPP_PHYS_SUITE == "FV3_GFS_v17_p8" }}'
  #
  #-----------------------------------------------------------------------
  #
  # DO_FCST_RESTART:
  # Flag turning on/off restart capability of forecast task
  #
  #-----------------------------------------------------------------------
  #
  DO_FCST_RESTART: false

#----------------------------
# POST config parameters
#-----------------------------
task_run_post:
  KMP_AFFINITY_RUN_POST: "scatter"
  OMP_NUM_THREADS_RUN_POST: 1
  OMP_STACKSIZE_RUN_POST: "1024m"
  #
  #-----------------------------------------------------------------------
  #
  # Set parameters associated with subhourly forecast model output and 
  # post-processing.
  #
  # SUB_HOURLY_POST:
  # Flag that indicates whether the forecast model will generate output 
  # files on a sub-hourly time interval (e.g. 10 minutes, 15 minutes, etc).
  # This will also cause the post-processor to process these sub-hourly
  # files.  If ths is set to true, then DT_SUBHOURLY_POST_MNTS should be 
  # set to a value between "00" and "59".
  #
  # DT_SUB_HOURLY_POST_MNTS:
  # Time interval in minutes between the forecast model output files.  If 
  # SUB_HOURLY_POST is set to true, this needs to be set to a two-digit 
  # integer between "01" and "59".  This is not used if SUB_HOURLY_POST is
  # not set to true.  Note that if SUB_HOURLY_POST is set to true but
  # DT_SUB_HOURLY_POST_MNTS is set to "00", SUB_HOURLY_POST will get reset
  # to false in the experiment generation scripts (there will be an 
  # informational message in the log file to emphasize this).
  #
  #-----------------------------------------------------------------------
  #
  SUB_HOURLY_POST: false
  DT_SUBHOURLY_POST_MNTS: 0
  #
  #-----------------------------------------------------------------------
  #
  # Set parameters for customizing the post-processor (UPP).  Definitions:
  #
  # USE_CUSTOM_POST_CONFIG_FILE:
  # Flag that determines whether a user-provided custom configuration file
  # should be used for post-processing the model data. If this is set to
  # true, then the workflow will use the custom post-processing (UPP) 
  # configuration file specified in CUSTOM_POST_CONFIG_FP. Otherwise, a 
  # default configuration file provided in the UPP repository will be 
  # used.
  #
  # CUSTOM_POST_CONFIG_FP:
  # The full path to the custom post flat file, including filename, to be 
  # used for post-processing. This is only used if CUSTOM_POST_CONFIG_FILE
  # is set to true.
  #
  # TESTBED_FIELDS_FN
  # The file which lists grib2 fields to be extracted for testbed files
  # Empty string means no need to generate testbed files
  #
  # POST_OUTPUT_DOMAIN_NAME:
  # Domain name (in lowercase) used in constructing the names of the output 
  # files generated by UPP [which is called either by running the run_post 
  # task or by activating the inline post feature (WRITE_DOPOST set to true)].  
  # The post output files are named as follows:
  # 
  #   $NET.tHHz.[var_name].f###.${POST_OUTPUT_DOMAIN_NAME}.grib2
  # 
  # If using a custom grid, POST_OUTPUT_DOMAIN_NAME must be specified by 
  # the user.  If using a predefined grid, POST_OUTPUT_DOMAIN_NAME defaults
  # to PREDEF_GRID_NAME.  Note that this variable is first changed to lower
  # case before being used to construct the file names.
  #
  #-----------------------------------------------------------------------
  #
  USE_CUSTOM_POST_CONFIG_FILE: false
  CUSTOM_POST_CONFIG_FP: ""
  POST_OUTPUT_DOMAIN_NAME: '{{ workflow.PREDEF_GRID_NAME }}'
  TESTBED_FIELDS_FN: ""

#----------------------------
# NEXUS_EMISSION config parameters
#-----------------------------
task_nexus_emission:
  PPN_NEXUS_EMISSION: '{{ platform.NCORES_PER_NODE // OMP_NUM_THREADS_NEXUS_EMISSION }}'
  KMP_AFFINITY_NEXUS_EMISSION: "scatter"
  OMP_NUM_THREADS_NEXUS_EMISSION: 2
  OMP_STACKSIZE_NEXUS_EMISSION: "1024m"


#----------------------------
# RUN PRDGEN config parameters
#-----------------------------
task_run_prdgen:
  KMP_AFFINITY_RUN_PRDGEN: "scatter"
  OMP_NUM_THREADS_RUN_PRDGEN: 1
  OMP_STACKSIZE_RUN_PRDGEN: "1024m"
  #-----------------------------------------------------------------------
  #
  # Flag that determines whether to use CFP to run the product generation
  # job in parallel.  This should be used with the RRFS_NA_3km grid.
  #
  #-----------------------------------------------------------------------
  DO_PARALLEL_PRDGEN: false
  #
  #
  #-----------------------------------------------------------------------
  #
  # Set additional output grids for wgrib2 remapping, if any
  # Space-separated list of strings, e.g., ( "130" "242" "clue" )
  # Default is no additional grids
  #
  # Current options as of 23 Apr 2021:
  #  "130"   (CONUS 13.5 km)
  #  "200"   (Puerto Rico 16 km)
  #  "221"   (North America 32 km)
  #  "242"   (Alaska 11.25 km)
  #  "243"   (Pacific 0.4-deg)
  #  "clue"  (NSSL/SPC 3-km CLUE grid for 2020/2021)
  #  "hrrr"  (HRRR 3-km CONUS grid)
  #  "hrrre" (HRRRE 3-km CONUS grid)
  #  "rrfsak" (RRFS 3-km Alaska grid)
  #  "hrrrak" (HRRR 3-km Alaska grid)
  #
  #-----------------------------------------------------------------------
  #
  ADDNL_OUTPUT_GRIDS: []

#----------------------------
# PLOT_ALLVARS config parameters
#-----------------------------
task_plot_allvars:
  #-------------------------------------------------------------------------
  # Reference experiment's COMOUT directory. This is where the GRIB2 files 
  # from postprocessing are located. Make this a template to compare
  # multiple cycle and dates. COMOUT_REF should end with:
  #    nco mode: $PDY/$cyc
  #    community mode: $PDY$cyc/postprd
  # We don't do this inside the code, so that we can compare nco vs com runs.
  #-------------------------------------------------------------------------
  COMOUT_REF: ""
  #------------------------------
  # Plot fcts start and increment
  #------------------------------
  PLOT_FCST_START: 0
  PLOT_FCST_INC: 3
  #-----------------------------------
  # By default the end is FCST_LEN_HRS
  #-----------------------------------
  PLOT_FCST_END: ""
  #------------------------------------------------------------------------------
  # Domains to plot. Currently supported are either "conus" or "regional" or both
  #-------------------------------------------------------------------------------
  PLOT_DOMAINS: ["conus"]

#----------------------------
<<<<<<< HEAD
=======
# ANALYSIS config parameters
#-----------------------------
task_analysis_gsi:
  TN_ANALYSIS_GSI: "analysis_gsi_input"
  TN_OBSERVER_GSI: "observer_gsi"
  TN_OBSERVER_GSI_ENSMEAN: "observer_gsi_ensmean"
  KMP_AFFINITY_ANALYSIS: "scatter"
  OMP_NUM_THREADS_ANALYSIS: 1
  OMP_STACKSIZE_ANALYSIS: "1024m"
  #
  #-----------------------------------------------------------------------
  #
  # observation file templates used in analalysis
  #
  #-----------------------------------------------------------------------
  #
  OBSPATH_TEMPLATE: '${OBSPATH}/${YYYYMMDDHH}.${obs_source}'

#----------------------------
# PROCESS RADARREF config parameters
#-----------------------------
task_process_radarref:
  RADAR_REF_THINNING: 1
  #
  #-----------------------------------------------------------------------
  #
  # Parameters for observation preprocess.
  # RADARREFL_MINS:
  #   minute from the hour that the NSSL mosaic files will be searched for 
  #      data preprocess
  # RADARREFL_TIMELEVEL:
  #   time level (minute) from the hour that the NSSL mosaic files will be generated 
  #
  # OBS_SUFFIX
  #   machine specific grib2 file name extension (grib2 or grib2.gz)
  #
  #-----------------------------------------------------------------------
  #
  RADARREFL_MINS: [0, 1, 2, 3]
  RADARREFL_TIMELEVEL: [0]
  OBS_SUFFIX: grib2

#----------------------------
# PROCESS BUFR config parameters
#-----------------------------
task_process_bufr:
  #
  #-----------------------------------------------------------------------
  #
  # observation file templates used in process_bufr
  #
  #-----------------------------------------------------------------------
  #
  OBSPATH_TEMPLATE: '${OBSPATH}/${YYYYMMDDHH}.${obs_source}'

#-----------------------------
# NEXUS_EMISSION config parameters
#-----------------------------
task_nexus_emission:
  PPN_NEXUS_EMISSION: '{{ platform.NCORES_PER_NODE // OMP_NUM_THREADS_NEXUS_EMISSION }}'
  KMP_AFFINITY_NEXUS_EMISSION: "scatter"
  OMP_NUM_THREADS_NEXUS_EMISSION: 2
  OMP_STACKSIZE_NEXUS_EMISSION: "1024m"

#----------------------------
# BIAS_CORRECTION_O3 config parameters
#-----------------------------
task_bias_correction_o3:
  KMP_AFFINITY_BIAS_CORRECTION_O3: "scatter"
  OMP_NUM_THREADS_BIAS_CORRECTION_O3: 32
  OMP_STACKSIZE_BIAS_CORRECTION_O3: "2056M"

#----------------------------
# BIAS_CORRECTION_PM25 config parameters
#-----------------------------
task_bias_correction_pm25:
  KMP_AFFINITY_BIAS_CORRECTION_PM25: "scatter"
  OMP_NUM_THREADS_BIAS_CORRECTION_PM25: 32
  OMP_STACKSIZE_BIAS_CORRECTION_PM25: "2056M"

#----------------------------
>>>>>>> 26b8d7e7
# global config parameters
#-----------------------------
global:
  #
  #-----------------------------------------------------------------------
  #
  # Set parameters associated with outputting satellite fields in the UPP
  # grib2 files using the Community Radiative Transfer Model (CRTM).
  #
  # USE_CRTM:
  # Flag that defines whether external CRTM coefficient files have been
  # staged by the user in order to output synthetic satellite products
  # available within the UPP. If this is set to true, then the workflow
  # will check for these files in the directory CRTM_DIR. Otherwise, it is
  # assumed that no satellite fields are being requested in the UPP
  # configuration.
  #
  # CRTM_DIR:
  # This is the path to the top CRTM fix file directory. This is only used
  # if USE_CRTM is set to true.
  #
  #-----------------------------------------------------------------------
  #
  USE_CRTM: false
  CRTM_DIR: ""
  #
  #-----------------------------------------------------------------------
  #
  # Set parameters associated with running ensembles.  Definitions:
  #
  # DO_ENSEMBLE:
  # Flag that determines whether to run a set of ensemble forecasts (for
  # each set of specified cycles).  If this is set to true, NUM_ENS_MEMBERS
  # forecasts are run for each cycle, each with a different set of stochastic
  # seed values.  Otherwise, a single forecast is run for each cycle.
  #
  # NUM_ENS_MEMBERS:
  # The number of ensemble members to run if DO_ENSEMBLE is set to true.
  # This variable also controls the naming of the ensemble member directories.
  # For example, if this is set to 8, the member directories will be named 
  # mem1, mem2, ..., mem8. Not used if DO_ENSEMBLE is set to false.
  #
  # ENSMEM_NAMES:
  # A list of names for the ensemble member names following the format
  # mem001, mem002, etc.
  #
  # FV3_NML_ENSMEM_FPS:
  # Paths to the ensemble member corresponding namelists in the
  # experiment directory
  #
  # ENS_TIME_LAG_HRS:
  # Time lag (in hours) to use for each ensemble member.
  #
  #-----------------------------------------------------------------------
  #
  DO_ENSEMBLE: false
  NUM_ENS_MEMBERS: 0
  ENSMEM_NAMES: '{% for m in range(NUM_ENS_MEMBERS) %}{{ "mem%03d, " % m }}{% endfor %}'
  FV3_NML_ENSMEM_FPS: '{% for mem in ENSMEM_NAMES %}{{ [EXPTDIR, "%s_%s" % FV3_NML_FN, mem]|path_join }}{% endfor %}'
  ENS_TIME_LAG_HRS: '[ {% for m in range(NUM_ENS_MEMBERS) %} 0, {% endfor %} ]'
  #
  #-----------------------------------------------------------------------
  #
  # Set default ad-hoc stochastic physics options.
  # For detailed documentation of these parameters, see:
  # https://stochastic-physics.readthedocs.io/en/ufs_public_release/namelist_options.html
  #
  #-----------------------------------------------------------------------
  #
  DO_SHUM: false
  DO_SPPT: false
  DO_SKEB: false
  ISEED_SPPT: 1
  ISEED_SHUM: 2
  ISEED_SKEB: 3
  NEW_LSCALE: true
  SHUM_MAG: 0.006 #Variable "shum" in input.nml
  SHUM_LSCALE: 150000
  SHUM_TSCALE: 21600 #Variable "shum_tau" in input.nml
  SHUM_INT: 3600 #Variable "shumint" in input.nml
  SPPT_MAG: 0.7 #Variable "sppt" in input.nml
  SPPT_LOGIT: true
  SPPT_LSCALE: 150000
  SPPT_TSCALE: 21600 #Variable "sppt_tau" in input.nml
  SPPT_INT: 3600 #Variable "spptint" in input.nml
  SPPT_SFCLIMIT: true
  SKEB_MAG: 0.5 #Variable "skeb" in input.nml
  SKEB_LSCALE: 150000
  SKEB_TSCALE: 21600 #Variable "skeb_tau" in input.nml
  SKEB_INT: 3600 #Variable "skebint" in input.nml
  SKEBNORM: 1
  SKEB_VDOF: 10
  USE_ZMTNBLCK: false
  #
  #-----------------------------------------------------------------------
  #
  # Set default SPP stochastic physics options. Each SPP option is an array, 
  # applicable (in order) to the scheme/parameter listed in SPP_VAR_LIST. 
  # Enter each value of the array in config.yaml as shown below without commas
  # or single quotes (e.g., SPP_VAR_LIST=( "pbl" "sfc" "mp" "rad" "gwd" ). 
  # Both commas and single quotes will be added by Jinja when creating the
  # namelist.
  #
  # Note that SPP is currently only available for specific physics schemes 
  # used in the RAP/HRRR physics suite.  Users need to be aware of which SDF
  # is chosen when turning this option on. 
  #
  # Patterns evolve and are applied at each time step.
  #
  #-----------------------------------------------------------------------
  #
  DO_SPP: false
  SPP_VAR_LIST: [ "pbl", "sfc", "mp", "rad", "gwd" ]
  SPP_MAG_LIST: [ 0.2, 0.2, 0.75, 0.2, 0.2 ] #Variable "spp_prt_list" in input.nml
  SPP_LSCALE: [ 150000.0, 150000.0, 150000.0, 150000.0, 150000.0 ]
  SPP_TSCALE: [ 21600.0, 21600.0, 21600.0, 21600.0, 21600.0 ] #Variable "spp_tau" in input.nml
  SPP_SIGTOP1: [ 0.1, 0.1, 0.1, 0.1, 0.1 ]
  SPP_SIGTOP2: [ 0.025, 0.025, 0.025, 0.025, 0.025 ]
  SPP_STDDEV_CUTOFF: [ 1.5, 1.5, 2.5, 1.5, 1.5 ]
  ISEED_SPP: [ 4, 5, 6, 7, 8 ]
  #
  #-----------------------------------------------------------------------
  #
  # Turn on SPP in Noah or RUC LSM (support for Noah MP is in progress).
  # Please be aware of the SDF that you choose if you wish to turn on LSM
  # SPP.
  #
  # SPP in LSM schemes is handled in the &nam_sfcperts namelist block 
  # instead of in &nam_sppperts, where all other SPP is implemented.
  #
  # Perturbations to soil moisture content (SMC) are only applied at the 
  # first time step.
  #
  # LSM perturbations include SMC - soil moisture content (volume fraction),
  # VGF - vegetation fraction, ALB - albedo, SAL - salinity, 
  # EMI - emissivity, ZOL - surface roughness (cm), and STC - soil temperature.
  #
  # Only five perturbations at a time can be applied currently, but all seven
  # are shown below.  In addition, only one unique iseed value is allowed 
  # at the moment, and is used for each pattern.
  #
  DO_LSM_SPP: false #If true, sets lndp_type=2
  LSM_SPP_TSCALE: [ 21600, 21600, 21600, 21600, 21600, 21600, 21600 ]
  LSM_SPP_LSCALE: [ 150000, 150000, 150000, 150000, 150000, 150000, 150000 ]
  ISEED_LSM_SPP: [ 9 ]
  LSM_SPP_VAR_LIST: [ "smc", "vgf", "alb", "sal", "emi", "zol", "stc" ]
  LSM_SPP_MAG_LIST: [ 0.017, 0.001, 0.001, 0.001, 0.001, 0.001, 0.2 ]
  #
  #-----------------------------------------------------------------------
  # 
  # HALO_BLEND:
  # Number of rows into the computational domain that should be blended 
  # with the LBCs.  To shut halo blending off, this can be set to zero.
  #
  #-----------------------------------------------------------------------
  #
  HALO_BLEND: 10
  #
  #-----------------------------------------------------------------------
  #

#----------------------------
# verification (vx) parameters
#-----------------------------
verification:
  #
<<<<<<< HEAD
  # Templates for CCPA, MRMS, and NDAS observation files.
=======
  # Templates for CCPA observation files.
>>>>>>> 26b8d7e7
  #
  OBS_CCPA_APCP01h_FN_TEMPLATE: '{valid?fmt=%Y%m%d}/ccpa.t{valid?fmt=%H}z.01h.hrap.conus.gb2'
  OBS_CCPA_APCPgt01h_FN_TEMPLATE: '${OBS_CCPA_APCP01h_FN_TEMPLATE}_a${ACCUM_HH}h.nc'
  OBS_MRMS_REFC_FN_TEMPLATE: '{valid?fmt=%Y%m%d}/MergedReflectivityQCComposite_00.50_{valid?fmt=%Y%m%d}-{valid?fmt=%H%M%S}.grib2'
  OBS_MRMS_RETOP_FN_TEMPLATE: '{valid?fmt=%Y%m%d}/EchoTop_18_00.50_{valid?fmt=%Y%m%d}-{valid?fmt=%H%M%S}.grib2'
  OBS_NDAS_SFCorUPA_FN_TEMPLATE: 'prepbufr.ndas.{valid?fmt=%Y%m%d%H}'
  OBS_NDAS_SFCorUPA_FN_METPROC_TEMPLATE: '${OBS_NDAS_SFCorUPA_FN_TEMPLATE}.nc'
  #
  # VX_FCST_MODEL_NAME:
  # String that specifies a descriptive name for the model being verified.
  # This is used in forming the names of the verification output files as
  # well as in the contents of those files.
  #
  VX_FCST_MODEL_NAME: '{{ nco.NET }}.{{ task_run_post.POST_OUTPUT_DOMAIN_NAME }}'
  #
<<<<<<< HEAD
  # VX_FCST_INPUT_BASEDIR:
  # Template for top-level directory containing forecast (but not obs)
  # files that will be used as input into METplus for verification.
=======
  # VX_FCST_INPUT_DIR:
  # Directory template for the path containing forecast (but not obs) files
  # that will be used as input into METplus for verification.
>>>>>>> 26b8d7e7
  #
  # VX_OUTPUT_BASEDIR:
  # Template for top-level directory in which METplus will place its
  # output.
  #
<<<<<<< HEAD
  VX_FCST_INPUT_BASEDIR: '{% if user.RUN_ENVIR == "nco" %}$COMOUT/../..{% else %}{{ workflow.EXPTDIR }}{% endif %}'
  VX_OUTPUT_BASEDIR: '{% if user.RUN_ENVIR == "nco" %}$COMOUT/metout{% else %}{{ workflow.EXPTDIR }}{% endif %}'
=======
  VX_FCST_INPUT_DIR: '{{ workflow.EXPTDIR }}/${CDATE}{% if global.DO_ENSEMBLE %}"/mem${ENSMEM_INDX}"{% endif %}/postprd'
  VX_OUTPUT_BASEDIR: '{{ workflow.EXPTDIR }}'
>>>>>>> 26b8d7e7
  #
  # File name and path templates used in the verification tasks.
  #
<<<<<<< HEAD
  FCST_SUBDIR_TEMPLATE: '{% if user.RUN_ENVIR == "nco" %}${NET}.{init?fmt=%Y%m%d?shift=-${time_lag}}/{init?fmt=%H?shift=-${time_lag}}{% else %}{init?fmt=%Y%m%d%H?shift=-${time_lag}}${SLASH_ENSMEM_SUBDIR_OR_NULL}/postprd{% endif %}'
  FCST_FN_TEMPLATE: '${NET}.t{init?fmt=%H?shift=-${time_lag}}z{% if user.RUN_ENVIR == "nco" %}${DOT_ENSMEM_OR_NULL}{% endif %}.prslev.f{lead?fmt=%HHH?shift=${time_lag}}.${POST_OUTPUT_DOMAIN_NAME}.grib2'
  FCST_FN_METPROC_TEMPLATE: '${NET}.t{init?fmt=%H}z{% if user.RUN_ENVIR == "nco" %}${DOT_ENSMEM_OR_NULL}{% endif %}.prslev.f{lead?fmt=%HHH}.${POST_OUTPUT_DOMAIN_NAME}_a${ACCUM_HH}h.nc'
=======
  FCST_FN_TEMPLATE: '${NET}.t{init?fmt=%H?shift=-${time_lag}}z.prslev.f{lead?fmt=%HHH?shift=${time_lag}}.${POST_OUTPUT_DOMAIN_NAME}.grib2'
  FCST_FN_METPROC_TEMPLATE: '${NET}.t{init?fmt=%H}z.prslev.f{lead?fmt=%HHH}.${POST_OUTPUT_DOMAIN_NAME}_a${ACCUM_HH}h.nc'
>>>>>>> 26b8d7e7
  #
  # For verification tasks that need observational data, this specifies
  # the maximum number of observation files that may be missing.  If more
  # than this number are missing, the verification task will error out.
  #
  # Note that this is a crude way of checking that there are enough obs to
  # conduct verification since this number should probably depend on the
  # field being verified, the time interval between observations, the
  # length of the forecast, etc.  An alternative may be to specify the
  # maximum allowed fraction of obs files that can be missing (i.e. the
  # number missing divided by the number that are expected to exist).
  #
  NUM_MISSING_OBS_FILES_MAX: 2

#----------------------------
# CPL_AQM config parameters
#-----------------------------
cpl_aqm_parm:
  #
  #-----------------------------------------------------------------------
  #
  # CPL_AQM:
  # Coupling flag for air quality modeling
  #
  # DO_AQM_DUST:
  # Flag turning on/off AQM dust option in AQM_RC
  #
  # DO_AQM_CANOPY
  # Flag turning on/off AQM canopy option in AQM_RC
  # 
  # DO_AQM_PRODUCT
  # Flag turning on/off AQM output products in AQM_RC
  # 
  # DO_AQM_CHEM_LBCS:
  # Add chemical LBCs to chemical LBCs
  # 
  # DO_AQM_GEFS_LBCS:
  # Add GEFS aerosol LBCs to chemical LBCs
  #
  # DO_AQM_SAVE_AIRNOW_HIST:
  # Save bias-correction airnow training data
  #
  # DO_AQM_SAVE_FIRE:
  # Archive fire emission file to HPSS
  #
  # AQM_CONFIG_DIR:
  # Configuration directory for AQM
  # 
  # AQM_BIO_DIR:
  # Path to the directory containing AQM bio files
  # 
  # AQM_BIO_FILE:
  # File name of AQM BIO file
  #
  # AQM_DUST_DIR:
  # Path to the directory containing AQM dust file
  #
  # AQM_DUST_FILE_PREFIX:
  # Frefix of AQM dust file
  #
  # AQM_DUST_FILE_SUFFIX:
  # Suffix and extension of AQM dust file
  #
  # AQM_CANOPY_DIR:
  # Path to the directory containing AQM canopy files
  # 
  # AQM_CANOPY_FILE_PREFIX:
  # File name of AQM canopy file
  #
  # AQM_CANOPY_FILE_SUFFIX:
  # Suffix and extension of AQM CANOPY file
  # 
  # AQM_FIRE_DIR:
  # Path to the directory containing AQM fire files
  # 
  # AQM_FIRE_FILE_PREFIX:
  # Prefix of AQM FIRE file
  # 
  # AQM_FIRE_FILE_SUFFIX:
  # Suffix and extension of AQM FIRE file
  #
  # AQM_FIRE_ARCHV_DIR:
  # Path to the archive directory for RAVE emission files on HPSS
  #
  # AQM_RC_FIRE_FREQUENCY:
  # Fire frequency in aqm.rc
  #
  # AQM_RC_PRODUCT_FN:
  # File name of AQM output products
  #
  # AQM_RC_PRODUCT_FREQUENCY:
  # Frequency of AQM output products
  #
  # AQM_LBCS_DIR:
  # Path to the directory containing chemical LBC files
  # 
  # AQM_LBCS_FILES:
  # File name of chemical LBCs
  #
  # AQM_GEFS_DIR:
  # Path to the directory containing GEFS aerosol LBC files
  #
  # AQM_GEFS_FILE_PREFIX:
  # Prefix of AQM GEFS file ("geaer" or "gfs")
  #
  # AQM_GEFS_FILE_CYC:
  # Cycle of the GEFS aerosol LBC files only if it is fixed
  # 
  # NEXUS_INPUT_DIR:
  # Same as GRID_DIR but for the the air quality emission generation task.
  # Should be blank for the default value specified in setup.sh
  # 
  # NEXUS_FIX_DIR:
  # Directory containing grid_spec files as the input file of nexus
  # 
  # NEXUS_GRID_FN:
  # File name of the input grid_spec file of nexus
  #
  # NUM_SPLIT_NEXUS:
  # Number of split nexus emission tasks
  #
  # NEXUS_GFS_SFC_OFFSET_HRS: 0
  # Time offset when retrieving gfs surface data files
  # 
  # NEXUS_GFS_SFC_DIR:
  # Path to directory containing GFS surface data files
  # This is set to COMINgfs when DO_REAL_TIME=TRUE. 
  #
  # NEXUS_GFS_SFC_ARCHV_DIR: 
  # Path to archive directory for gfs surface files on HPSS
  #
  # PT_SRC_BASEDIR:
  # Parent directory containing point source files
  #
  # AQM_AIRNOW_HIST_DIR:
  # Path to the directory where the historical AIRNOW data are located
  #
  #-----------------------------------------------------------------------
  #
  CPL_AQM: false

  DO_AQM_DUST: true
  DO_AQM_CANOPY: false
  DO_AQM_PRODUCT: true
  DO_AQM_CHEM_LBCS: true
  DO_AQM_GEFS_LBCS: false
  DO_AQM_SAVE_AIRNOW_HIST: false
  DO_AQM_SAVE_FIRE: false

  AQM_CONFIG_DIR: ""
  AQM_BIO_DIR: ""
  AQM_BIO_FILE: "BEIS_SARC401.ncf"

  AQM_DUST_DIR: "/path/to/dust/dir"
  AQM_DUST_FILE_PREFIX: "FENGSHA_p8_10km_inputs"
  AQM_DUST_FILE_SUFFIX: ".nc"

  AQM_CANOPY_DIR: "/path/to/canopy/dir"
  AQM_CANOPY_FILE_PREFIX: "gfs.t12z.geo"
  AQM_CANOPY_FILE_SUFFIX: ".canopy_regrid.nc"

  AQM_FIRE_DIR: ""
  AQM_FIRE_FILE_PREFIX: "GBBEPx_C401GRID.emissions_v003"
  AQM_FIRE_FILE_SUFFIX: ".nc"
  AQM_FIRE_FILE_OFFSET_HRS: 0
  AQM_FIRE_ARCHV_DIR: "/path/to/archive/dir/for/RAVE/on/HPSS"

  AQM_RC_FIRE_FREQUENCY: "static"
  AQM_RC_PRODUCT_FN: "aqm.prod.nc"
  AQM_RC_PRODUCT_FREQUENCY: "hourly"

  AQM_LBCS_DIR: ""
  AQM_LBCS_FILES: "gfs_bndy_chen_<MM>.tile7.000.nc"

  AQM_GEFS_DIR: ""
  AQM_GEFS_FILE_PREFIX: "geaer"
  AQM_GEFS_FILE_CYC: ""

  NEXUS_INPUT_DIR: ""
  NEXUS_FIX_DIR: ""
  NEXUS_GRID_FN: "grid_spec_GSD_HRRR_25km.nc"
  NUM_SPLIT_NEXUS: 3
  NEXUS_GFS_SFC_OFFSET_HRS: 0
  NEXUS_GFS_SFC_DIR: ""
  NEXUS_GFS_SFC_ARCHV_DIR: "/NCEPPROD/hpssprod/runhistory"

  PT_SRC_BASEDIR: "/path/to/point/source/base/directory"

  AQM_AIRNOW_HIST_DIR: "/path/to/historical/airnow/data/dir"

rocoto:
  attrs: ""
  cycledefs: ""
  entities: ""
  log: ""
  tasks:
<<<<<<< HEAD
    taskgroups: ""
=======
    taskgroups: ""
>>>>>>> 26b8d7e7
<|MERGE_RESOLUTION|>--- conflicted
+++ resolved
@@ -332,7 +332,6 @@
   #
   #-----------------------------------------------------------------------
   #
-  MODEL: ""
   MET_INSTALL_DIR: ""
   MET_BIN_EXEC: ""
   METPLUS_PATH: ""
@@ -872,9 +871,6 @@
   # This pattern is recurred for all cycle dates.
   # Must have the same number of entries as cycles per day, or if less
   # than one day the entries must include the length of each cycle to be
-<<<<<<< HEAD
-  # run.
-=======
   # run. By default, set it to a 1-item list containing the standard
   # fcst length.
   #
@@ -884,7 +880,6 @@
   # CYCL_HRS_PRODSTART:
   # An array containing the hours of the day at which the product cycle starts,
   # from cold start input or from spin-up cycle forcast
->>>>>>> 26b8d7e7
   #
   #-----------------------------------------------------------------------
   #
@@ -893,16 +888,8 @@
   INCR_CYCL_FREQ: 24
   FCST_LEN_HRS: 24
   FCST_LEN_CYCL:
-<<<<<<< HEAD
-    - 6
-    - 12
-    - 12
-    - 6
-  LONG_FCST_LEN: '{% if FCST_LEN_HRS < 0 %}{{ FCST_LEN_CYCL|min }}{% else %}{{ FCST_LEN_HRS }}{% endif %}'
-=======
     - '{{ FCST_LEN_HRS }}'
   LONG_FCST_LEN: '{% if FCST_LEN_HRS < 0 %}{{ FCST_LEN_CYCL|max }}{% else %}{{ FCST_LEN_HRS }}{% endif %}'
->>>>>>> 26b8d7e7
 
   CYCL_HRS_SPINSTART: []
   CYCL_HRS_PRODSTART: []
@@ -1078,8 +1065,6 @@
   MAILTO: ""
   MAILCC: ""
 
-<<<<<<< HEAD
-=======
 #----------------------------------
 # GSI namelist parameters
 #----------------------------------
@@ -1167,7 +1152,6 @@
   #
   DO_NLDN_LGHT: false
 
->>>>>>> 26b8d7e7
 #----------------------------
 # MAKE GRID config parameters
 #-----------------------------
@@ -2019,16 +2003,6 @@
   CUSTOM_POST_CONFIG_FP: ""
   POST_OUTPUT_DOMAIN_NAME: '{{ workflow.PREDEF_GRID_NAME }}'
   TESTBED_FIELDS_FN: ""
-
-#----------------------------
-# NEXUS_EMISSION config parameters
-#-----------------------------
-task_nexus_emission:
-  PPN_NEXUS_EMISSION: '{{ platform.NCORES_PER_NODE // OMP_NUM_THREADS_NEXUS_EMISSION }}'
-  KMP_AFFINITY_NEXUS_EMISSION: "scatter"
-  OMP_NUM_THREADS_NEXUS_EMISSION: 2
-  OMP_STACKSIZE_NEXUS_EMISSION: "1024m"
-
 
 #----------------------------
 # RUN PRDGEN config parameters
@@ -2096,8 +2070,6 @@
   PLOT_DOMAINS: ["conus"]
 
 #----------------------------
-<<<<<<< HEAD
-=======
 # ANALYSIS config parameters
 #-----------------------------
 task_analysis_gsi:
@@ -2179,7 +2151,6 @@
   OMP_STACKSIZE_BIAS_CORRECTION_PM25: "2056M"
 
 #----------------------------
->>>>>>> 26b8d7e7
 # global config parameters
 #-----------------------------
 global:
@@ -2346,11 +2317,7 @@
 #-----------------------------
 verification:
   #
-<<<<<<< HEAD
   # Templates for CCPA, MRMS, and NDAS observation files.
-=======
-  # Templates for CCPA observation files.
->>>>>>> 26b8d7e7
   #
   OBS_CCPA_APCP01h_FN_TEMPLATE: '{valid?fmt=%Y%m%d}/ccpa.t{valid?fmt=%H}z.01h.hrap.conus.gb2'
   OBS_CCPA_APCPgt01h_FN_TEMPLATE: '${OBS_CCPA_APCP01h_FN_TEMPLATE}_a${ACCUM_HH}h.nc'
@@ -2366,38 +2333,22 @@
   #
   VX_FCST_MODEL_NAME: '{{ nco.NET }}.{{ task_run_post.POST_OUTPUT_DOMAIN_NAME }}'
   #
-<<<<<<< HEAD
   # VX_FCST_INPUT_BASEDIR:
   # Template for top-level directory containing forecast (but not obs)
   # files that will be used as input into METplus for verification.
-=======
-  # VX_FCST_INPUT_DIR:
-  # Directory template for the path containing forecast (but not obs) files
-  # that will be used as input into METplus for verification.
->>>>>>> 26b8d7e7
   #
   # VX_OUTPUT_BASEDIR:
   # Template for top-level directory in which METplus will place its
   # output.
   #
-<<<<<<< HEAD
   VX_FCST_INPUT_BASEDIR: '{% if user.RUN_ENVIR == "nco" %}$COMOUT/../..{% else %}{{ workflow.EXPTDIR }}{% endif %}'
   VX_OUTPUT_BASEDIR: '{% if user.RUN_ENVIR == "nco" %}$COMOUT/metout{% else %}{{ workflow.EXPTDIR }}{% endif %}'
-=======
-  VX_FCST_INPUT_DIR: '{{ workflow.EXPTDIR }}/${CDATE}{% if global.DO_ENSEMBLE %}"/mem${ENSMEM_INDX}"{% endif %}/postprd'
-  VX_OUTPUT_BASEDIR: '{{ workflow.EXPTDIR }}'
->>>>>>> 26b8d7e7
   #
   # File name and path templates used in the verification tasks.
   #
-<<<<<<< HEAD
   FCST_SUBDIR_TEMPLATE: '{% if user.RUN_ENVIR == "nco" %}${NET}.{init?fmt=%Y%m%d?shift=-${time_lag}}/{init?fmt=%H?shift=-${time_lag}}{% else %}{init?fmt=%Y%m%d%H?shift=-${time_lag}}${SLASH_ENSMEM_SUBDIR_OR_NULL}/postprd{% endif %}'
   FCST_FN_TEMPLATE: '${NET}.t{init?fmt=%H?shift=-${time_lag}}z{% if user.RUN_ENVIR == "nco" %}${DOT_ENSMEM_OR_NULL}{% endif %}.prslev.f{lead?fmt=%HHH?shift=${time_lag}}.${POST_OUTPUT_DOMAIN_NAME}.grib2'
   FCST_FN_METPROC_TEMPLATE: '${NET}.t{init?fmt=%H}z{% if user.RUN_ENVIR == "nco" %}${DOT_ENSMEM_OR_NULL}{% endif %}.prslev.f{lead?fmt=%HHH}.${POST_OUTPUT_DOMAIN_NAME}_a${ACCUM_HH}h.nc'
-=======
-  FCST_FN_TEMPLATE: '${NET}.t{init?fmt=%H?shift=-${time_lag}}z.prslev.f{lead?fmt=%HHH?shift=${time_lag}}.${POST_OUTPUT_DOMAIN_NAME}.grib2'
-  FCST_FN_METPROC_TEMPLATE: '${NET}.t{init?fmt=%H}z.prslev.f{lead?fmt=%HHH}.${POST_OUTPUT_DOMAIN_NAME}_a${ACCUM_HH}h.nc'
->>>>>>> 26b8d7e7
   #
   # For verification tasks that need observational data, this specifies
   # the maximum number of observation files that may be missing.  If more
@@ -2594,8 +2545,4 @@
   entities: ""
   log: ""
   tasks:
-<<<<<<< HEAD
-    taskgroups: ""
-=======
-    taskgroups: ""
->>>>>>> 26b8d7e7
+    taskgroups: ""