#----------------------------
# Test description
#----------------------------
metadata:
  description: >-
    Default configuration for an experiment. The valid values for most of the
    parameters are specified in valid_param_vals.yaml
  version: !!str '1.0'
#----------------------------
# USER config parameters
#----------------------------
user:
  #
  #-----------------------------------------------------------------------
  #
  # Set the RUN_ENVIR variable that is listed and described in the WCOSS
  # Implementation Standards document:
  #
  #   NCEP Central Operations
  #   WCOSS Implementation Standards
  #   April 19, 2022
  #   Version 11.0.0
  #
  # RUN_ENVIR is described in this document as follows:
  #
  #   Set to "nco" if running in NCO's production environment. Used to 
  #   distinguish between organizations.
  #
  # Valid values are "nco" and "community".  Here, we use it to generate
  # and run the experiment either in NCO mode (if RUN_ENVIR is set to "nco")
  # or in community mode (if RUN_ENVIR is set to "community").  This has 
  # implications on the experiment variables that need to be set and the
  # the directory structure used.
  #
  #-----------------------------------------------------------------------
  #
  RUN_ENVIR: "nco"
  #
  #-----------------------------------------------------------------------
  #
  # Set machine and queue parameters.  Definitions:
  #
  # MACHINE:
  # Machine on which the workflow will run. If you are NOT on a named,
  # supported platform, and you want to use the Rocoto workflow manager,
  # you will need set MACHINE: "linux" and WORKFLOW_MANAGER: "rocoto". This
  # combination will assume a Slurm batch manager when generating the XML.
  # Please see ush/valid_param_vals.yaml for a full list of supported
  # platforms.
  #
  # ACCOUNT:
  # The account under which to submit jobs to the queue.
  #
  #-----------------------------------------------------------------------
  MACHINE: "BIG_COMPUTER"
  ACCOUNT: ""

  HOMEdir: '{{ user.HOMEdir }}'
  USHdir: '{{ user.USHdir }}'
  SCRIPTSdir: '{{ [HOMEdir, "scripts"]|path_join }}'
  JOBSdir: '{{ [HOMEdir, "jobs"]|path_join }}'
  SORCdir: '{{ [HOMEdir, "sorc"]|path_join }}'
  PARMdir: '{{ [HOMEdir, "parm"]|path_join }}'
  MODULESdir: '{{ [HOMEdir, "modulefiles"]|path_join }}'
  EXECdir: '{{ [HOMEdir, workflow.EXEC_SUBDIR]|path_join }}'
  VX_CONFIG_DIR: '{{ [HOMEdir, "parm"]|path_join }}'
  METPLUS_CONF: '{{ [PARMdir, "metplus"]|path_join }}'
  MET_CONFIG: '{{ [PARMdir, "met"]|path_join }}'
  UFS_WTHR_MDL_DIR: '{{ user.UFS_WTHR_MDL_DIR }}'
  ARL_NEXUS_DIR: '{{ [SORCdir, "arl_nexus"]|path_join }}'

#----------------------------
# PLATFORM config parameters
#-----------------------------
platform:
  #
  #-----------------------------------------------------------------------
  #
  # WORKFLOW_MANAGER:
  # The workflow manager to use (e.g. rocoto). This is set to "none" by
  # default, but if the machine name is set to a platform that supports
  # rocoto, this will be overwritten and set to "rocoto". If set
  # explicitly to rocoto along with the use of the MACHINE=linux target,
  # the configuration layer assumes a Slurm batch manager when generating
  # the XML. Valid options: "rocoto" or "none"
  #
  # NCORES_PER_NODE:
  # The number of cores available per node on the compute platform, now 
  # configurable for all platforms.
  #
  # TASKTHROTTLE:
  # The number of active tasks run simultaneously. For linux/mac setting this
  # to 1 makes sense
  #
  # BUILD_MOD_FN:
  # Name of alternative build module file to use if using an
  # unsupported platform. Is set automatically for supported machines.
  #
  # WFLOW_MOD_FN:
  # Name of alternative workflow module file to use if using an
  # unsupported platform. Is set automatically for supported machines.
  #
  # BUILD_VER_FN:
  # File name containing the version of the modules used for building the app.
  # Currently, WCOSS2 only uses this file.
  #
  # RUN_VER_FN:
  # File name containing the version of the modules used for running the app.
  # Currently, WCOSS2 only uses this file.
  #
  # SCHED:
  # The job scheduler to use (e.g. slurm).  Set this to an empty string in
  # order for the experiment generation script to set it depending on the
  # machine.
  #
  # PARTITION_DEFAULT:
  # If using the slurm job scheduler (i.e. if SCHED is set to "slurm"), 
  # the default partition to which to submit workflow tasks.  If a task 
  # does not have a specific variable that specifies the partition to which 
  # it will be submitted (e.g. PARTITION_HPSS, PARTITION_FCST; see below), 
  # it will be submitted to the partition specified by this variable.  If 
  # this is not set or is set to an empty string, it will be (re)set to a 
  # machine-dependent value.  This is not used if SCHED is not set to 
  # "slurm".
  #
  # QUEUE_DEFAULT:
  # The default queue or QOS (if using the slurm job scheduler, where QOS
  # is Quality of Service) to which workflow tasks are submitted.  If a 
  # task does not have a specific variable that specifies the queue to which 
  # it will be submitted (e.g. QUEUE_HPSS, QUEUE_FCST; see below), it will 
  # be submitted to the queue specified by this variable.  If this is not 
  # set or is set to an empty string, it will be (re)set to a machine-
  # dependent value.
  #
  # PARTITION_HPSS:
  # If using the slurm job scheduler (i.e. if SCHED is set to "slurm"), 
  # the partition to which the tasks that get or create links to external 
  # model files [which are needed to generate initial conditions (ICs) and 
  # lateral boundary conditions (LBCs)] are submitted.  If this is not set 
  # or is set to an empty string, it will be (re)set to a machine-dependent 
  # value.  This is not used if SCHED is not set to "slurm".
  #
  # QUEUE_HPSS:
  # The queue or QOS to which the tasks that get or create links to external 
  # model files [which are needed to generate initial conditions (ICs) and 
  # lateral boundary conditions (LBCs)] are submitted.  If this is not set 
  # or is set to an empty string, it will be (re)set to a machine-dependent 
  # value.
  #
  # PARTITION_FCST:
  # If using the slurm job scheduler (i.e. if SCHED is set to "slurm"), 
  # the partition to which the task that runs forecasts is submitted.  If 
  # this is not set or set to an empty string, it will be (re)set to a 
  # machine-dependent value.  This is not used if SCHED is not set to 
  # "slurm".
  #
  # QUEUE_FCST:
  # The queue or QOS to which the task that runs a forecast is submitted.  
  # If this is not set or set to an empty string, it will be (re)set to a 
  # machine-dependent value.
  #
  # REMOVE_MEMORY:
  # Boolean flag determining whether to remove the memory flag for the
  # Rocoto XML. Some platforms are not configured to accept the memory
  # flag, so must not be included at all in the XML.
  #-----------------------------------------------------------------------
  #
  WORKFLOW_MANAGER: ""
  NCORES_PER_NODE: ""
  TASKTHROTTLE: 1000
  BUILD_MOD_FN: 'build_{{ user.MACHINE|lower() }}_{{ workflow.COMPILER }}'
  WFLOW_MOD_FN: 'wflow_{{ user.MACHINE|lower() }}'
  BUILD_VER_FN: 'build.ver.{{ user.MACHINE|lower() }}'
  RUN_VER_FN: 'run.ver.{{ user.MACHINE|lower() }}'
  SCHED: ""
  PARTITION_DEFAULT: ""
  QUEUE_DEFAULT: ""
  PARTITION_HPSS: ""
  QUEUE_HPSS: ""
  PARTITION_FCST: ""
  QUEUE_FCST: ""
  REMOVE_MEMORY: False
  #
  #-----------------------------------------------------------------------
  #
  # Set run commands for platforms without a workflow manager. These values
  # will be ignored unless WORKFLOW_MANAGER: "none".  Definitions:
  #
  # RUN_CMD_UTILS:
  # The run command for pre-processing utilities (shave, orog, sfc_climo_gen, 
  # etc.) Can be left blank for smaller domains, in which case the executables 
  # will run without MPI.
  #
  # RUN_CMD_FCST:
  # The run command for the model forecast step. 
  #
  # RUN_CMD_POST:
  # The run command for post-processing (UPP). Can be left blank for smaller 
  # domains, in which case UPP will run without MPI.
  #
  # RUN_CMD_PRDGEN: 
  # The run command for the product generation job.
  #
  # RUN_CMD_SERIAL:
  # The run command for some serial jobs 
  #
  # RUN_CMD_AQM:
  # The run command for some AQM tasks.
  #
  # RUN_CMD_AQMLBC:
  # The run command for the AQM_LBCS task.
  #
  #-----------------------------------------------------------------------
  #
  RUN_CMD_SERIAL: ""
  RUN_CMD_UTILS: ""
  RUN_CMD_FCST: ""
  RUN_CMD_POST: ""
  RUN_CMD_PRDGEN: ""
  RUN_CMD_AQM: ""
  RUN_CMD_AQMLBC: ""

  #
  #-----------------------------------------------------------------------
  #
  # Allows an extra parameter to be passed to SCHEDULER (SLURM/PBSPRO) via 
  # XML Native command
  #
  SCHED_NATIVE_CMD: ""

  #
  #-----------------------------------------------------------------------
  #
  # Set METplus parameters.  Definitions:
  #
  # MET_INSTALL_DIR:
  # Location to top-level directory of MET installation.
  #
  # MET_BIN_EXEC:
  # Subdirectory containing MET binaries e.g. "bin"
  #
  # METPLUS_PATH:
  # Location to top-level directory of METplus installation.
  #
  # MET_BIN_EXEC
  # Name of subdirectory where METplus executables are installed.
  #
  # CCPA_OBS_DIR:
  # User-specified location of top-level directory where CCPA hourly
  # precipitation files used by METplus are located. This parameter
  # needs to be set for both user-provided observations and for
  # observations that are retrieved from the NOAA HPSS (if the user has
  # access) via the get_obs_ccpa task (activated in workflow by
  # including the parm/wflow/verify.yaml task set in the wflow config).
  # In the case of pulling observations directly from NOAA HPSS, the
  # data retrieved will be placed in this directory. Please note, this
  # path must be defind as /full-path-to-obs/ccpa/proc. METplus is
  # configured to verify 01-, 03-, 06-, and 24-h accumulated
  # precipitation using hourly CCPA files.
  # METplus configuration files require the use of predetermined
  # directory structure and file names. Therefore, if the CCPA files are
  # user provided, they need to follow the anticipated naming structure:
  #
  # {YYYYMMDD}/ccpa.t{HH}z.01h.hrap.conus.gb2,
  #
  # where YYYY is the 4-digit valid year, MM the 2-digit valid month, DD
  # the 2-digit valid day of the month, and HH the 2-digit valid hour of
  # the day. In addition, a caveat is noted for using hourly CCPA data.
  # There is a problem with the valid time in the metadata for files
  # valid from 19 - 00 UTC (or files under the '00' directory). The
  # script to pull the CCPA data from the NOAA HPSS has an example of
  # how to account for this as well as organizing the data into a more
  # intuitive format: scripts/exregional_get_ccpa_files.sh. When a fix
  # is provided, it will be accounted for in the
  # exregional_get_ccpa_files.sh script.
  #
  # MRMS_OBS_DIR:
  # User-specified location of top-level directory where MRMS composite
  # reflectivity files used by METplus are located.  This parameter
  # needs to be set for both user-provided observations and for
  # observations that are retrieved from the NOAA HPSS (if the user has
  # access) via the get_obs_mrms task (activated in workflow by
  # including the parm/wflow/verify.yaml task set in the wflow config).
  # In the case of pulling observations directly from NOAA HPSS, the
  # data retrieved will be placed in this directory. Please note, this
  # path must be defind as /full-path-to-obs/mrms/proc.
  # METplus configuration files require the use of predetermined
  # directory structure and file names. Therefore, if the MRMS files are
  # user provided, they need to follow the anticipated naming structure:
  #
  # {YYYYMMDD}/MergedReflectivityQCComposite_00.50_{YYYYMMDD}-{HH}{mm}{SS}.grib2,
  #
  # where YYYY is the 4-digit valid year, MM the 2-digit valid month, DD
  # the 2-digit valid day of the month, HH the 2-digit valid hour of the
  # day, mm the 2-digit valid minutes of the hour, and SS is the
  # two-digit valid seconds of the hour. In addition, METplus is
  # configured to look for a MRMS composite reflectivity file for the
  # valid time of the forecast being verified; since MRMS composite
  # reflectivity files do not always exactly match the valid time, a
  # script, within the main script to retrieve MRMS data from the NOAA
  # HPSS, is used to identify and rename the MRMS composite reflectivity
  # file to match the valid time of the forecast.  The script to pull
  # the MRMS data from the NOAA HPSS has an example of the expected file
  # naming structure: scripts/exregional_get_mrms_files.sh. This script
  # calls the script used to identify the MRMS file closest to the valid
  # time: ush/mrms_pull_topofhour.py.
  #
  # NDAS_OBS_DIR:
  # User-specified location of top-level directory where NDAS prepbufr 
  # files used by METplus are located. This parameter needs to be set for
  # both user-provided observations and for observations that are 
  # retrieved from the NOAA HPSS (if the user has access) via the 
  # get_obs_ndas task (activated in workflow by includeing the
  # parm/wflow/verify.yaml task set in the wflow config). 
  # In the case of pulling observations directly from NOAA HPSS, the
  # data retrieved will be placed in this directory. Please note, this
  # path must be defind as /full-path-to-obs/ndas/proc. METplus is
  # configured to verify near-surface variables hourly and upper-air
  # variables at times valid at 00 and 12 UTC with NDAS prepbufr files.
  # METplus configuration files require the use of predetermined file
  # names. Therefore, if the NDAS files are user provided, they need to
  # follow the anticipated naming structure:
  #
  # prepbufr.ndas.{YYYYMMDDHH},
  #
  # where YYYY is the 4-digit valid year, MM the 2-digit valid month, DD
  # the 2-digit valid day of the month, and HH the 2-digit valid hour of
  # the day. The script to pull the NDAS data from the NOAA HPSS has an
  # example of how to rename the NDAS data into a more intuitive format
  # with the valid time listed in the file name:
  # scripts/exregional_get_ndas_files.sh
  #
  #-----------------------------------------------------------------------
  #
  MET_INSTALL_DIR: ""
  MET_BIN_EXEC: ""
  METPLUS_PATH: ""
  CCPA_OBS_DIR: ""
  MRMS_OBS_DIR: ""
  NDAS_OBS_DIR: ""
  #
  #-----------------------------------------------------------------------
  #
  # DOMAIN_PREGEN_BASEDIR:
  # The base directory containing pregenerated grid, orography, and surface 
  # climatology files. This is an alternative for setting GRID_DIR,
  # OROG_DIR, and SFC_CLIMO_DIR individually
  # 
  # For the pregenerated grid specified by PREDEF_GRID_NAME, 
  # these "fixed" files are located in:
  #
  #   ${DOMAIN_PREGEN_BASEDIR}/${PREDEF_GRID_NAME}
  #
  # The workflow scripts will create a symlink in the experiment directory
  # that will point to a subdirectory (having the name of the grid being
  # used) under this directory.  This variable should be set to a null 
  # string in this file, but it can be specified in the user-specified 
  # workflow configuration file (EXPT_CONFIG_FN).
  #
  #-----------------------------------------------------------------------
  #
  DOMAIN_PREGEN_BASEDIR: ""
  #
  #-----------------------------------------------------------------------
  # Pre task commands such as "ulimit" needed by tasks
  #-----------------------------------------------------------------------
  #
  PRE_TASK_CMDS: ""
  #
  #-----------------------------------------------------------------------
  # Test directories used in run_WE2E script
  #-----------------------------------------------------------------------
  #
  TEST_EXTRN_MDL_SOURCE_BASEDIR: ""
  TEST_PREGEN_BASEDIR: ""
  TEST_ALT_EXTRN_MDL_SYSBASEDIR_ICS: ""
  TEST_ALT_EXTRN_MDL_SYSBASEDIR_LBCS: ""
  TEST_VX_FCST_INPUT_BASEDIR: ""
  #
  #-----------------------------------------------------------------------
  #
  # Set parameters associated with the fixed (i.e. static) files.  Definitions:
  #
  # FIXgsm:
  # System directory in which the majority of fixed (i.e. time-independent) 
  # files that are needed to run the FV3-LAM model are located
  #
  # FIXaer:
  # System directory where MERRA2 aerosol climatology files are located
  #
  # FIXlut:
  # System directory where the lookup tables for optics properties are located
  #
  # FIXorg:
  # System directory where orography data is located
  #
  # FIXsfc:
  # System directory where surface climatology data is located
  #
  #-----------------------------------------------------------------------
  #
  FIXgsm: ""
  FIXaer: ""
  FIXlut: ""
  FIXorg: ""
  FIXsfc: ""
  FIXshp: ""
  #
  #-----------------------------------------------------------------------
  #
  # EXTRN_MDL_DATA_STORES:
  # A list of data stores where the scripts should look for external model
  # data. The list is in priority order. If disk information is provided
  # via USE_USER_STAGED_EXTRN_FILES or a known location on the platform,
  # the disk location will be highest priority. Options are disk, hpss,
  # aws, and nomads.
  #
  #-----------------------------------------------------------------------
  #
  EXTRN_MDL_DATA_STORES: ""
  #
  #-----------------------------------------------------------------------
  #
  # COMINgfs:
  # Path to the real-time GFS data
  #
  # COMINgefs:
  # Path to the real-time GEFS data
  #
  # COMINairnow:
  # Path to the real-time AIRNOW observation data
  #
  #-----------------------------------------------------------------------
  #
  COMINgfs: ""
  COMINgefs: ""
  COMINairnow: "/path/to/real/time/airnow/data"

#-----------------------------
# WORKFLOW config parameters
#-----------------------------
workflow:
  #
  #-----------------------------------------------------------------------
  #
  # Unique ID for workflow run that will be set in setup.py
  #
  #-----------------------------------------------------------------------
  #
  WORKFLOW_ID: !nowtimestamp ''
  #
  #-----------------------------------------------------------------------
  #
  # How to make links. Relative links by default. Empty string for
  # absolute paths in links.
  #
  #-----------------------------------------------------------------------
  #
  RELATIVE_LINK_FLAG: "--relative"
  #
  #-----------------------------------------------------------------------
  #
  # Set cron-associated parameters.  Definitions:
  #
  # USE_CRON_TO_RELAUNCH:
  # Flag that determines whether or not to add a line to the user's cron 
  # table to call the experiment launch script every CRON_RELAUNCH_INTVL_MNTS 
  # minutes.
  #
  # CRON_RELAUNCH_INTVL_MNTS:
  # The interval (in minutes) between successive calls of the experiment
  # launch script by a cron job to (re)launch the experiment (so that the
  # workflow for the experiment kicks off where it left off).
  #
  #-----------------------------------------------------------------------
  #
  USE_CRON_TO_RELAUNCH: false
  CRON_RELAUNCH_INTVL_MNTS: 3
  CRONTAB_LINE: ""
  LOAD_MODULES_RUN_TASK_FP: '{{ [user.USHdir, "load_modules_run_task.sh"]|path_join }}'

  #
  #-----------------------------------------------------------------------
  #
  # Set directories.  Definitions:
  #
  # EXPT_BASEDIR:
  # The base directory in which the experiment directory will be created.  
  # If this is not specified or if it is set to an empty string, it will
  # default to ${HOMEdir}/../expt_dirs. If set to a relative path, the
  # path will be appended to the default value ${HOMEdir}/../expt_dirs 
  #
  # EXPT_SUBDIR:
  # The name that the experiment directory (without the full path) will
  # have.  The full path to the experiment directory, which will be contained
  # in the variable EXPTDIR, will be:
  #
  #   EXPTDIR: "${EXPT_BASEDIR}/${EXPT_SUBDIR}"
  #
  # This cannot be empty.  If set to a null string here, it must be set to
  # a (non-empty) value in the user-defined experiment configuration file.
  #
  # EXEC_SUBDIR:
  # The name of the subdirectory of ufs-srweather-app where executables are
  # installed.
  #-----------------------------------------------------------------------
  #
  EXPT_BASEDIR: '' # This will be set in setup.py prior to extend_yaml() being called
  EXPT_SUBDIR: '{{ EXPT_SUBDIR }}'
  EXEC_SUBDIR: "exec"
  EXPTDIR: '{{ [workflow.EXPT_BASEDIR, workflow.EXPT_SUBDIR]|path_join }}'
  #
  #-----------------------------------------------------------------------
  #
  # Set the separator character(s) to use in the names of the grid, mosaic,
  # and orography fixed files.
  #
  # Ideally, the same separator should be used in the names of these fixed
  # files as the surface climatology fixed files (which always use a "."
  # as the separator), i.e. ideally, DOT_OR_USCORE should be set to "."
  #
  #-----------------------------------------------------------------------
  #
  DOT_OR_USCORE: "_"
  #
  #-----------------------------------------------------------------------
  #
  # Set file names.  Definitions:
  #
  # EXPT_CONFIG_FN:
  # Name of the user-specified configuration file for the forecast experiment.
  #
  # CONSTANTS_FN:
  # Name of the file containing definitions of various mathematical, physical, 
  # and SRW App contants.
  #
  # RGNL_GRID_NML_FN:
  # Name of file containing the namelist settings for the code that generates
  # a "ESGgrid" type of regional grid.
  #
  # FV3_NML_BASE_SUITE_FN:
  # Name of Fortran namelist file containing the forecast model's base suite
  # namelist, i.e. the portion of the namelist that is common to all physics
  # suites.
  #
  # FV3_NML_YAML_CONFIG_FN:
  # Name of YAML configuration file containing the forecast model's namelist
  # settings for various physics suites.
  #
  # FV3_NML_BASE_ENS_FN:
  # Name of Fortran namelist file containing the forecast model's base 
  # ensemble namelist, i.e. the the namelist file that is the starting point 
  # from which the namelist files for each of the enesemble members are
  # generated.
  #
  # FV3_EXEC_FN:
  # Name to use for the forecast model executable when it is copied from
  # the directory in which it is created in the build step to the executables
  # directory (EXECDIR; this is set during experiment generation).
  #
  # DIAG_TABLE_TMPL_FN:
  # Name of a template file that specifies the output fields of the
  # forecast model (ufs-weather-model: diag_table) followed by the name
  # of the ccpp_phys_suite.  Its default value is the name of the file
  # that the ufs weather model 
  # expects to read in.
  #
  # FIELD_TABLE_TMPL_FN:
  # Name of a template file that specifies the tracers in IC/LBC files of the 
  # forecast model (ufs-weather-mode: field_table) followed by [dot_ccpp_phys_suite]. 
  # Its default value is the name of the file that the ufs weather model expects 
  # to read in.
  #
  # MODEL_CONFIG_TMPL_FN:
  # Name of a template file that contains settings and configurations for the 
  # NUOPC/ESMF main component (ufs-weather-model: model_config). Its default 
  # value is the name of the file that the ufs weather model expects to read in.
  #
  # NEMS_CONFIG_TMPL_FN:
  # Name of a template file that contains information about the various NEMS 
  # components and their run sequence (ufs-weather-model: nems.configure). 
  # Its default value is the name of the file that the ufs weather model expects 
  # to read in.
  #
  # AQM_RC_TMPL_FN:
  # Template file name of resource file for NOAA Air Quality Model (AQM)
  #
  # FCST_MODEL:
  # Name of forecast model (default=ufs-weather-model)
  #
  # WFLOW_XML_FN:
  # Name of the rocoto workflow XML file that the experiment generation
  # script creates and that defines the workflow for the experiment.
  #
  # GLOBAL_VAR_DEFNS_FN:
  # Name of file (a shell script) containing the defintions of the primary 
  # experiment variables (parameters) defined in this default configuration 
  # script and in the user-specified configuration as well as secondary 
  # experiment variables generated by the experiment generation script.  
  # This file is sourced by many scripts (e.g. the J-job scripts corresponding 
  # to each workflow task) in order to make all the experiment variables 
  # available in those scripts.
  #
  # ROCOTO_YAML_FN:
  # Name of the YAML file containing the YAML workflow definition from
  # which the Rocoto XML file is created.
  #
  # EXTRN_MDL_VAR_DEFNS_FN:
  # Name of file (a shell script) containing the defintions of variables
  # associated with the external model from which ICs or LBCs are generated.  This
  # file is created by the TN_GET_EXTRN_* task because the values of the variables
  # it contains are not known before this task runs.  The file is then sourced by
  # the TN_MAKE_ICS and TN_MAKE_LBCS tasks.
  #
  # WFLOW_LAUNCH_SCRIPT_FN:
  # Name of the script that can be used to (re)launch the experiment's rocoto
  # workflow.
  #
  # WFLOW_LAUNCH_LOG_FN:
  # Name of the log file that contains the output from successive calls to
  # the workflow launch script (WFLOW_LAUNCH_SCRIPT_FN).
  #
  #-----------------------------------------------------------------------
  #
  EXPT_CONFIG_FN: "config.yaml"
  CONSTANTS_FN: "constants.yaml"
  
  RGNL_GRID_NML_FN: "regional_grid.nml"
  
  FV3_NML_BASE_SUITE_FN: "input.nml.FV3"
  FV3_NML_YAML_CONFIG_FN: "FV3.input.yml"
  FV3_NML_BASE_ENS_FN: "input.nml.base_ens"
  FV3_NML_FN: "input.nml"
  FV3_EXEC_FN: "ufs_model"

  DATA_TABLE_FN: "data_table"
  DIAG_TABLE_FN: "diag_table"
  FIELD_TABLE_FN: "field_table"
  DIAG_TABLE_TMPL_FN: 'diag_table.{{ CCPP_PHYS_SUITE }}'
  FIELD_TABLE_TMPL_FN: 'field_table.{{ CCPP_PHYS_SUITE }}'
  MODEL_CONFIG_FN: "model_configure"
  NEMS_CONFIG_FN: "nems.configure"
  AQM_RC_FN: "aqm.rc"
  AQM_RC_TMPL_FN: "aqm.rc"

  FV3_NML_BASE_SUITE_FP: '{{ [user.PARMdir, FV3_NML_BASE_SUITE_FN]|path_join }}'
  FV3_NML_YAML_CONFIG_FP: '{{ [user.PARMdir, FV3_NML_YAML_CONFIG_FN]|path_join }}'
  FV3_NML_BASE_ENS_FP: '{{ [EXPTDIR, FV3_NML_BASE_ENS_FN]|path_join }}'
  DATA_TABLE_TMPL_FP: '{{ [user.PARMdir, DATA_TABLE_FN]|path_join }}'
  DIAG_TABLE_TMPL_FP: '{{ [user.PARMdir, DIAG_TABLE_TMPL_FN]|path_join }}'
  FIELD_TABLE_TMPL_FP: '{{ [user.PARMdir, FIELD_TABLE_TMPL_FN]|path_join }}'
  MODEL_CONFIG_TMPL_FP: '{{ [user.PARMdir, MODEL_CONFIG_FN]|path_join }}'
  NEMS_CONFIG_TMPL_FP: '{{ [user.PARMdir, NEMS_CONFIG_FN]|path_join }}'
  AQM_RC_TMPL_FP: '{{ [user.PARMdir, AQM_RC_TMPL_FN]|path_join }}'

  # These are staged in the exptdir at configuration time
  DATA_TABLE_FP: '{{ [EXPTDIR, DATA_TABLE_FN]|path_join }}'
  FIELD_TABLE_FP: '{{ [EXPTDIR, FIELD_TABLE_FN]|path_join }}'
  NEMS_CONFIG_FP: '{{ [EXPTDIR, NEMS_CONFIG_FN]|path_join }}'
  FV3_NML_FP: '{{ [EXPTDIR, FV3_NML_FN]|path_join }}'

  FCST_MODEL: "ufs-weather-model"
  WFLOW_XML_FN: "FV3LAM_wflow.xml"
  GLOBAL_VAR_DEFNS_FN: "var_defns.sh"
  ROCOTO_YAML_FN: "rocoto_defns.yaml"
  EXTRN_MDL_VAR_DEFNS_FN: "extrn_mdl_var_defns"
  WFLOW_LAUNCH_SCRIPT_FN: "launch_FV3LAM_wflow.sh"
  WFLOW_LAUNCH_LOG_FN: "log.launch_FV3LAM_wflow"

  GLOBAL_VAR_DEFNS_FP: '{{ [EXPTDIR, GLOBAL_VAR_DEFNS_FN] |path_join }}'
  ROCOTO_YAML_FP: '{{ [EXPTDIR, ROCOTO_YAML_FN] |path_join }}'
  WFLOW_LAUNCH_SCRIPT_FP: '{{ [user.USHdir, WFLOW_LAUNCH_SCRIPT_FN] |path_join }}'
  WFLOW_LAUNCH_LOG_FP: '{{ [EXPTDIR, WFLOW_LAUNCH_LOG_FN] |path_join }}'
  #
  #-----------------------------------------------------------------------
  #
  # Set the fix file paths
  #
  # FIXdir:
  # Location where fix files will be stored for a given experiment
  #
  # FIXam:
  # Directory containing the fixed files (or symlinks) for various fields on
  # global grids (which are usually much coarser than the native FV3-LAM grid).
  #
  # FIXclim:
  # Directory containing the MERRA2 aerosol climatology data file and
  # lookup tables for optics properties
  #
  # FIXlam:
  # Directory containing the fixed files (or symlinks) for the grid,
  # orography, and surface climatology on the native FV3-LAM grid.
  #
  # THOMPSON_MP_CLIMO_FN and _FP:
  # Name and path of file that contains aerosol climatology data. It can
  # be used to generate approximate versions of the aerosol fields
  # needed by Thompson microphysics.  This file will be used to
  # generate such approximate aerosol fields in the ICs and LBCs if
  # Thompson MP is included in the physics suite and if the exteranl
  # model for ICs or LBCs does not already provide these fields.
  #
  #-----------------------------------------------------------------------
  #
  FIXdir: '{{ EXPTDIR if rocoto.tasks.get("task_make_grid") else [user.HOMEdir, "fix"]|path_join }}'
  FIXam: '{{ [FIXdir, "fix_am"]|path_join }}'
  FIXclim: '{{ [FIXdir, "fix_clim"]|path_join }}'
  FIXlam: '{{ [FIXdir, "fix_lam"]|path_join }}'

  THOMPSON_MP_CLIMO_FN: "Thompson_MP_MONTHLY_CLIMO.nc"
  THOMPSON_MP_CLIMO_FP: '{{ [FIXam, THOMPSON_MP_CLIMO_FN]|path_join }}'
  #
  #-----------------------------------------------------------------------
  #
  # Set CCPP-associated parameters.  Definitions:
  #
  # CCPP_PHYS_SUITE:
  # The physics suite that will run using CCPP (Common Community Physics
  # Package).  The choice of physics suite determines the forecast model's 
  # namelist file, the diagnostics table file, the field table file, and 
  # the XML physics suite definition file that are staged in the experiment 
  # directory or the cycle directories under it.
  #
  # *_FN and *_FP variables set the name and paths to the suite
  # definition files used for the experiment
  #-----------------------------------------------------------------------
  #
  CCPP_PHYS_SUITE: "FV3_GFS_v16"
  CCPP_PHYS_SUITE_FN: 'suite_{{ CCPP_PHYS_SUITE }}.xml'
  CCPP_PHYS_SUITE_IN_CCPP_FP: '{{ [user.UFS_WTHR_MDL_DIR, "FV3", "ccpp", "suites", CCPP_PHYS_SUITE_FN] |path_join }}'
  CCPP_PHYS_SUITE_FP: '{{ [workflow.EXPTDIR, CCPP_PHYS_SUITE_FN]|path_join }}'
  #
  #-----------------------------------------------------------------------
  #
  # Set the field dictionary file name and paths.
  #
  #-----------------------------------------------------------------------
  #
  FIELD_DICT_FN: "fd_nems.yaml"
  FIELD_DICT_IN_UWM_FP: '{{ [user.UFS_WTHR_MDL_DIR, "tests", "parm", FIELD_DICT_FN]|path_join }}'
  FIELD_DICT_FP: '{{ [workflow.EXPTDIR, FIELD_DICT_FN]|path_join }}'
  #
  #-----------------------------------------------------------------------
  #
  # Set GRID_GEN_METHOD.  This variable specifies the method to use to 
  # generate a regional grid in the horizontal.  The values that it can 
  # take on are:
  #
  # * "GFDLgrid":
  #   This setting will generate a regional grid by first generating a 
  #   "parent" global cubed-sphere grid and then taking a portion of tile
  #   6 of that global grid -- referred to in the grid generation scripts
  #   as "tile 7" even though it doesn't correspond to a complete tile --
  #   and using it as the regional grid.  Note that the forecast is run on
  #   only on the regional grid (i.e. tile 7, not tiles 1 through 6).
  #
  # * "ESGgrid":
  #   This will generate a regional grid using the map projection developed
  #   by Jim Purser of EMC.
  #
  # Note that:
  #
  # 1) If the experiment is using one of the predefined grids (i.e. if 
  #    PREDEF_GRID_NAME is set to the name of one of the valid predefined 
  #    grids), then GRID_GEN_METHOD will be reset to the value of 
  #    GRID_GEN_METHOD for that grid.  This will happen regardless of 
  #    whether or not GRID_GEN_METHOD is assigned a value in the user-
  #    specified experiment configuration file, i.e. any value it may be
  #    assigned in the experiment configuration file will be overwritten.
  #
  # 2) If the experiment is not using one of the predefined grids (i.e. if 
  #    PREDEF_GRID_NAME is set to a null string), then GRID_GEN_METHOD must 
  #    be set in the experiment configuration file.  Otherwise, it will 
  #    remain set to a null string, and the experiment generation will 
  #    fail because the generation scripts check to ensure that it is set 
  #    to a non-empty string before creating the experiment directory.
  #
  #-----------------------------------------------------------------------
  #
  GRID_GEN_METHOD: ""
  #
  #-----------------------------------------------------------------------
  #
  # Set PREDEF_GRID_NAME.  This parameter specifies a predefined regional
  # grid, as follows:
  #
  # * If PREDEF_GRID_NAME is set to a valid predefined grid name, the grid 
  #   generation method GRID_GEN_METHOD, the (native) grid parameters, and 
  #   the write-component grid parameters are set to predefined values for 
  #   the specified grid, overwriting any settings of these parameters in 
  #   the user-specified experiment configuration file.  In addition, if 
  #   the time step DT_ATMOS and the computational parameters LAYOUT_X, 
  #   LAYOUT_Y, and BLOCKSIZE are not specified in that configuration file, 
  #   they are also set to predefined values for the specified grid.
  #
  # * If PREDEF_GRID_NAME is set to an empty string, it implies the user
  #   is providing the native grid parameters in the user-specified 
  #   experiment configuration file (EXPT_CONFIG_FN).  In this case, the 
  #   grid generation method GRID_GEN_METHOD, the native grid parameters, 
  #   and the write-component grid parameters as well as the time step 
  #   forecast model's main time step DT_ATMOS and the computational 
  #   parameters LAYOUT_X, LAYOUT_Y, and BLOCKSIZE must be set in that 
  #   configuration file; otherwise, the values of all of these parameters 
  #   in this default experiment configuration file will be used.
  #
  # Setting PREDEF_GRID_NAME provides a convenient method of specifying a
  # commonly used set of grid-dependent parameters.  The predefined grid 
  # parameters are specified in the script 
  #
  #   $HOMEdir/ush/set_predef_grid_params.py
  #
  #-----------------------------------------------------------------------
  #
  PREDEF_GRID_NAME: ""
  #
  #-----------------------------------------------------------------------
  #
  # Set forecast parameters.  Definitions:
  #
  # DATE_FIRST_CYCL:
  # Starting cycle date of the FIRST forecast in the set of forecasts to
  # run.  Format is "YYYYMMDDHH". Note: This has recently changed to
  # include the first cycle hour.
  #
  # DATE_LAST_CYCL:
  # Starting cylce date of the LAST forecast in the set of forecasts to run.
  # Format is "YYYYMMDDHH".  Note: This has recently changed to include
  # the last cycle hour.
  #
  # INCR_CYCL_FREQ:
  # Increment in hours for Rocoto cycle frequency.
  # Default is 24, which means cycle_freq=24:00:00
  #
  # FCST_LEN_HRS:
  # The length of each forecast, in integer hours. The short forecast
  # length when there are different lengths.
  #
  # LONG_FCST_LEN_HRS:
  # The length of the longer forecast in integer hours in a system that
  # varies the length of the forecast by time of day forecasts for a
  # shorter period. There is no need for the user to update this value
  # directly, as it is derived from FCST_LEN_CYCL when FCST_LEN_HRS=-1
  #
  # FCST_LEN_CYCL:
  # The length of forecast for each cycle date in integer hours.
  # This is valid only when FCST_LEN_HRS = -1.
  # This pattern is recurred for all cycle dates.
  # Must have the same number of entries as cycles per day, or if less
  # than one day the entries must include the length of each cycle to be
  # run.
  #
  #-----------------------------------------------------------------------
  #
  DATE_FIRST_CYCL: "YYYYMMDDHH"
  DATE_LAST_CYCL: "YYYYMMDDHH"
  INCR_CYCL_FREQ: 24
  FCST_LEN_HRS: 24
  FCST_LEN_CYCL:
    - 6
    - 12
    - 12
    - 6
  LONG_FCST_LEN: '{% if FCST_LEN_HRS < 0 %}{{ FCST_LEN_CYCL|min }}{% else %}{{ FCST_LEN_HRS }}{% endif %}'

  #
  #-----------------------------------------------------------------------
  #
  # Set PREEXISTING_DIR_METHOD.  This variable determines the method to use
  # use to deal with preexisting directories [e.g ones generated by previous
  # calls to the experiment generation script using the same experiment name
  # (EXPT_SUBDIR) as the current experiment].  This variable must be set to
  # one of "delete", "rename", and "quit".  The resulting behavior for each
  # of these values is as follows:
  #
  # * "delete":
  #   The preexisting directory is deleted and a new directory (having the
  #   same name as the original preexisting directory) is created.
  #
  # * "rename":
  #   The preexisting directory is renamed and a new directory (having the
  #   same name as the original preexisting directory) is created.  The new
  #   name of the preexisting directory consists of its original name and
  #   the suffix "_oldNNN", where NNN is a 3-digit integer chosen to make
  #   the new name unique.
  #
  # * "quit":
  #   The preexisting directory is left unchanged, but execution of the
  #   currently running script is terminated.  In this case, the preexisting
  #   directory must be dealt with manually before rerunning the script.
  #
  #-----------------------------------------------------------------------
  #
  PREEXISTING_DIR_METHOD: "delete"
  #
  #-----------------------------------------------------------------------
  #
  # Set flags for more detailed messages.  Defintitions:
  #
  # VERBOSE:
  # This is a flag that determines whether or not the experiment generation 
  # and workflow task scripts tend to print out more informational messages.
  #
  # DEBUG:
  # This is a flag that determines whether or not very detailed debugging
  # messages are printed to out.  Note that if DEBUG is set to TRUE, then
  # VERBOSE will also get reset to TRUE if it isn't already.
  #
  #-----------------------------------------------------------------------
  #
  VERBOSE: true
  DEBUG: false
  #
  #-----------------------------------------------------------------------
  #
  # COMPILER:
  # Type of compiler invoked during the build step. Currently, this must 
  # be set manually; it is not inherited from the build system in the 
  # ufs-srweather-app directory.
  #
  # SYMLINK_FIX_FILES:
  # Symlink fix files to experiment directory if true; otherwise copy the files.
  #
  #------------------------------------------------------------------------
  #
  COMPILER: "intel"
  SYMLINK_FIX_FILES: true
  #
  #-----------------------------------------------------------------------
  #
  # DO_REAL_TIME:
  # switch for real-time run
  #
  #-----------------------------------------------------------------------
  #
  DO_REAL_TIME: false
  #
  #-----------------------------------------------------------------------
  #
  # COLDSTART:
  # Flag turning on/off warm start
  #
  # WARMSTART_CYCLE_DIR:
  # Path to the directory where RESTART dir is located for warm start
  #
  #-----------------------------------------------------------------------
  #
  COLDSTART: true
  WARMSTART_CYCLE_DIR: "/path/to/warm/start/cycle/dir"

#----------------------------
# NCO specific variables
#-----------------------------
nco:
  #
  #-----------------------------------------------------------------------
  #
  # Set variables that are only used in NCO mode (i.e. when RUN_ENVIR is 
  # set to "nco").  Definitions:
  #
  # envir, NET, model_ver, RUN:
  # Standard environment variables defined in the NCEP Central Operations WCOSS
  # Implementation Standards document as follows:
  #
  #   envir:
  #   Set to "test" during the initial testing phase, "para" when running
  #   in parallel (on a schedule), and "prod" in production.
  #
  #   NET:
  #   Model name (first level of com directory structure)
  #
  #   model_ver:
  #   Version number of package in three digits (second level of com directory)
  #
  #   RUN:
  #   Name of model run (third level of com directory structure).
  #   In general, same as $NET
  #
  # OPSROOT:
  # The operations root directory in NCO mode.
  #
  # LOGBASEDIR:
  # Directory in which the log files from the workflow tasks will be placed.
  # 
  # For more information on NCO standards
  #   
  #   https://www.nco.ncep.noaa.gov/idsb/implementation_standards/ImplementationStandards.v11.0.0.pdf
  #
  #-----------------------------------------------------------------------
  #
  envir: "para"
  NET: "rrfs"
  RUN: "rrfs"
  model_ver: "v1.0.0"
  OPSROOT: '{{ workflow.EXPT_BASEDIR }}/../nco_dirs'
  COMROOT: '{{ OPSROOT }}/com'
  PACKAGEROOT: '{{ OPSROOT }}/packages'
  DATAROOT: '{{ OPSROOT }}/tmp'
  DCOMROOT: '{{ OPSROOT }}/dcom'
  LOGBASEDIR: '{% if user.RUN_ENVIR == nco %}{{ [OPSROOT, output]|path_join }}{% else %}{{ [workflow.EXPTDIR, "log"]|path_join }}{% endif %}'
  EXTROOT: '{{ OPSROOT }}/ext'
  COMIN_BASEDIR: '{{ COMROOT }}/{{ NET }}/{{ model_ver }}'
  COMOUT_BASEDIR: '{{ COMROOT }}/{{ NET }}/{{ model_ver }}'

  #
  #-----------------------------------------------------------------------
  #
  # The following are also described in the NCO doc above
  #
  #-----------------------------------------------------------------------
  #
  DBNROOT: ""
  SENDECF: false
  SENDDBN: false
  SENDDBN_NTC: false
  SENDCOM: false
  SENDWEB: false
  KEEPDATA: true
  MAILTO: ""
  MAILCC: ""

<<<<<<< HEAD
=======

#----------------------------
# WORKFLOW SWITCHES config parameters
#-----------------------------
workflow_switches:
  #
  #-----------------------------------------------------------------------
  #
  # Set flags (and related directories) that determine whether various
  # workflow tasks should be run.  Note that the TN_MAKE_GRID, TN_MAKE_OROG, 
  # and TN_MAKE_SFC_CLIMO are all cycle-independent tasks, i.e. if they 
  # are to be run, they do so only once at the beginning of the workflow 
  # before any cycles are run.  Definitions:
  #
  # RUN_TASK_MAKE_GRID:
  # Flag that determines whether the TN_MAKE_GRID task is to be run.  If 
  # this is set to true, the grid generation task is run and new grid
  # files are generated.  If it is set to false, then the scripts look
  # for pregenerated grid files in the directory specified by GRID_DIR 
  # (see below).
  #
  # RUN_TASK_MAKE_OROG:
  # Same as RUN_TASK_MAKE_GRID but for the TN_MAKE_OROG task.
  #
  # RUN_TASK_MAKE_SFC_CLIMO:
  # Same as RUN_TASK_MAKE_GRID but for the TN_MAKE_SFC_CLIMO task.
  #
  # RUN_TASK_GET_EXTRN_ICS:
  # Flag that determines whether the TN_GET_EXTRN_ICS task is to be run.
  #
  # RUN_TASK_GET_EXTRN_LBCS:
  # Flag that determines whether the TN_GET_EXTRN_LBCS task is to be run.
  #
  # RUN_TASK_MAKE_ICS:
  # Flag that determines whether the TN_MAKE_ICS task is to be run.
  #
  # RUN_TASK_MAKE_LBCS:
  # Flag that determines whether the TN_MAKE_LBCS task is to be run.
  #
  # RUN_TASK_RUN_FCST:
  # Flag that determines whether the TN_RUN_FCST task is to be run.
  #
  # RUN_TASK_RUN_POST:
  # Flag that determines whether the TN_RUN_POST task is to be run.
  # 
  # RUN_TASK_RUN_PRDGEN:
  # Flag that determines whether the TN_RUN_PRDGEN task is to be run.
  #
  # RUN_TASK_GET_OBS_CCPA:
  # Flag that determines whether to run the TN_GET_OBS_CCPA task, which
  # retrieves the CCPA hourly precipitation files used by METplus from NOAA HPSS. 
  # 
  # RUN_TASK_GET_OBS_MRMS:
  # Flag that determines whether to run the TN_GET_OBS_MRMS task, which
  # retrieves the MRMS composite reflectivity files used by METplus from NOAA HPSS. 
  #
  # RUN_TASK_GET_OBS_NDAS:
  # Flag that determines whether to run the TN_GET_OBS_NDAS task, which
  # retrieves the NDAS PrepBufr files used by METplus from NOAA HPSS. 
  #
  # RUN_TASK_VX_GRIDSTAT:
  # Flag that determines whether the grid-stat verification task is to be
  # run.
  #
  # RUN_TASK_VX_POINTSTAT:
  # Flag that determines whether the point-stat verification task is to be
  # run.
  #
  # RUN_TASK_VX_ENSGRID:
  # Flag that determines whether the ensemble-stat verification for gridded
  # data task is to be run. 
  #
  # RUN_TASK_VX_ENSPOINT:
  # Flag that determines whether the ensemble point verification task is
  # to be run. If this flag is set, both ensemble-stat point verification
  # and point verification of ensemble-stat output is computed.
  #
  # RUN_TASK_PLOT_ALLVARS:
  # Flag that determines whether to run python plotting scripts
  #
  # RUN_TASK_AQM_ICS:
  # Flag that determines whether the TN_AQM_ICS task is to be run for air quality modeling.
  #
  # RUN_TASK_AQM_LBCS:
  # Flag that determines whether the TN_AQM_LBCS task is to be run for air quality modeling.
  #
  # RUN_TASK_NEXUS_GFS_SFC:
  # Flag that determines whether the TN_NEXUS_GFS_SFC task is to be run for air quality modeling.
  #
  # RUN_TASK_NEXUS_EMISSION:
  # Flag that determines whether the TN_NEXUS_EMISSION task is to be run for air quality modeling.
  #
  # RUN_TASK_FIRE_EMISSION:
  # Flag that determines whether the TN_FIRE_EMISSION task is to be run for air quality modeling.
  #
  # RUN_TASK_POINT_SOURCE:
  # Flag that determines whether the TN_POINT_SOURCE task is to be run for air quality modeling.
  #
  # RUN_TASK_PRE_POST_STAT:
  # Flag that determines whether the TN_PRE_POST_STAT task is to be run for air quality modeling.
  #
  # RUN_TASK_POST_STAT_O3:
  # Flag that determines whether the TN_POST_STAT_O3 task is to be run for air quality modeling.
  #
  # RUN_TASK_POST_STAT_PM25:
  # Flag that determines whether the TN_POST_STAT_PM25 task is to be run for air quality modeling.
  #
  # RUN_TASK_BIAS_CORRECTION_O3:
  # Flag that determines whether the TN_BIAS_CORRECTION_O3 task is to be run for air quality modeling.
  #
  # RUN_TASK_BIAS_CORRECTION_PM25:
  # Flag that determines whether the TN_BIAS_CORRECTION_PM25 task is to be run for air quality modeling.
  #
  #-----------------------------------------------------------------------
  #
  RUN_TASK_MAKE_GRID: true
  RUN_TASK_MAKE_OROG: true
  RUN_TASK_MAKE_SFC_CLIMO: true
  
  RUN_TASK_GET_EXTRN_ICS: true
  RUN_TASK_GET_EXTRN_LBCS: true
  RUN_TASK_MAKE_ICS: true
  RUN_TASK_MAKE_LBCS: true
  RUN_TASK_RUN_FCST: true
  RUN_TASK_RUN_POST: true

  RUN_TASK_RUN_PRDGEN: false
  
  RUN_TASK_GET_OBS_CCPA: false
  RUN_TASK_GET_OBS_MRMS: false
  RUN_TASK_GET_OBS_NDAS: false
  RUN_TASK_VX_GRIDSTAT: false
  RUN_TASK_VX_POINTSTAT: false
  RUN_TASK_VX_ENSGRID: false
  RUN_TASK_VX_ENSPOINT: false

  RUN_TASK_PLOT_ALLVARS: false

  RUN_TASK_AQM_ICS: false
  RUN_TASK_AQM_LBCS: false
  RUN_TASK_NEXUS_GFS_SFC: false
  RUN_TASK_NEXUS_EMISSION: false
  RUN_TASK_FIRE_EMISSION: false
  RUN_TASK_POINT_SOURCE: false
  RUN_TASK_PRE_POST_STAT: false
  RUN_TASK_POST_STAT_O3: false
  RUN_TASK_POST_STAT_PM25: false
  RUN_TASK_BIAS_CORRECTION_O3: false
  RUN_TASK_BIAS_CORRECTION_PM25: false


>>>>>>> 4018b005
#----------------------------
# MAKE GRID config parameters
#-----------------------------
task_make_grid:
  #
  #-----------------------------------------------------------------------
  #
  # GRID_DIR:
  # The directory in which to look for pregenerated grid files if the
  # make_grid task is not set to run.
  # 
  #-----------------------------------------------------------------------
  # 
  GRID_DIR: '{{ [workflow.EXPTDIR, "grid"]|path_join if rocoto.tasks.get("task_make_grid") else "" }}'
  #
  #-----------------------------------------------------------------------
  #
  # Set parameters specific to the "ESGgrid" method of generating a regional
  # grid (i.e. for GRID_GEN_METHOD set to "ESGgrid").  Definitions:
  #
  # ESGgrid_LON_CTR:
  # The longitude of the center of the grid (in degrees).
  #
  # ESGgrid_LAT_CTR:
  # The latitude of the center of the grid (in degrees).
  #
  # ESGgrid_DELX:
  # The cell size in the zonal direction of the regional grid (in meters).
  #
  # ESGgrid_DELY:
  # The cell size in the meridional direction of the regional grid (in 
  # meters).
  #
  # ESGgrid_NX:
  # The number of cells in the zonal direction on the regional grid.
  #
  # ESGgrid_NY:
  # The number of cells in the meridional direction on the regional grid.
  #
  # ESGgrid_WIDE_HALO_WIDTH:
  # The width (in units of number of grid cells) of the halo to add around
  # the regional grid before shaving the halo down to the width(s) expected
  # by the forecast model.  
  #
  # ESGgrid_PAZI:
  # The rotational parameter for the ESG grid (in degrees).
  #
  # In order to generate grid files containing halos that are 3-cell and
  # 4-cell wide and orography files with halos that are 0-cell and 3-cell
  # wide (all of which are required as inputs to the forecast model), the
  # grid and orography tasks first create files with halos around the regional
  # domain of width ESGgrid_WIDE_HALO_WIDTH cells.  These are first stored 
  # in files.  The files are then read in and "shaved" down to obtain grid
  # files with 3-cell-wide and 4-cell-wide halos and orography files with
  # 0-cell-wide (i.e. no halo) and 3-cell-wide halos.  For this reason, we
  # refer to the original halo that then gets shaved down as the "wide" 
  # halo, i.e. because it is wider than the 0-cell-wide, 3-cell-wide, and
  # 4-cell-wide halos that we will eventually end up with.  Note that the
  # grid and orography files with the wide halo are only needed as intermediates
  # in generating the files with 0-cell-, 3-cell-, and 4-cell-wide halos;
  # they are not needed by the forecast model.  
  # NOTE: Probably don't need to make ESGgrid_WIDE_HALO_WIDTH a user-specified 
  #       variable.  Just set it in the function set_gridparams_ESGgrid.py.
  #
  # Note that:
  #
  # 1) If the experiment is using one of the predefined grids (i.e. if 
  #    PREDEF_GRID_NAME is set to the name of one of the valid predefined
  #    grids), then:
  #
  #    a) If the value of GRID_GEN_METHOD for that grid is "GFDLgrid", then
  #       these parameters will not be used and thus do not need to be reset
  #       to non-empty strings.
  #
  #    b) If the value of GRID_GEN_METHOD for that grid is "ESGgrid", then
  #       these parameters will get reset to the values for that grid.  
  #       This will happen regardless of whether or not they are assigned 
  #       values in the user-specified experiment configuration file, i.e. 
  #       any values they may be assigned in the experiment configuration 
  #       file will be overwritten.
  #
  # 2) If the experiment is not using one of the predefined grids (i.e. if 
  #    PREDEF_GRID_NAME is set to a null string), then:
  #
  #    a) If GRID_GEN_METHOD is set to "GFDLgrid" in the user-specified 
  #       experiment configuration file, then these parameters will not be 
  #       used and thus do not need to be reset to non-empty strings.
  #
  #    b) If GRID_GEN_METHOD is set to "ESGgrid" in the user-specified 
  #       experiment configuration file, then these parameters must be set
  #       in that configuration file.
  #
  #-----------------------------------------------------------------------
  #
  ESGgrid_LON_CTR: ""
  ESGgrid_LAT_CTR: ""
  ESGgrid_DELX: ""
  ESGgrid_DELY: ""
  ESGgrid_NX: ""
  ESGgrid_NY: ""
  ESGgrid_WIDE_HALO_WIDTH: ""
  ESGgrid_PAZI: ""

  #-----------------------------------------------------------------------
  #
  # Set parameters specific to the "GFDLgrid" method of generating a regional
  # grid (i.e. for GRID_GEN_METHOD set to "GFDLgrid").  The following 
  # parameters will be used only if GRID_GEN_METHOD is set to "GFDLgrid". 
  # In this grid generation method:
  #
  # * The regional grid is defined with respect to a "parent" global cubed-
  #   sphere grid.  Thus, all the parameters for a global cubed-sphere grid
  #   must be specified in order to define this parent global grid even 
  #   though the model equations are not integrated on (they are integrated
  #   only on the regional grid).
  #
  # * GFDLgrid_NUM_CELLS is the number of grid cells in either one of the two 
  #   horizontal directions x and y on any one of the 6 tiles of the parent
  #   global cubed-sphere grid.  The mapping from GFDLgrid_NUM_CELLS to a nominal
  #   resolution (grid cell size) for a uniform global grid (i.e. Schmidt
  #   stretch factor GFDLgrid_STRETCH_FAC set to 1) for several values of
  #   GFDLgrid_NUM_CELLS is as follows:
  #
  #     GFDLgrid_NUM_CELLS      typical cell size
  #     ------------      -----------------
  #              192                  50 km
  #              384                  25 km
  #              768                  13 km
  #             1152                 8.5 km
  #             3072                 3.2 km
  #
  #   Note that these are only typical cell sizes.  The actual cell size on
  #   the global grid tiles varies somewhat as we move across a tile.
  #
  # * Tile 6 has arbitrarily been chosen as the tile to use to orient the
  #   global parent grid on the sphere (Earth).  This is done by specifying 
  #   GFDLgrid_LON_T6_CTR and GFDLgrid_LAT_T6_CTR, which are the longitude
  #   and latitude (in degrees) of the center of tile 6.
  #
  # * Setting the Schmidt stretching factor GFDLgrid_STRETCH_FAC to a value
  #   greater than 1 shrinks tile 6, while setting it to a value less than 
  #   1 (but still greater than 0) expands it.  The remaining 5 tiles change
  #   shape as necessary to maintain global coverage of the grid.
  #
  # * The cell size on a given global tile depends on both GFDLgrid_NUM_CELLS and
  #   GFDLgrid_STRETCH_FAC (since changing GFDLgrid_NUM_CELLS changes the number
  #   of cells in the tile, and changing GFDLgrid_STRETCH_FAC modifies the
  #   shape and size of the tile).
  #
  # * The regional grid is embedded within tile 6 (i.e. it doesn't extend
  #   beyond the boundary of tile 6).  Its exact location within tile 6 is
  #   is determined by specifying the starting and ending i and j indices
  #   of the regional grid on tile 6, where i is the grid index in the x
  #   direction and j is the grid index in the y direction.  These indices
  #   are stored in the variables 
  #
  #     GFDLgrid_ISTART_OF_RGNL_DOM_ON_T6G
  #     GFDLgrid_JSTART_OF_RGNL_DOM_ON_T6G
  #     GFDLgrid_IEND_OF_RGNL_DOM_ON_T6G
  #     GFDLgrid_JEND_OF_RGNL_DOM_ON_T6G
  #
  # * In the forecast model code and in the experiment generation and workflow
  #   scripts, for convenience the regional grid is denoted as "tile 7" even
  #   though it doesn't map back to one of the 6 faces of the cube from 
  #   which the parent global grid is generated (it maps back to only a 
  #   subregion on face 6 since it is wholly confined within tile 6).  Tile
  #   6 may be referred to as the "parent" tile of the regional grid.
  #
  # * GFDLgrid_REFINE_RATIO is the refinement ratio of the regional grid 
  #   (tile 7) with respect to the grid on its parent tile (tile 6), i.e.
  #   it is the number of grid cells along the boundary of the regional grid
  #   that abut one cell on tile 6.  Thus, the cell size on the regional 
  #   grid depends not only on GFDLgrid_NUM_CELLS and GFDLgrid_STRETCH_FAC (because
  #   the cell size on tile 6 depends on these two parameters) but also on 
  #   GFDLgrid_REFINE_RATIO.  Note that as on the tiles of the global grid, 
  #   the cell size on the regional grid is not uniform but varies as we 
  #   move across the grid.
  #
  # Definitions of parameters that need to be specified when GRID_GEN_METHOD
  # is set to "GFDLgrid":
  #
  # GFDLgrid_LON_T6_CTR:
  # Longitude of the center of tile 6 (in degrees).
  #
  # GFDLgrid_LAT_T6_CTR:
  # Latitude of the center of tile 6 (in degrees).
  #
  # GFDLgrid_NUM_CELLS:
  # Number of points in each of the two horizontal directions (x and y) on
  # each tile of the parent global grid.  Note that the name of this parameter
  # is really a misnomer because although it has the string "RES" (for 
  # "resolution") in its name, it specifies number of grid cells, not grid
  # size (in say meters or kilometers).  However, we keep this name in order
  # to remain consistent with the usage of the word "resolution" in the 
  # global forecast model and other auxiliary codes.
  #
  # GFDLgrid_STRETCH_FAC:
  # Stretching factor used in the Schmidt transformation applied to the
  # parent cubed-sphere grid.
  #
  # GFDLgrid_REFINE_RATIO:
  # Cell refinement ratio for the regional grid, i.e. the number of cells
  # in either the x or y direction on the regional grid (tile 7) that abut
  # one cell on its parent tile (tile 6).
  #
  # GFDLgrid_ISTART_OF_RGNL_DOM_ON_T6G:
  # i-index on tile 6 at which the regional grid (tile 7) starts.
  #
  # GFDLgrid_IEND_OF_RGNL_DOM_ON_T6G:
  # i-index on tile 6 at which the regional grid (tile 7) ends.
  #
  # GFDLgrid_JSTART_OF_RGNL_DOM_ON_T6G:
  # j-index on tile 6 at which the regional grid (tile 7) starts.
  #
  # GFDLgrid_JEND_OF_RGNL_DOM_ON_T6G:
  # j-index on tile 6 at which the regional grid (tile 7) ends.
  #
  # GFDLgrid_USE_NUM_CELLS_IN_FILENAMES:
  # Flag that determines the file naming convention to use for grid, orography,
  # and surface climatology files (or, if using pregenerated files, the
  # naming convention that was used to name these files).  These files 
  # usually start with the string "C${RES}_", where RES is an integer.
  # In the global forecast model, RES is the number of points in each of
  # the two horizontal directions (x and y) on each tile of the global grid
  # (defined here as GFDLgrid_NUM_CELLS).  If this flag is set to true, RES will
  # be set to GFDLgrid_NUM_CELLS just as in the global forecast model.  If it is
  # set to false, we calculate (in the grid generation task) an "equivalent
  # global uniform cubed-sphere resolution" -- call it RES_EQUIV -- and 
  # then set RES equal to it.  RES_EQUIV is the number of grid points in 
  # each of the x and y directions on each tile that a global UNIFORM (i.e. 
  # stretch factor of 1) cubed-sphere grid would have to have in order to
  # have the same average grid size as the regional grid.  This is a more
  # useful indicator of the grid size because it takes into account the 
  # effects of GFDLgrid_NUM_CELLS, GFDLgrid_STRETCH_FAC, and GFDLgrid_REFINE_RATIO
  # in determining the regional grid's typical grid size, whereas simply
  # setting RES to GFDLgrid_NUM_CELLS doesn't take into account the effects of
  # GFDLgrid_STRETCH_FAC and GFDLgrid_REFINE_RATIO on the regional grid's
  # resolution.  Nevertheless, some users still prefer to use GFDLgrid_NUM_CELLS
  # in the file names, so we allow for that here by setting this flag to
  # true.
  #
  # Note that:
  #
  # 1) If the experiment is using one of the predefined grids (i.e. if 
  #    PREDEF_GRID_NAME is set to the name of one of the valid predefined
  #    grids), then:
  #
  #    a) If the value of GRID_GEN_METHOD for that grid is "GFDLgrid", then
  #       these parameters will get reset to the values for that grid.  
  #       This will happen regardless of whether or not they are assigned 
  #       values in the user-specified experiment configuration file, i.e. 
  #       any values they may be assigned in the experiment configuration 
  #       file will be overwritten.
  #
  #    b) If the value of GRID_GEN_METHOD for that grid is "ESGgrid", then
  #       these parameters will not be used and thus do not need to be reset
  #       to non-empty strings.
  #
  # 2) If the experiment is not using one of the predefined grids (i.e. if 
  #    PREDEF_GRID_NAME is set to a null string), then:
  #
  #    a) If GRID_GEN_METHOD is set to "GFDLgrid" in the user-specified 
  #       experiment configuration file, then these parameters must be set
  #       in that configuration file.
  #
  #    b) If GRID_GEN_METHOD is set to "ESGgrid" in the user-specified 
  #       experiment configuration file, then these parameters will not be 
  #       used and thus do not need to be reset to non-empty strings.
  #
  #-----------------------------------------------------------------------
  #
  GFDLgrid_LON_T6_CTR: ""
  GFDLgrid_LAT_T6_CTR: ""
  GFDLgrid_NUM_CELLS: ""
  GFDLgrid_STRETCH_FAC: ""
  GFDLgrid_REFINE_RATIO: ""
  GFDLgrid_ISTART_OF_RGNL_DOM_ON_T6G: ""
  GFDLgrid_IEND_OF_RGNL_DOM_ON_T6G: ""
  GFDLgrid_JSTART_OF_RGNL_DOM_ON_T6G: ""
  GFDLgrid_JEND_OF_RGNL_DOM_ON_T6G: ""
  GFDLgrid_USE_NUM_CELLS_IN_FILENAMES: ""
  #
#----------------------------
# MAKE OROG config parameters
#-----------------------------
task_make_orog:
  KMP_AFFINITY_MAKE_OROG: "disabled"
  OMP_NUM_THREADS_MAKE_OROG: 6
  OMP_STACKSIZE_MAKE_OROG: "2048m"
  OROG_DIR: '{{ [workflow.EXPTDIR, "orog"]|path_join if rocoto.tasks.get("task_make_orog") else "" }}'

#----------------------------
# MAKE SFC CLIMO config parameters
#-----------------------------
task_make_sfc_climo:
  KMP_AFFINITY_MAKE_SFC_CLIMO: "scatter"
  OMP_NUM_THREADS_MAKE_SFC_CLIMO: 1
  OMP_STACKSIZE_MAKE_SFC_CLIMO: "1024m"
  SFC_CLIMO_DIR: '{{ [workflow.EXPTDIR, "sfc_climo"]|path_join if rocoto.tasks.get("task_make_sfc_climo") else "" }}'

#----------------------------
# EXTRN ICS config parameters
#-----------------------------
task_get_extrn_ics:
  #
  #-----------------------------------------------------------------------
  #
  # Set initial and lateral boundary condition generation parameters.  
  # Definitions:
  #
  # EXTRN_MDL_NAME_ICS:
  #`The name of the external model that will provide fields from which 
  # initial condition (including and surface) files will be generated for
  # input into the forecast model.
  #
  # EXTRN_MDL_ICS_OFFSET_HRS:
  # Users may wish to start a forecast from a forecast of a previous cycle
  # of an external model. This variable sets the number of hours earlier
  # the external model started than when the FV3 forecast configured here
  # should start. For example, the forecast should start from a 6 hour
  # forecast of the GFS, then EXTRN_MDL_ICS_OFFSET_HRS=6.
  #
  # FV3GFS_FILE_FMT_ICS:
  # If using the FV3GFS model as the source of the ICs (i.e. if EXTRN_MDL_NAME_ICS
  # is set to "FV3GFS"), this variable specifies the format of the model
  # files to use when generating the ICs.
  #
  #-----------------------------------------------------------------------
  #
  EXTRN_MDL_NAME_ICS: "FV3GFS"
  EXTRN_MDL_ICS_OFFSET_HRS: 0
  FV3GFS_FILE_FMT_ICS: "nemsio"
  #
  #-----------------------------------------------------------------------
  #
  # Base directories in which to search for external model files.
  #
  # EXTRN_MDL_SYSBASEDIR_ICS:
  # Base directory on the local machine containing external model files for
  # generating ICs on the native grid.  The way the full path containing 
  # these files is constructed depends on the user-specified external model
  # for ICs, i.e. EXTRN_MDL_NAME_ICS.
  #
  # Note that this must be defined as a null string here so that if it is 
  # specified by the user in the experiment configuration file, it remains 
  # set to those values, and if not, it gets set to machine-dependent 
  # values.
  #
  #-----------------------------------------------------------------------
  # 
  EXTRN_MDL_SYSBASEDIR_ICS: ''
  #
  #-----------------------------------------------------------------------
  #
  # User-staged external model directories and files.  Definitions:
  #
  # USE_USER_STAGED_EXTRN_FILES:
  # Flag that determines whether or not the workflow will look for the 
  # external model files needed for generating ICs in user-specified
  # directories.
  #
  # EXTRN_MDL_SOURCE_BASEDIR_ICS:
  # Directory in which to look for external model files for generating ICs.
  # If USE_USER_STAGED_EXTRN_FILES is set to true, the workflow looks in 
  # this directory (specifically, in a subdirectory under this directory 
  # named "YYYYMMDDHH" consisting of the starting date and cycle hour of 
  # the forecast, where YYYY is the 4-digit year, MM the 2-digit month, DD 
  # the 2-digit day of the month, and HH the 2-digit hour of the day) for 
  # the external model files specified by the array EXTRN_MDL_FILES_ICS 
  # (these files will be used to generate the ICs on the native FV3-LAM 
  # grid).  This variable is not used if USE_USER_STAGED_EXTRN_FILES is 
  # set to false.
  # 
  # EXTRN_MDL_FILES_ICS:
  # Array containing templates of the names of the files to search for in
  # the directory specified by EXTRN_MDL_SOURCE_BASEDIR_ICS.  This
  # variable is not used if USE_USER_STAGED_EXTRN_FILES is set to false.
  # A single template should be used for each model file type that is
  # meant to be used. You may use any of the Python-style templates
  # allowed in the ush/retrieve_data.py script. To see the full list of
  # supported templates, run that script with a -h option. Here is an example of
  # setting FV3GFS nemsio input files:
  #   EXTRN_MDL_FILES_ICS=( gfs.t{hh}z.atmf{fcst_hr:03d}.nemsio \
  #   gfs.t{hh}z.sfcf{fcst_hr:03d}.nemsio )
  # Or for FV3GFS grib files:
  #   EXTRN_MDL_FILES_ICS=( gfs.t{hh}z.pgrb2.0p25.f{fcst_hr:03d} )
  #
  #-----------------------------------------------------------------------
  #
  USE_USER_STAGED_EXTRN_FILES: false
  EXTRN_MDL_SOURCE_BASEDIR_ICS: ""
  EXTRN_MDL_FILES_ICS: ""

#----------------------------
# EXTRN LBCS config parameters
#-----------------------------
task_get_extrn_lbcs:
  #
  #-----------------------------------------------------------------------
  #
  # EXTRN_MDL_NAME_LBCS:
  #`The name of the external model that will provide fields from which 
  # lateral boundary condition (LBC) files (except for the 0-th hour LBC 
  # file) will be generated for input into the forecast model.
  #
  # LBC_SPEC_INTVL_HRS:
  # The interval (in integer hours) with which LBC files will be generated.
  # We will refer to this as the boundary update interval.  Note that the
  # model specified in EXTRN_MDL_NAME_LBCS must have data available at a
  # frequency greater than or equal to that implied by LBC_SPEC_INTVL_HRS.
  # For example, if LBC_SPEC_INTVL_HRS is set to 6, then the model must have
  # data availble at least every 6 hours.  It is up to the user to ensure 
  # that this is the case.
  #
  # EXTRN_MDL_LBCS_OFFSET_HRS:
  # Users may wish to use lateral boundary conditions from a forecast that
  # was started earlier than the initial time for the FV3 forecast
  # configured here. This variable sets the number of hours earlier
  # the external model started than when the FV3 forecast configured here
  # should start. For example, the forecast should use lateral boundary
  # conditions from the GFS started 6 hours earlier, then
  # EXTRN_MDL_LBCS_OFFSET_HRS=6. Defaults to 0 except for RAP, which
  # uses a 3 hour offset.
  #
  # FV3GFS_FILE_FMT_LBCS:
  # If using the FV3GFS model as the source of the LBCs (i.e. if 
  # EXTRN_MDL_NAME_LBCS is set to "FV3GFS"), this variable specifies the 
  # format of the model files to use when generating the LBCs.
  #
  #-----------------------------------------------------------------------
  #
  EXTRN_MDL_NAME_LBCS: "FV3GFS"
  LBC_SPEC_INTVL_HRS: 6
  EXTRN_MDL_LBCS_OFFSET_HRS: '{{ 3 if EXTRN_MDL_NAME_LBCS == "RAP" else 0 }}'
  FV3GFS_FILE_FMT_LBCS: "nemsio"
  #-----------------------------------------------------------------------
  #
  # EXTRN_MDL_SYSBASEDIR_LBCS:
  # Same as EXTRN_MDL_SYSBASEDIR_ICS but for LBCs.
  #
  # Note that this must be defined as a null string here so that if it is 
  # specified by the user in the experiment configuration file, it remains 
  # set to those values, and if not, it gets set to machine-dependent 
  # values.
  #
  #-----------------------------------------------------------------------
  #
  EXTRN_MDL_SYSBASEDIR_LBCS: ''
  #
  #-----------------------------------------------------------------------
  #
  # User-staged external model directories and files.  Definitions:
  #
  # USE_USER_STAGED_EXTRN_FILES:
  # Analogous to USE_USER_STAGED_EXTRN_FILES in ICS but for LBCs
  #
  # EXTRN_MDL_SOURCE_BASEDIR_LBCS:
  # Analogous to EXTRN_MDL_SOURCE_BASEDIR_ICS but for LBCs instead of ICs.
  #
  # EXTRN_MDL_FILES_LBCS:
  # Analogous to EXTRN_MDL_FILES_ICS but for LBCs instead of ICs.
  #
  #-----------------------------------------------------------------------
  #
  USE_USER_STAGED_EXTRN_FILES: false
  EXTRN_MDL_SOURCE_BASEDIR_LBCS: ""
  EXTRN_MDL_FILES_LBCS: ""

#----------------------------
# MAKE ICS config parameters
#-----------------------------
task_make_ics:
  KMP_AFFINITY_MAKE_ICS: "scatter"
  OMP_NUM_THREADS_MAKE_ICS: 1
  OMP_STACKSIZE_MAKE_ICS: "1024m"
  #
  #-----------------------------------------------------------------------
  #
  # USE_FVCOM:
  # Flag set to update surface conditions in FV3-LAM with fields generated
  # from the Finite Volume Community Ocean Model (FVCOM). This will
  # replace lake/sea surface temperature, ice surface temperature, and ice
  # placement. FVCOM data must already be interpolated to the desired
  # FV3-LAM grid. This flag will be used in make_ics to modify sfc_data.nc
  # after chgres_cube is run by running the routine process_FVCOM.exe
  #
  # FVCOM_WCSTART:
  # Define if this is a "warm" start or a "cold" start. Setting this to 
  # "warm" will read in sfc_data.nc generated in a RESTART directory.
  # Setting this to "cold" will read in the sfc_data.nc generated from 
  # chgres_cube in the make_ics portion of the workflow.
  #
  # FVCOM_DIR:
  # User defined directory where FVCOM data already interpolated to FV3-LAM
  # grid is located. File name in this path should be "fvcom.nc" to allow
  #
  # FVCOM_FILE:
  # Name of file located in FVCOM_DIR that has FVCOM data interpolated to 
  # FV3-LAM grid. This file will be copied later to a new location and name
  # changed to fvcom.nc
  #
  #------------------------------------------------------------------------
  #
  USE_FVCOM: false
  FVCOM_WCSTART: "cold"
  FVCOM_DIR: ""
  FVCOM_FILE: "fvcom.nc"

#----------------------------
# MAKE LBCS config parameters
#-----------------------------
task_make_lbcs:
  KMP_AFFINITY_MAKE_LBCS: "scatter"
  OMP_NUM_THREADS_MAKE_LBCS: 1
  OMP_STACKSIZE_MAKE_LBCS: "1024m"

#----------------------------
# FORECAST config parameters
#-----------------------------
task_run_fcst:
  NNODES_RUN_FCST: '{{ (PE_MEMBER01 + PPN_RUN_FCST - 1) // PPN_RUN_FCST }}'
  PPN_RUN_FCST: '{{ platform.NCORES_PER_NODE // OMP_NUM_THREADS_RUN_FCST }}'
  FV3_EXEC_FP: '{{ [user.EXECdir, workflow.FV3_EXEC_FN]|path_join }}'
  #
  #-----------------------------------------------------------------------
  #
  # KMP_AFFINITY_*:
  # From Intel: "The Intel® runtime library has the ability to bind OpenMP
  # threads to physical processing units. The interface is controlled using
  # the KMP_AFFINITY environment variable. Depending on the system (machine)
  # topology, application, and operating system, thread affinity can have a
  # dramatic effect on the application speed. 
  #
  # Thread affinity restricts execution of certain threads (virtual execution
  # units) to a subset of the physical processing units in a multiprocessor 
  # computer. Depending upon the topology of the machine, thread affinity can
  # have a dramatic effect on the execution speed of a program."
  #
  # For more information, see the following link:
  # https://software.intel.com/content/www/us/en/develop/documentation/cpp-
  # compiler-developer-guide-and-reference/top/optimization-and-programming-
  # guide/openmp-support/openmp-library-support/thread-affinity-interface-
  # linux-and-windows.html
  # 
  # OMP_NUM_THREADS_*:
  # The number of OpenMP threads to use for parallel regions.
  # 
  # OMP_STACKSIZE_*:
  # Controls the size of the stack for threads created by the OpenMP 
  # implementation.
  #
  # Note that settings for the make_grid and make_orog tasks are not 
  # included below as they do not use parallelized code.
  #
  #-----------------------------------------------------------------------
  #
  KMP_AFFINITY_RUN_FCST: "scatter"
  OMP_NUM_THREADS_RUN_FCST: 2    # atmos_nthreads in model_configure
  OMP_STACKSIZE_RUN_FCST: "1024m"
  #
  #-----------------------------------------------------------------------
  #
  # Set model_configure parameters.  Definitions:
  #
  # DT_ATMOS:
  # The main forecast model integration time step.  As described in the 
  # forecast model documentation, "It corresponds to the frequency with 
  # which the top level routine in the dynamics is called as well as the 
  # frequency with which the physics is called."
  #
  # RESTART_INTERVAL:
  # frequency of the output restart files (unit:hour). 
  # Default=0: restart files are produced at the end of a forecast run
  # For example, i) RESTART_INTERVAL: 1 -1 => restart files are produced 
  # every hour with the prefix "YYYYMMDD.HHmmSS." in the RESTART directory
  # ii) RESTART_INTERVAL: 1 2 5 => restart files are produced only when 
  # fh = 1, 2, and 5.
  #
  # WRITE_DOPOST:
  # Flag that determines whether or not to use the inline post feature
  # [i.e. calling the Unified Post Processor (UPP) from within the
  # weather model].  If this is set to true, the the run_post task will
  # be deactivated.
  #
  #-----------------------------------------------------------------------
  #
  DT_ATMOS: ""
  RESTART_INTERVAL: 0
  WRITE_DOPOST: false

  #
  #-----------------------------------------------------------------------
  #
  # Set computational parameters for the forecast.  Definitions:
  #
  # LAYOUT_X, LAYOUT_Y:
  # The number of MPI tasks (processes) to use in the two horizontal 
  # directions (x and y) of the regional grid when running the forecast 
  # model.
  #
  # BLOCKSIZE:
  # The amount of data that is passed into the cache at a time.
  #
  # Here, we set these parameters to null strings.  This is so that, for 
  # any one of these parameters:
  #
  # 1) If the experiment is using a predefined grid, then if the user 
  #    sets the parameter in the user-specified experiment configuration 
  #    file (EXPT_CONFIG_FN), that value will be used in the forecast(s).
  #    Otherwise, the default value of the parameter for that predefined 
  #    grid will be used.
  #
  # 2) If the experiment is not using a predefined grid (i.e. it is using
  #    a custom grid whose parameters are specified in the experiment 
  #    configuration file), then the user must specify a value for the 
  #    parameter in that configuration file.  Otherwise, the parameter 
  #    will remain set to a null string, and the experiment generation 
  #    will fail because the generation scripts check to ensure that all 
  #    the parameters defined in this section are set to non-empty strings
  #    before creating the experiment directory.
  #
  #-----------------------------------------------------------------------
  #
  LAYOUT_X: '{{ LAYOUT_X }}'
  LAYOUT_Y: '{{ LAYOUT_Y }}'
  BLOCKSIZE: '{{ BLOCKSIZE }}'
  #
  #-----------------------------------------------------------------------
  #
  # Set write-component (quilting) parameters.  Definitions:
  #
  # QUILTING:
  # Flag that determines whether or not to use the write component for 
  # writing output files to disk. The regional grid requires the use of 
  # the write component, so users should not change the default value. 
  #
  # PRINT_ESMF:
  # Flag for whether or not to output extra (debugging) information from
  # ESMF routines. Must be true or false. Note that the write
  # component uses ESMF library routines to interpolate from the native
  # forecast model grid to the user-specified output grid (which is defined 
  # in the model configuration file "model_configure" in the forecast's  
  # run directory).
  # 
  # WRTCMP_write_groups:
  # The number of write groups (i.e. groups of MPI tasks) to use in the
  # write component.
  #
  # WRTCMP_write_tasks_per_group:
  # The number of MPI tasks to allocate for each write group.
  #
  # WRTCMP_output_grid:
  # Sets the type (coordinate system) of the write component grid. The 
  # default empty string forces the user to set a valid value for 
  # WRTCMP_output_grid in config.yaml if specifying a *custom* grid. When 
  # creating an experiment with a user-defined grid, this parameter must 
  # be specified or the experiment will fail. 
  #
  # WRTCMP_cen_lon:
  # Longitude (in degrees) of the center of the write component grid. Can 
  # usually be set to the corresponding value from the native grid.
  #
  # WRTCMP_cen_lat:
  # Latitude (in degrees) of the center of the write component grid. Can 
  # usually be set to the corresponding value from the native grid.
  # WRTCMP_lon_lwr_left:
  # Longitude (in degrees) of the center of the lower-left (southwest) 
  # cell on the write component grid. If using the "rotated_latlon" 
  # coordinate system, this is expressed in terms of the rotated longitude. 
  # Must be set manually when running an experiment with a user-defined grid.
  #
  # WRTCMP_lat_lwr_left:
  # Latitude (in degrees) of the center of the lower-left (southwest) cell 
  # on the write component grid. If using the "rotated_latlon" coordinate 
  # system, this is expressed in terms of the rotated latitude. Must be set 
  # manually when running an experiment with a user-defined grid.
  # 
  # -----------------------------------------------------------------------
  # 
  # WRTCMP_lon_upr_rght:
  # Longitude (in degrees) of the center of the upper-right (northeast) cell 
  # on the write component grid (expressed in terms of the rotated longitude).
  #
  # WRTCMP_lat_upr_rght:
  # Latitude (in degrees) of the center of the upper-right (northeast) cell 
  # on the write component grid (expressed in terms of the rotated latitude).
  #
  # WRTCMP_dlon:
  # Size (in degrees) of a grid cell on the write component grid (expressed 
  # in terms of the rotated longitude).
  #
  # WRTCMP_dlat:
  # Size (in degrees) of a grid cell on the write component grid (expressed 
  # in terms of the rotated latitude).
  #
  # -----------------------------------------------------------------------
  # 
  # WRTCMP_stdlat1:
  # First standard latitude (in degrees) in definition of Lambert conformal 
  # projection.
  #
  # WRTCMP_stdlat2:
  # Second standard latitude (in degrees) in definition of Lambert conformal 
  # projection.
  #
  # WRTCMP_nx:
  # Number of grid points in the x-coordinate of the Lambert conformal 
  # projection.
  #
  # WRTCMP_ny:
  # Number of grid points in the y-coordinate of the Lambert conformal 
  # projection.
  #
  # WRTCMP_dx:
  # Grid cell size (in meters) along the x-axis of the Lambert conformal 
  # projection.
  #
  # WRTCMP_dy:
  # Grid cell size (in meters) along the y-axis of the Lambert conformal 
  # projection. 
  #
  #-----------------------------------------------------------------------
  #
  QUILTING: true
  PRINT_ESMF: false

  PE_MEMBER01: '{{ LAYOUT_Y * LAYOUT_X + WRTCMP_write_groups * WRTCMP_write_tasks_per_group if QUILTING else LAYOUT_Y * LAYOUT_X}}'
  
  WRTCMP_write_groups: ""
  WRTCMP_write_tasks_per_group: ""
  
  WRTCMP_output_grid: "''"
  WRTCMP_cen_lon: ""
  WRTCMP_cen_lat: ""
  WRTCMP_lon_lwr_left: ""
  WRTCMP_lat_lwr_left: ""
  #
  # The following are used only for the case of WRTCMP_output_grid set to
  # "'rotated_latlon'".
  #
  WRTCMP_lon_upr_rght: ""
  WRTCMP_lat_upr_rght: ""
  WRTCMP_dlon: ""
  WRTCMP_dlat: ""
  #
  # The following are used only for the case of WRTCMP_output_grid set to
  # "'lambert_conformal'".
  #
  WRTCMP_stdlat1: ""
  WRTCMP_stdlat2: ""
  WRTCMP_nx: ""
  WRTCMP_ny: ""
  WRTCMP_dx: ""
  WRTCMP_dy: ""
  #
  #-----------------------------------------------------------------------
  #
  # Flag that determines whether MERRA2 aerosol climatology data and
  # lookup tables for optics properties are obtained
  #
  #-----------------------------------------------------------------------
  #
  USE_MERRA_CLIMO: '{{ workflow.CCPP_PHYS_SUITE == "FV3_GFS_v15_thompson_mynn_lam3km" or workflow.CCPP_PHYS_SUITE == "FV3_GFS_v17_p8" }}'

#----------------------------
# POST config parameters
#-----------------------------
task_run_post:
  KMP_AFFINITY_RUN_POST: "scatter"
  OMP_NUM_THREADS_RUN_POST: 1
  OMP_STACKSIZE_RUN_POST: "1024m"
  #
  #-----------------------------------------------------------------------
  #
  # Set parameters associated with subhourly forecast model output and 
  # post-processing.
  #
  # SUB_HOURLY_POST:
  # Flag that indicates whether the forecast model will generate output 
  # files on a sub-hourly time interval (e.g. 10 minutes, 15 minutes, etc).
  # This will also cause the post-processor to process these sub-hourly
  # files.  If ths is set to true, then DT_SUBHOURLY_POST_MNTS should be 
  # set to a value between "00" and "59".
  #
  # DT_SUB_HOURLY_POST_MNTS:
  # Time interval in minutes between the forecast model output files.  If 
  # SUB_HOURLY_POST is set to true, this needs to be set to a two-digit 
  # integer between "01" and "59".  This is not used if SUB_HOURLY_POST is
  # not set to true.  Note that if SUB_HOURLY_POST is set to true but
  # DT_SUB_HOURLY_POST_MNTS is set to "00", SUB_HOURLY_POST will get reset
  # to false in the experiment generation scripts (there will be an 
  # informational message in the log file to emphasize this).
  #
  #-----------------------------------------------------------------------
  #
  SUB_HOURLY_POST: false
  DT_SUBHOURLY_POST_MNTS: 0
  #
  #-----------------------------------------------------------------------
  #
  # Set parameters for customizing the post-processor (UPP).  Definitions:
  #
  # USE_CUSTOM_POST_CONFIG_FILE:
  # Flag that determines whether a user-provided custom configuration file
  # should be used for post-processing the model data. If this is set to
  # true, then the workflow will use the custom post-processing (UPP) 
  # configuration file specified in CUSTOM_POST_CONFIG_FP. Otherwise, a 
  # default configuration file provided in the UPP repository will be 
  # used.
  #
  # CUSTOM_POST_CONFIG_FP:
  # The full path to the custom post flat file, including filename, to be 
  # used for post-processing. This is only used if CUSTOM_POST_CONFIG_FILE
  # is set to true.
  #
  # TESTBED_FIELDS_FN
  # The file which lists grib2 fields to be extracted for testbed files
  # Empty string means no need to generate testbed files
  #
  # POST_OUTPUT_DOMAIN_NAME:
  # Domain name (in lowercase) used in constructing the names of the output 
  # files generated by UPP [which is called either by running the TN_RUN_POST 
  # task or by activating the inline post feature (WRITE_DOPOST set to true)].  
  # The post output files are named as follows:
  # 
  #   $NET.tHHz.[var_name].f###.${POST_OUTPUT_DOMAIN_NAME}.grib2
  # 
  # If using a custom grid, POST_OUTPUT_DOMAIN_NAME must be specified by 
  # the user.  If using a predefined grid, POST_OUTPUT_DOMAIN_NAME defaults
  # to PREDEF_GRID_NAME.  Note that this variable is first changed to lower
  # case before being used to construct the file names.
  #
  #-----------------------------------------------------------------------
  #
  USE_CUSTOM_POST_CONFIG_FILE: false
  CUSTOM_POST_CONFIG_FP: ""
  POST_OUTPUT_DOMAIN_NAME: '{{ workflow.PREDEF_GRID_NAME }}'
  TESTBED_FIELDS_FN: ""

#----------------------------
# RUN PRDGEN config parameters
#-----------------------------
task_run_prdgen:
  TN_RUN_PRDGEN: "run_prdgen"
  NNODES_RUN_PRDGEN: 1
  PPN_RUN_PRDGEN: 22
  WTIME_RUN_PRDGEN: 00:30:00
  MAXTRIES_RUN_PRDGEN: 1
  KMP_AFFINITY_RUN_PRDGEN: "scatter"
  OMP_NUM_THREADS_RUN_PRDGEN: 1
  OMP_STACKSIZE_RUN_PRDGEN: "1024m"
  #-----------------------------------------------------------------------
  #
  # Flag that determines whether to use CFP to run the product generation
  # job in parallel.  This should be used with the RRFS_NA_3km grid.
  #
  #-----------------------------------------------------------------------
  DO_PARALLEL_PRDGEN: false
  #
  #
  #-----------------------------------------------------------------------
  #
  # Set additional output grids for wgrib2 remapping, if any
  # Space-separated list of strings, e.g., ( "130" "242" "clue" )
  # Default is no additional grids
  #
  # Current options as of 23 Apr 2021:
  #  "130"   (CONUS 13.5 km)
  #  "200"   (Puerto Rico 16 km)
  #  "221"   (North America 32 km)
  #  "242"   (Alaska 11.25 km)
  #  "243"   (Pacific 0.4-deg)
  #  "clue"  (NSSL/SPC 3-km CLUE grid for 2020/2021)
  #  "hrrr"  (HRRR 3-km CONUS grid)
  #  "hrrre" (HRRRE 3-km CONUS grid)
  #  "rrfsak" (RRFS 3-km Alaska grid)
  #  "hrrrak" (HRRR 3-km Alaska grid)
  #
  #-----------------------------------------------------------------------
  #
  ADDNL_OUTPUT_GRIDS: []

#----------------------------
# PLOT_ALLVARS config parameters
#-----------------------------
task_plot_allvars:
  #-------------------------------------------------------------------------
  # Reference experiment's COMOUT directory. This is where the GRIB2 files 
  # from postprocessing are located. Make this a template to compare
  # multiple cycle and dates. COMOUT_REF should end with:
  #    nco mode: $PDY/$cyc
  #    community mode: $PDY$cyc/postprd
  # We don't do this inside the code, so that we can compare nco vs com runs.
  #-------------------------------------------------------------------------
  COMOUT_REF: ""
  #------------------------------
  # Plot fcts start and increment
  #------------------------------
  PLOT_FCST_START: 0
  PLOT_FCST_INC: 3
  #-----------------------------------
  # By default the end is FCST_LEN_HRS
  #-----------------------------------
  PLOT_FCST_END: ""
  #------------------------------------------------------------------------------
  # Domains to plot. Currently supported are either "conus" or "regional" or both
  #-------------------------------------------------------------------------------
  PLOT_DOMAINS: ["conus"]

#----------------------------
<<<<<<< HEAD
=======
# GET OBS CCPA config parameters
#-----------------------------
task_get_obs_ccpa:
  TN_GET_OBS_CCPA: "get_obs_ccpa"
  NNODES_GET_OBS_CCPA: 1
  PPN_GET_OBS_CCPA: 1
  MEM_GET_OBS_CCPA: 2G
  WTIME_GET_OBS_CCPA: 00:45:00
  MAXTRIES_GET_OBS_CCPA: 1

#----------------------------
# GET OBS MRMS config parameters
#-----------------------------
task_get_obs_mrms:
  TN_GET_OBS_MRMS: "get_obs_mrms"
  NNODES_GET_OBS_MRMS: 1
  PPN_GET_OBS_MRMS: 1
  MEM_GET_OBS_MRMS: 2G
  WTIME_GET_OBS_MRMS: 00:45:00
  MAXTRIES_GET_OBS_MRMS: 1

#----------------------------
# GET OBS NDAS config parameters
#-----------------------------
task_get_obs_ndas:
  TN_GET_OBS_NDAS: "get_obs_ndas"
  NNODES_GET_OBS_NDAS: 1
  PPN_GET_OBS_NDAS: 1
  MEM_GET_OBS_NDAS: 2G
  WTIME_GET_OBS_NDAS: 02:00:00
  MAXTRIES_GET_OBS_NDAS: 1

#----------------------------
# tn_run_met_pb2nc_obs config parameters
#-----------------------------
task_tn_run_met_pb2nc_obs:
  TN_RUN_MET_PB2NC_OBS: "run_MET_Pb2nc_obs"
  NNODES_RUN_MET_PB2NC_OBS: 1
  PPN_RUN_MET_PB2NC_OBS: 1
  MEM_RUN_MET_PB2NC_OBS: 2G
  WTIME_RUN_MET_PB2NC_OBS: 00:30:00
  MAXTRIES_RUN_MET_PB2NC_OBS: 2

#----------------------------
# tn_run_met_pcpcombine config parameters
#-----------------------------
task_tn_run_met_pcpcombine:
  TN_RUN_MET_PCPCOMBINE: "run_MET_PcpCombine"
#
  NNODES_RUN_MET_PCPCOMBINE_OBS: 1
  PPN_RUN_MET_PCPCOMBINE_OBS: 1
  MEM_RUN_MET_PCPCOMBINE_OBS: 2G
  WTIME_RUN_MET_PCPCOMBINE_OBS: 00:30:00
  MAXTRIES_RUN_MET_PCPCOMBINE_OBS: 2
#
  NNODES_RUN_MET_PCPCOMBINE_FCST: 1
  PPN_RUN_MET_PCPCOMBINE_FCST: 1
  MEM_RUN_MET_PCPCOMBINE_FCST: 2G
  WTIME_RUN_MET_PCPCOMBINE_FCST: 00:30:00
  MAXTRIES_RUN_MET_PCPCOMBINE_FCST: 2
  
#----------------------------
# run_met_gridstat_vx_apcp01h config parameters
#-----------------------------
task_run_met_gridstat_vx_apcp01h:
  TN_RUN_MET_GRIDSTAT_VX_APCP01H: "run_MET_GridStat_vx_APCP01h"
  NNODES_RUN_MET_GRIDSTAT_VX_APCP01H: 1
  PPN_RUN_MET_GRIDSTAT_VX_APCP01H: 1
  MEM_RUN_MET_GRIDSTAT_VX_APCP01H: 2G
  WTIME_RUN_MET_GRIDSTAT_VX_APCP01H: 02:00:00
  MAXTRIES_RUN_MET_GRIDSTAT_VX_APCP01H: 2

#----------------------------
# run_met_gridstat_vx_apcp03h config parameters
#-----------------------------
task_run_met_gridstat_vx_apcp03h:
  TN_RUN_MET_GRIDSTAT_VX_APCP03H: "run_MET_GridStat_vx_APCP03h"
  NNODES_RUN_MET_GRIDSTAT_VX_APCP03H: 1
  PPN_RUN_MET_GRIDSTAT_VX_APCP03H: 1
  MEM_RUN_MET_GRIDSTAT_VX_APCP03H: 2G
  WTIME_RUN_MET_GRIDSTAT_VX_APCP03H: 02:00:00
  MAXTRIES_RUN_MET_GRIDSTAT_VX_APCP03H: 2

#----------------------------
# run_met_gridstat_vx_apcp06h config parameters
#-----------------------------
task_run_met_gridstat_vx_apcp06h:
  TN_RUN_MET_GRIDSTAT_VX_APCP06H: "run_MET_GridStat_vx_APCP06h"
  NNODES_RUN_MET_GRIDSTAT_VX_APCP06H: 1
  PPN_RUN_MET_GRIDSTAT_VX_APCP06H: 1
  MEM_RUN_MET_GRIDSTAT_VX_APCP06H: 2G
  WTIME_RUN_MET_GRIDSTAT_VX_APCP06H: 02:00:00
  MAXTRIES_RUN_MET_GRIDSTAT_VX_APCP06H: 2

#----------------------------
# run_met_gridstat_vx_apcp24h config parameters
#-----------------------------
task_run_met_gridstat_vx_apcp24h:
  TN_RUN_MET_GRIDSTAT_VX_APCP24H: "run_MET_GridStat_vx_APCP24h"
  NNODES_RUN_MET_GRIDSTAT_VX_APCP24H: 1
  PPN_RUN_MET_GRIDSTAT_VX_APCP24H: 1
  MEM_RUN_MET_GRIDSTAT_VX_APCP24H: 2G
  WTIME_RUN_MET_GRIDSTAT_VX_APCP24H: 02:00:00
  MAXTRIES_RUN_MET_GRIDSTAT_VX_APCP24H: 2

#----------------------------
# run_met_gridstat_vx_refc config parameters
#-----------------------------
task_run_met_gridstat_vx_refc:
  TN_RUN_MET_GRIDSTAT_VX_REFC: "run_MET_GridStat_vx_REFC"
  NNODES_RUN_MET_GRIDSTAT_VX_REFC: 1
  PPN_RUN_MET_GRIDSTAT_VX_REFC: 1
  MEM_RUN_MET_GRIDSTAT_VX_REFC: 2G
  WTIME_RUN_MET_GRIDSTAT_VX_REFC: 02:00:00
  MAXTRIES_RUN_MET_GRIDSTAT_VX_REFC: 2

#----------------------------
# run_met_gridstat_vx_retop config parameters
#-----------------------------
task_run_met_gridstat_vx_retop:
  TN_RUN_MET_GRIDSTAT_VX_RETOP: "run_MET_GridStat_vx_RETOP"
  NNODES_RUN_MET_GRIDSTAT_VX_RETOP: 1
  PPN_RUN_MET_GRIDSTAT_VX_RETOP: 1
  MEM_RUN_MET_GRIDSTAT_VX_RETOP: 2G
  WTIME_RUN_MET_GRIDSTAT_VX_RETOP: 02:00:00
  MAXTRIES_RUN_MET_GRIDSTAT_VX_RETOP: 2

#----------------------------
# run_met_pointstat_vx_sfc config parameters
#-----------------------------
task_run_met_pointstat_vx_sfc:
  TN_RUN_MET_POINTSTAT_VX_SFC: "run_MET_PointStat_vx_SFC"
  NNODES_RUN_MET_POINTSTAT_VX_SFC: 1
  PPN_RUN_MET_POINTSTAT_VX_SFC: 1
  MEM_RUN_MET_POINTSTAT_VX_SFC: 2G
  WTIME_RUN_MET_POINTSTAT_VX_SFC: 01:00:00
  MAXTRIES_RUN_MET_POINTSTAT_VX_SFC: 2

#----------------------------
# run_met_pointstat_vx_upa config parameters
#-----------------------------
task_run_met_pointstat_vx_upa:
  TN_RUN_MET_POINTSTAT_VX_UPA: "run_MET_PointStat_vx_UPA"
  NNODES_RUN_MET_POINTSTAT_VX_UPA: 1
  PPN_RUN_MET_POINTSTAT_VX_UPA: 1
  MEM_RUN_MET_POINTSTAT_VX_UPA: 2G
  WTIME_RUN_MET_POINTSTAT_VX_UPA: 01:00:00
  MAXTRIES_RUN_MET_POINTSTAT_VX_UPA: 2

#----------------------------
# run_met_ensemblestat_vx_apcp01h config parameters
#-----------------------------
task_run_met_ensemblestat_vx_apcp01h:
  TN_RUN_MET_ENSEMBLESTAT_VX_APCP01H: "run_MET_EnsembleStat_vx_APCP01h"
  NNODES_RUN_MET_ENSEMBLESTAT_VX_APCP01H: 1
  PPN_RUN_MET_ENSEMBLESTAT_VX_APCP01H: 1
  MEM_RUN_MET_ENSEMBLESTAT_VX_APCP01H: 2G
  WTIME_RUN_MET_ENSEMBLESTAT_VX_APCP01H: 01:00:00
  MAXTRIES_RUN_MET_ENSEMBLESTAT_VX_APCP01H: 2

#----------------------------
# run_met_ensemblestat_vx_apcp03h config parameters
#-----------------------------
task_run_met_ensemblestat_vx_apcp03h:
  TN_RUN_MET_ENSEMBLESTAT_VX_APCP03H: "run_MET_EnsembleStat_vx_APCP03h"
  NNODES_RUN_MET_ENSEMBLESTAT_VX_APCP03H: 1
  PPN_RUN_MET_ENSEMBLESTAT_VX_APCP03H: 1
  MEM_RUN_MET_ENSEMBLESTAT_VX_APCP03H: 2G
  WTIME_RUN_MET_ENSEMBLESTAT_VX_APCP03H: 01:00:00
  MAXTRIES_RUN_MET_ENSEMBLESTAT_VX_APCP03H: 2

#----------------------------
# run_met_ensemblestat_vx_apcp06h config parameters
#-----------------------------
task_run_met_ensemblestat_vx_apcp06h:
  TN_RUN_MET_ENSEMBLESTAT_VX_APCP06H: "run_MET_EnsembleStat_vx_APCP06h"
  NNODES_RUN_MET_ENSEMBLESTAT_VX_APCP06H: 1
  PPN_RUN_MET_ENSEMBLESTAT_VX_APCP06H: 1
  MEM_RUN_MET_ENSEMBLESTAT_VX_APCP06H: 2G
  WTIME_RUN_MET_ENSEMBLESTAT_VX_APCP06H: 01:00:00
  MAXTRIES_RUN_MET_ENSEMBLESTAT_VX_APCP06H: 2

#----------------------------
# run_met_ensemblestat_vx_apcp24h config parameters
#-----------------------------
task_run_met_ensemblestat_vx_apcp24h:
  TN_RUN_MET_ENSEMBLESTAT_VX_APCP24H: "run_MET_EnsembleStat_vx_APCP24h"
  NNODES_RUN_MET_ENSEMBLESTAT_VX_APCP24H: 1
  PPN_RUN_MET_ENSEMBLESTAT_VX_APCP24H: 1
  MEM_RUN_MET_ENSEMBLESTAT_VX_APCP24H: 2G
  WTIME_RUN_MET_ENSEMBLESTAT_VX_APCP24H: 01:00:00
  MAXTRIES_RUN_MET_ENSEMBLESTAT_VX_APCP24H: 2

#----------------------------
# run_met_ensemblestat_vx_refc config parameters
#-----------------------------
task_run_met_ensemblestat_vx_refc:
  TN_RUN_MET_ENSEMBLESTAT_VX_REFC: "run_MET_EnsembleStat_vx_REFC"
  NNODES_RUN_MET_ENSEMBLESTAT_VX_REFC: 1
  PPN_RUN_MET_ENSEMBLESTAT_VX_REFC: 1
  MEM_RUN_MET_ENSEMBLESTAT_VX_REFC: 2G
  WTIME_RUN_MET_ENSEMBLESTAT_VX_REFC: 01:00:00
  MAXTRIES_RUN_MET_ENSEMBLESTAT_VX_REFC: 2

#----------------------------
# run_met_ensemblestat_vx_retop config parameters
#-----------------------------
task_run_met_ensemblestat_vx_retop:
  TN_RUN_MET_ENSEMBLESTAT_VX_RETOP: "run_MET_EnsembleStat_vx_RETOP"
  NNODES_RUN_MET_ENSEMBLESTAT_VX_RETOP: 1
  PPN_RUN_MET_ENSEMBLESTAT_VX_RETOP: 1
  MEM_RUN_MET_ENSEMBLESTAT_VX_RETOP: 2G
  WTIME_RUN_MET_ENSEMBLESTAT_VX_RETOP: 01:00:00
  MAXTRIES_RUN_MET_ENSEMBLESTAT_VX_RETOP: 2

#----------------------------
# run_met_ensemblestat_vx_sfc config parameters
#-----------------------------
task_run_met_ensemblestat_vx_sfc:
  TN_RUN_MET_ENSEMBLESTAT_VX_SFC: "run_MET_EnsembleStat_vx_SFC"
  NNODES_RUN_MET_ENSEMBLESTAT_VX_SFC: 1
  PPN_RUN_MET_ENSEMBLESTAT_VX_SFC: 1
  MEM_RUN_MET_ENSEMBLESTAT_VX_SFC: 2G
  WTIME_RUN_MET_ENSEMBLESTAT_VX_SFC: 01:00:00
  MAXTRIES_RUN_MET_ENSEMBLESTAT_VX_SFC: 2

#----------------------------
# run_met_ensemblestat_vx_upa config parameters
#-----------------------------
task_run_met_ensemblestat_vx_upa:
  TN_RUN_MET_ENSEMBLESTAT_VX_UPA: "run_MET_EnsembleStat_vx_UPA"
  NNODES_RUN_MET_ENSEMBLESTAT_VX_UPA: 1
  PPN_RUN_MET_ENSEMBLESTAT_VX_UPA: 1
  MEM_RUN_MET_ENSEMBLESTAT_VX_UPA: 2G
  WTIME_RUN_MET_ENSEMBLESTAT_VX_UPA: 01:00:00
  MAXTRIES_RUN_MET_ENSEMBLESTAT_VX_UPA: 2

#----------------------------
# run_met_gridstat_vx_ensmean_apcp01h config parameters
#-----------------------------
task_run_met_gridstat_vx_ensmean_apcp01h:
  TN_RUN_MET_GRIDSTAT_VX_ENSMEAN_APCP01H: "run_MET_GridStat_vx_ensmean_APCP01h"
  NNODES_RUN_MET_GRIDSTAT_VX_ENSMEAN_APCP01H: 1
  PPN_RUN_MET_GRIDSTAT_VX_ENSMEAN_APCP01H: 1
  MEM_RUN_MET_GRIDSTAT_VX_ENSMEAN_APCP01H: 2G
  WTIME_RUN_MET_GRIDSTAT_VX_ENSMEAN_APCP01H: 01:00:00
  MAXTRIES_RUN_MET_GRIDSTAT_VX_ENSMEAN_APCP01H: 2

#----------------------------
# run_met_gridstat_vx_ensmean_apcp03h config parameters
#-----------------------------
task_run_met_gridstat_vx_ensmean_apcp03h:
  TN_RUN_MET_GRIDSTAT_VX_ENSMEAN_APCP03H: "run_MET_GridStat_vx_ensmean_APCP03h"
  NNODES_RUN_MET_GRIDSTAT_VX_ENSMEAN_APCP03H: 1
  PPN_RUN_MET_GRIDSTAT_VX_ENSMEAN_APCP03H: 1
  MEM_RUN_MET_GRIDSTAT_VX_ENSMEAN_APCP03H: 2G
  WTIME_RUN_MET_GRIDSTAT_VX_ENSMEAN_APCP03H: 01:00:00
  MAXTRIES_RUN_MET_GRIDSTAT_VX_ENSMEAN_APCP03H: 2

#----------------------------
# run_met_gridstat_vx_ensmean_apcp06h config parameters
#-----------------------------
task_run_met_gridstat_vx_ensmean_apcp06h:
  TN_RUN_MET_GRIDSTAT_VX_ENSMEAN_APCP06H: "run_MET_GridStat_vx_ensmean_APCP06h"
  NNODES_RUN_MET_GRIDSTAT_VX_ENSMEAN_APCP06H: 1
  PPN_RUN_MET_GRIDSTAT_VX_ENSMEAN_APCP06H: 1
  MEM_RUN_MET_GRIDSTAT_VX_ENSMEAN_APCP06H: 2G
  WTIME_RUN_MET_GRIDSTAT_VX_ENSMEAN_APCP06H: 01:00:00
  MAXTRIES_RUN_MET_GRIDSTAT_VX_ENSMEAN_APCP06H: 2

#----------------------------
# run_met_gridstat_vx_ensmean_apcp24h config parameters
#-----------------------------
task_run_met_gridstat_vx_ensmean_apcp24h:
  TN_RUN_MET_GRIDSTAT_VX_ENSMEAN_APCP24H: "run_MET_GridStat_vx_ensmean_APCP24h"
  NNODES_RUN_MET_GRIDSTAT_VX_ENSMEAN_APCP24H: 1
  PPN_RUN_MET_GRIDSTAT_VX_ENSMEAN_APCP24H: 1
  MEM_RUN_MET_GRIDSTAT_VX_ENSMEAN_APCP24H: 2G
  WTIME_RUN_MET_GRIDSTAT_VX_ENSMEAN_APCP24H: 01:00:00
  MAXTRIES_RUN_MET_GRIDSTAT_VX_ENSMEAN_APCP24H: 2

#----------------------------
# run_met_pointstat_vx_ensmean_sfc config parameters
#-----------------------------
task_run_met_pointstat_vx_ensmean_sfc:
  TN_RUN_MET_POINTSTAT_VX_ENSMEAN_SFC: "run_MET_PointStat_vx_ensmean_SFC"
  NNODES_RUN_MET_POINTSTAT_VX_ENSMEAN_SFC: 1
  PPN_RUN_MET_POINTSTAT_VX_ENSMEAN_SFC: 1
  MEM_RUN_MET_POINTSTAT_VX_ENSMEAN_SFC: 2G
  WTIME_RUN_MET_POINTSTAT_VX_ENSMEAN_SFC: 01:00:00
  MAXTRIES_RUN_MET_POINTSTAT_VX_ENSMEAN_SFC: 2

#----------------------------
# run_met_pointstat_vx_ensmean_upa config parameters
#-----------------------------
task_run_met_pointstat_vx_ensmean_upa:
  TN_RUN_MET_POINTSTAT_VX_ENSMEAN_UPA: "run_MET_PointStat_vx_ensmean_UPA"
  NNODES_RUN_MET_POINTSTAT_VX_ENSMEAN_UPA: 1
  PPN_RUN_MET_POINTSTAT_VX_ENSMEAN_UPA: 1
  MEM_RUN_MET_POINTSTAT_VX_ENSMEAN_UPA: 2G
  WTIME_RUN_MET_POINTSTAT_VX_ENSMEAN_UPA: 01:00:00
  MAXTRIES_RUN_MET_POINTSTAT_VX_ENSMEAN_UPA: 2

#----------------------------
# run_met_gridstat_vx_ensprob_apcp01h config parameters
#-----------------------------
task_run_met_gridstat_vx_ensprob_apcp01h:
  TN_RUN_MET_GRIDSTAT_VX_ENSPROB_APCP01H: "run_MET_GridStat_vx_ensprob_APCP01h"
  NNODES_RUN_MET_GRIDSTAT_VX_ENSPROB_APCP01H: 1
  PPN_RUN_MET_GRIDSTAT_VX_ENSPROB_APCP01H: 1
  MEM_RUN_MET_GRIDSTAT_VX_ENSPROB_APCP01H: 2G
  WTIME_RUN_MET_GRIDSTAT_VX_ENSPROB_APCP01H: 01:00:00
  MAXTRIES_RUN_MET_GRIDSTAT_VX_ENSPROB_APCP01H: 2

#----------------------------
# run_met_gridstat_vx_ensprob_apcp03h config parameters
#-----------------------------
task_run_met_gridstat_vx_ensprob_apcp03h:
  TN_RUN_MET_GRIDSTAT_VX_ENSPROB_APCP03H: "run_MET_GridStat_vx_ensprob_APCP03h"
  NNODES_RUN_MET_GRIDSTAT_VX_ENSPROB_APCP03H: 1
  PPN_RUN_MET_GRIDSTAT_VX_ENSPROB_APCP03H: 1
  MEM_RUN_MET_GRIDSTAT_VX_ENSPROB_APCP03H: 2G
  WTIME_RUN_MET_GRIDSTAT_VX_ENSPROB_APCP03H: 01:00:00
  MAXTRIES_RUN_MET_GRIDSTAT_VX_ENSPROB_APCP03H: 2

#----------------------------
# run_met_gridstat_vx_ensprob_apcp06h config parameters
#-----------------------------
task_run_met_gridstat_vx_ensprob_apcp06h:
  TN_RUN_MET_GRIDSTAT_VX_ENSPROB_APCP06H: "run_MET_GridStat_vx_ensprob_APCP06h"
  NNODES_RUN_MET_GRIDSTAT_VX_ENSPROB_APCP06H: 1
  PPN_RUN_MET_GRIDSTAT_VX_ENSPROB_APCP06H: 1
  MEM_RUN_MET_GRIDSTAT_VX_ENSPROB_APCP06H: 2G
  WTIME_RUN_MET_GRIDSTAT_VX_ENSPROB_APCP06H: 01:00:00
  MAXTRIES_RUN_MET_GRIDSTAT_VX_ENSPROB_APCP06H: 2

#----------------------------
# run_met_gridstat_vx_ensprob_apcp24h config parameters
#-----------------------------
task_run_met_gridstat_vx_ensprob_apcp24h:
  TN_RUN_MET_GRIDSTAT_VX_ENSPROB_APCP24H: "run_MET_GridStat_vx_ensprob_APCP24h"
  NNODES_RUN_MET_GRIDSTAT_VX_ENSPROB_APCP24H: 1
  PPN_RUN_MET_GRIDSTAT_VX_ENSPROB_APCP24H: 1
  MEM_RUN_MET_GRIDSTAT_VX_ENSPROB_APCP24H: 2G
  WTIME_RUN_MET_GRIDSTAT_VX_ENSPROB_APCP24H: 01:00:00
  MAXTRIES_RUN_MET_GRIDSTAT_VX_ENSPROB_APCP24H: 2

#----------------------------
# run_met_gridstat_vx_ensprob_refc config parameters
#-----------------------------
task_run_met_gridstat_vx_ensprob_refc:
  TN_RUN_MET_GRIDSTAT_VX_ENSPROB_REFC: "run_MET_GridStat_vx_ensprob_REFC"
  NNODES_RUN_MET_GRIDSTAT_VX_ENSPROB_REFC: 1
  PPN_RUN_MET_GRIDSTAT_VX_ENSPROB_REFC: 1
  MEM_RUN_MET_GRIDSTAT_VX_ENSPROB_REFC: 2G
  WTIME_RUN_MET_GRIDSTAT_VX_ENSPROB_REFC: 01:00:00
  MAXTRIES_RUN_MET_GRIDSTAT_VX_ENSPROB_REFC: 2

#----------------------------
# run_met_gridstat_vx_ensprob_retop config parameters
#-----------------------------
task_run_met_gridstat_vx_ensprob_retop:
  TN_RUN_MET_GRIDSTAT_VX_ENSPROB_RETOP: "run_MET_GridStat_vx_ensprob_RETOP"
  NNODES_RUN_MET_GRIDSTAT_VX_ENSPROB_RETOP: 1
  PPN_RUN_MET_GRIDSTAT_VX_ENSPROB_RETOP: 1
  MEM_RUN_MET_GRIDSTAT_VX_ENSPROB_RETOP: 2G
  WTIME_RUN_MET_GRIDSTAT_VX_ENSPROB_RETOP: 01:00:00
  MAXTRIES_RUN_MET_GRIDSTAT_VX_ENSPROB_RETOP: 2

#----------------------------
# run_met_pointstat_vx_ensprob_sfc config parameters
#-----------------------------
task_run_met_pointstat_vx_ensprob_sfc:
  TN_RUN_MET_POINTSTAT_VX_ENSPROB_SFC: "run_MET_PointStat_vx_ensprob_SFC"
  NNODES_RUN_MET_POINTSTAT_VX_ENSPROB_SFC: 1
  PPN_RUN_MET_POINTSTAT_VX_ENSPROB_SFC: 1
  MEM_RUN_MET_POINTSTAT_VX_ENSPROB_SFC: 2G
  WTIME_RUN_MET_POINTSTAT_VX_ENSPROB_SFC: 01:00:00
  MAXTRIES_RUN_MET_POINTSTAT_VX_ENSPROB_SFC: 2

#----------------------------
# run_met_pointstat_vx_ensprob_upa config parameters
#-----------------------------
task_run_met_pointstat_vx_ensprob_upa:
  TN_RUN_MET_POINTSTAT_VX_ENSPROB_UPA: "run_MET_PointStat_vx_ensprob_UPA"
  NNODES_RUN_MET_POINTSTAT_VX_ENSPROB_UPA: 1
  PPN_RUN_MET_POINTSTAT_VX_ENSPROB_UPA: 1
  MEM_RUN_MET_POINTSTAT_VX_ENSPROB_UPA: 2G
  WTIME_RUN_MET_POINTSTAT_VX_ENSPROB_UPA: 01:00:00
  MAXTRIES_RUN_MET_POINTSTAT_VX_ENSPROB_UPA: 2

#----------------------------
# AQM_ICS config parameters
#-----------------------------
task_aqm_ics:
  TN_AQM_ICS: "aqm_ics"
  NNODES_AQM_ICS: 1
  PPN_AQM_ICS: 1
  WTIME_AQM_ICS: 00:30:00
  MAXTRIES_AQM_ICS: 2

#----------------------------
# AQM_LBCS config parameters
#-----------------------------
task_aqm_lbcs:
  TN_AQM_LBCS: "aqm_lbcs"
  NNODES_AQM_LBCS: 1
  PPN_AQM_LBCS: 24
  WTIME_AQM_LBCS: 00:30:00
  MAXTRIES_AQM_LBCS: 2

#----------------------------
# NEXUS_GFS_SFC config parameters
#-----------------------------
task_nexus_gfs_sfc:
  TN_NEXUS_GFS_SFC: "nexus_gfs_sfc"
  NNODES_NEXUS_GFS_SFC: 1
  PPN_NEXUS_GFS_SFC: 1
  MEM_NEXUS_GFS_SFC: 2G
  WTIME_NEXUS_GFS_SFC: 00:30:00
  MAXTRIES_NEXUS_GFS_SFC: 2

#----------------------------
>>>>>>> 4018b005
# NEXUS_EMISSION config parameters
#-----------------------------
task_nexus_emission:
  PPN_NEXUS_EMISSION: '{{ platform.NCORES_PER_NODE // OMP_NUM_THREADS_NEXUS_EMISSION }}'
  KMP_AFFINITY_NEXUS_EMISSION: "scatter"
  OMP_NUM_THREADS_NEXUS_EMISSION: 2
  OMP_STACKSIZE_NEXUS_EMISSION: "1024m"

#----------------------------
# POST_STAT_O3 config parameters
#-----------------------------
task_post_stat_o3:
  KMP_AFFINITY_POST_STAT_O3: "scatter"
  OMP_NUM_THREADS_POST_STAT_O3: 1
  OMP_STACKSIZE_POST_STAT_O3: "2056M"

#----------------------------
# POST_STAT_PM25 config parameters
#-----------------------------
task_post_stat_pm25:
  KMP_AFFINITY_POST_STAT_PM25: "scatter"
  OMP_NUM_THREADS_POST_STAT_PM25: 1
  OMP_STACKSIZE_POST_STAT_PM25: "2056M"

#----------------------------
# BIAS_CORRECTION_O3 config parameters
#-----------------------------
task_bias_correction_o3:
  KMP_AFFINITY_BIAS_CORRECTION_O3: "scatter"
  OMP_NUM_THREADS_BIAS_CORRECTION_O3: 128
  OMP_STACKSIZE_BIAS_CORRECTION_O3: "2056M"

#----------------------------
# BIAS_CORRECTION_PM25 config parameters
#-----------------------------
task_bias_correction_pm25:
  KMP_AFFINITY_BIAS_CORRECTION_PM25: "scatter"
  OMP_NUM_THREADS_BIAS_CORRECTION_PM25: 128
  OMP_STACKSIZE_BIAS_CORRECTION_PM25: "2056M"

#----------------------------
# global config parameters
#-----------------------------
global:
  #
  #-----------------------------------------------------------------------
  #
  # Set parameters associated with outputting satellite fields in the UPP
  # grib2 files using the Community Radiative Transfer Model (CRTM).
  #
  # USE_CRTM:
  # Flag that defines whether external CRTM coefficient files have been
  # staged by the user in order to output synthetic satellite products
  # available within the UPP. If this is set to true, then the workflow
  # will check for these files in the directory CRTM_DIR. Otherwise, it is
  # assumed that no satellite fields are being requested in the UPP
  # configuration.
  #
  # CRTM_DIR:
  # This is the path to the top CRTM fix file directory. This is only used
  # if USE_CRTM is set to true.
  #
  #-----------------------------------------------------------------------
  #
  USE_CRTM: false
  CRTM_DIR: ""
  #
  #-----------------------------------------------------------------------
  #
  # Set parameters associated with running ensembles.  Definitions:
  #
  # DO_ENSEMBLE:
  # Flag that determines whether to run a set of ensemble forecasts (for
  # each set of specified cycles).  If this is set to true, NUM_ENS_MEMBERS
  # forecasts are run for each cycle, each with a different set of stochastic
  # seed values.  Otherwise, a single forecast is run for each cycle.
  #
  # NUM_ENS_MEMBERS:
  # The number of ensemble members to run if DO_ENSEMBLE is set to true.
  # This variable also controls the naming of the ensemble member directories.
  # For example, if this is set to 8, the member directories will be named 
  # mem1, mem2, ..., mem8. Not used if DO_ENSEMBLE is set to false.
  #
  # ENSMEM_NAMES:
  # A list of names for the ensemble member names following the format
  # mem001, mem002, etc.
  #
<<<<<<< HEAD
=======
  # FV3_NML_ENSMEM_FPS:
  # Paths to the ensemble member corresponding namelists in the
  # experiment directory
  #
  # ENS_TIME_LAG_HRS:
  # Time lag (in hours) to use for each ensemble member.
  #
>>>>>>> 4018b005
  #-----------------------------------------------------------------------
  #
  DO_ENSEMBLE: false
  NUM_ENS_MEMBERS: 0
<<<<<<< HEAD
  ENSMEM_NAMES: '{% for m in range(NUM_ENS_MEMBERS) %}{{ "mem%03d, " % m }}{% endfor %}'
=======
  ENSMEM_NAMES: '{% for m in range(NUM_ENS_MEMBERS) %} "mem%03d, " % m {% endfor %}'
  FV3_NML_ENSMEM_FPS: '{% for mem in ENSMEM_NAMES %}{{ [EXPTDIR, "%s_%s" % FV3_NML_FN, mem]|path_join }}{% endfor %}'
  ENS_TIME_LAG_HRS: '[ {% for m in range(NUM_ENS_MEMBERS) %} 0, {% endfor %} ]'
>>>>>>> 4018b005
  #
  #-----------------------------------------------------------------------
  #
  # Set default ad-hoc stochastic physics options.
  # For detailed documentation of these parameters, see:
  # https://stochastic-physics.readthedocs.io/en/ufs_public_release/namelist_options.html
  #
  #-----------------------------------------------------------------------
  #
  DO_SHUM: false
  DO_SPPT: false
  DO_SKEB: false
  ISEED_SPPT: 1
  ISEED_SHUM: 2
  ISEED_SKEB: 3
  NEW_LSCALE: true
  SHUM_MAG: 0.006 #Variable "shum" in input.nml
  SHUM_LSCALE: 150000
  SHUM_TSCALE: 21600 #Variable "shum_tau" in input.nml
  SHUM_INT: 3600 #Variable "shumint" in input.nml
  SPPT_MAG: 0.7 #Variable "sppt" in input.nml
  SPPT_LOGIT: true
  SPPT_LSCALE: 150000
  SPPT_TSCALE: 21600 #Variable "sppt_tau" in input.nml
  SPPT_INT: 3600 #Variable "spptint" in input.nml
  SPPT_SFCLIMIT: true
  SKEB_MAG: 0.5 #Variable "skeb" in input.nml
  SKEB_LSCALE: 150000
  SKEB_TSCALE: 21600 #Variable "skeb_tau" in input.nml
  SKEB_INT: 3600 #Variable "skebint" in input.nml
  SKEBNORM: 1
  SKEB_VDOF: 10
  USE_ZMTNBLCK: false
  #
  #-----------------------------------------------------------------------
  #
  # Set default SPP stochastic physics options. Each SPP option is an array, 
  # applicable (in order) to the scheme/parameter listed in SPP_VAR_LIST. 
  # Enter each value of the array in config.yaml as shown below without commas
  # or single quotes (e.g., SPP_VAR_LIST=( "pbl" "sfc" "mp" "rad" "gwd" ). 
  # Both commas and single quotes will be added by Jinja when creating the
  # namelist.
  #
  # Note that SPP is currently only available for specific physics schemes 
  # used in the RAP/HRRR physics suite.  Users need to be aware of which SDF
  # is chosen when turning this option on. 
  #
  # Patterns evolve and are applied at each time step.
  #
  #-----------------------------------------------------------------------
  #
  DO_SPP: false
  SPP_VAR_LIST: [ "pbl", "sfc", "mp", "rad", "gwd" ]
  SPP_MAG_LIST: [ 0.2, 0.2, 0.75, 0.2, 0.2 ] #Variable "spp_prt_list" in input.nml
  SPP_LSCALE: [ 150000.0, 150000.0, 150000.0, 150000.0, 150000.0 ]
  SPP_TSCALE: [ 21600.0, 21600.0, 21600.0, 21600.0, 21600.0 ] #Variable "spp_tau" in input.nml
  SPP_SIGTOP1: [ 0.1, 0.1, 0.1, 0.1, 0.1 ]
  SPP_SIGTOP2: [ 0.025, 0.025, 0.025, 0.025, 0.025 ]
  SPP_STDDEV_CUTOFF: [ 1.5, 1.5, 2.5, 1.5, 1.5 ]
  ISEED_SPP: [ 4, 5, 6, 7, 8 ]
  #
  #-----------------------------------------------------------------------
  #
  # Turn on SPP in Noah or RUC LSM (support for Noah MP is in progress).
  # Please be aware of the SDF that you choose if you wish to turn on LSM
  # SPP.
  #
  # SPP in LSM schemes is handled in the &nam_sfcperts namelist block 
  # instead of in &nam_sppperts, where all other SPP is implemented.
  #
  # Perturbations to soil moisture content (SMC) are only applied at the 
  # first time step.
  #
  # LSM perturbations include SMC - soil moisture content (volume fraction),
  # VGF - vegetation fraction, ALB - albedo, SAL - salinity, 
  # EMI - emissivity, ZOL - surface roughness (cm), and STC - soil temperature.
  #
  # Only five perturbations at a time can be applied currently, but all seven
  # are shown below.  In addition, only one unique iseed value is allowed 
  # at the moment, and is used for each pattern.
  #
  DO_LSM_SPP: false #If true, sets lndp_type=2
  LSM_SPP_TSCALE: [ 21600, 21600, 21600, 21600, 21600, 21600, 21600 ]
  LSM_SPP_LSCALE: [ 150000, 150000, 150000, 150000, 150000, 150000, 150000 ]
  ISEED_LSM_SPP: [ 9 ]
  LSM_SPP_VAR_LIST: [ "smc", "vgf", "alb", "sal", "emi", "zol", "stc" ]
  LSM_SPP_MAG_LIST: [ 0.017, 0.001, 0.001, 0.001, 0.001, 0.001, 0.2 ]
  #
  #-----------------------------------------------------------------------
  # 
  # HALO_BLEND:
  # Number of rows into the computational domain that should be blended 
  # with the LBCs.  To shut halo blending off, this can be set to zero.
  #
  #-----------------------------------------------------------------------
  #
  HALO_BLEND: 10
  #
  #-----------------------------------------------------------------------
  #

#----------------------------
# verification (vx) parameters
#-----------------------------
verification:
  # Move some of the following to another section at some point.
  #
  # GET_OBS_LOCAL_MODULE_FN:
  # Local task modulefile name for all GET_OBS_* tasks.
  #
  GET_OBS_LOCAL_MODULE_FN: 'get_obs'
  #
  # Templates for CCPA observation files.
  #
  OBS_CCPA_APCP01h_FN_TEMPLATE: '{valid?fmt=%Y%m%d}/ccpa.t{valid?fmt=%H}z.01h.hrap.conus.gb2'
  OBS_CCPA_APCPgt01h_FN_TEMPLATE: '${OBS_CCPA_APCP01h_FN_TEMPLATE}_a${ACCUM_HH}h.nc'
  OBS_NDAS_SFCorUPA_FN_TEMPLATE: 'prepbufr.ndas.{valid?fmt=%Y%m%d%H}'
  OBS_NDAS_SFCorUPA_FN_METPROC_TEMPLATE: '${OBS_NDAS_SFCorUPA_FN_TEMPLATE}.nc'
  #
  # VX_LOCAL_MODULE_FN:
  # Name (without extension) of the local module file for running the vx
  # tasks in the workflow.
  #
  VX_LOCAL_MODULE_FN: 'run_vx'
  #
  # RUN_TASKS_METVX_DET:
  # Flag that specifies whether to run deterministic verification.  If set
  # to True, this will run deterministic vx on the post-processed forecast
  # output.  This post-processed output may consist of a single forecast
  # or an ensemble of foreasts, and it may be staged from previous runs of
  # the SRW App or may be generated by running the TN_RUN_FCST task as part
  # of the current SRW-App-generated experiment.
  #
  # RUN_TASKS_METVX_ENS:
  # Flag that specifies whether to run ensemble verification.  The ensemble
  # forecast output on which vx will be run may be staged or generated by
  # running an ensemble of forecasts with the weather model as part of the
  # current SRW-App-generated experiment.
  #
  RUN_TASKS_METVX_DET: False
  RUN_TASKS_METVX_ENS: False
  #
  # VX_FCST_MODEL_NAME:
  # String that specifies a descriptive name for the model being verified.
  # This is used in forming the names of the verification output files as
  # well as in the contents of those files.
  #
  # VX_FIELDS:
  # The fields or groups of fields on which to run verification.
  #
  # VX_APCP_ACCUMS_HH:
  # The 2-digit accumulation periods (in units of hours) to consider for
  # APCP (accumulated precipitation).  If VX_FIELDS contains "APCP", then
  # VX_APCP_ACCUMS_HH must contain at least one element.  If not,
  # VX_APCP_ACCUMS_HH will be ignored.
  #
  VX_FCST_MODEL_NAME: '{{ nco.NET }}.{{ task_run_post.POST_OUTPUT_DOMAIN_NAME }}'
<<<<<<< HEAD
  VX_FCST_INPUT_BASEDIR: '{{ workflow.EXPTDIR }}'
=======
  VX_FIELDS: [ "APCP", "REFC", "RETOP", "SFC", "UPA" ]
  VX_APCP_ACCUMS_HH: [ "01", "03", "06", "24" ]
  #
  # VX_FCST_INPUT_BASEDIR:
  # Location of top-level directory containing forecast (but not obs) files
  # that will be used as input into METplus for verification.  If not
  # specified, this gets set to EXPTDIR.
  #
  # VX_OUTPUT_BASEDIR:
  # Top-level directory in which METplus will place its output.
  #
  VX_FCST_INPUT_BASEDIR: '{{ workflow.EXPTDIR if ((workflow_switches.RUN_TASK_RUN_FCST and task_run_fcst.WRITE_DOPOST) or workflow_switches.RUN_TASK_RUN_POST) }}'
  VX_OUTPUT_BASEDIR: '{{ workflow.EXPTDIR }}'
  #
  # File name and path templates are used in the verification tasks.
  #
  FCST_SUBDIR_TEMPLATE: '{init?fmt=%Y%m%d%H?shift=-${time_lag}}${SLASH_ENSMEM_SUBDIR_OR_NULL}/postprd'
  FCST_FN_TEMPLATE: '${NET}.t{init?fmt=%H?shift=-${time_lag}}z.prslev.f{lead?fmt=%HHH?shift=${time_lag}}.${POST_OUTPUT_DOMAIN_NAME}.grib2'
  FCST_FN_METPROC_TEMPLATE: '${NET}.t{init?fmt=%H}z.prslev.f{lead?fmt=%HHH}.${POST_OUTPUT_DOMAIN_NAME}_a${ACCUM_HH}h.nc'
  #
  # For verification tasks that need observational data, this specifies
  # the maximum number of observation files that may be missing.  If more
  # than this number are missing, the verification task will error out.
  #
  # Note that this is a crude way of checking that there are enough obs to
  # conduct verification since this number should probably depend on the
  # field being verified, the time interval between observations, the
  # length of the forecast, etc.  An alternative may be to specify the
  # maximum allowed fraction of obs files that can be missing (i.e. the
  # number missing divided by the number that are expected to exist).
  #
  NUM_MISSING_OBS_FILES_MAX: 2
>>>>>>> 4018b005

#----------------------------
# CPL_AQM config parameters
#-----------------------------
cpl_aqm_parm:
  #
  #-----------------------------------------------------------------------
  #
  # CPL_AQM:
  # Coupling flag for air quality modeling
  #
  # DO_AQM_DUST:
  # Flag turning on/off AQM dust option in AQM_RC
  #
  # DO_AQM_CANOPY
  # Flag turning on/off AQM canopy option in AQM_RC
  # 
  # DO_AQM_PRODUCT
  # Flag turning on/off AQM output products in AQM_RC
  # 
  # DO_AQM_CHEM_LBCS:
  # Add chemical LBCs to chemical LBCs
  # 
  # DO_AQM_GEFS_LBCS:
  # Add GEFS aerosol LBCs to chemical LBCs
  #
  # DO_AQM_SAVE_AIRNOW_HIST:
  # Save bias-correction airnow training data
  #
  # DO_AQM_SAVE_FIRE:
  # Archive fire emission file to HPSS
  #
  # AQM_CONFIG_DIR:
  # Configuration directory for AQM
  # 
  # AQM_BIO_DIR:
  # Path to the directory containing AQM bio files
  # 
  # AQM_BIO_FILE:
  # File name of AQM BIO file
  #
  # AQM_DUST_DIR:
  # Path to the directory containing AQM dust file
  #
  # AQM_DUST_FILE_PREFIX:
  # Frefix of AQM dust file
  #
  # AQM_DUST_FILE_SUFFIX:
  # Suffix and extension of AQM dust file
  #
  # AQM_CANOPY_DIR:
  # Path to the directory containing AQM canopy files
  # 
  # AQM_CANOPY_FILE_PREFIX:
  # File name of AQM canopy file
  #
  # AQM_CANOPY_FILE_SUFFIX:
  # Suffix and extension of AQM CANOPY file
  # 
  # AQM_FIRE_DIR:
  # Path to the directory containing AQM fire files
  # 
  # AQM_FIRE_FILE_PREFIX:
  # Prefix of AQM FIRE file
  # 
  # AQM_FIRE_FILE_SUFFIX:
  # Suffix and extension of AQM FIRE file
  #
  # AQM_FIRE_ARCHV_DIR:
  # Path to the archive directory for RAVE emission files on HPSS
  #
  # AQM_RC_FIRE_FREQUENCY:
  # Fire frequency in aqm.rc
  #
  # AQM_RC_PRODUCT_FN:
  # File name of AQM output products
  #
  # AQM_RC_PRODUCT_FREQUENCY:
  # Frequency of AQM output products
  #
  # AQM_LBCS_DIR:
  # Path to the directory containing chemical LBC files
  # 
  # AQM_LBCS_FILES:
  # File name of chemical LBCs
  #
  # AQM_GEFS_DIR:
  # Path to the directory containing GEFS aerosol LBC files
  #
  # AQM_GEFS_FILE_PREFIX:
  # Prefix of AQM GEFS file ("geaer" or "gfs")
  #
  # AQM_GEFS_FILE_CYC:
  # Cycle of the GEFS aerosol LBC files only if it is fixed
  # 
  # NEXUS_INPUT_DIR:
  # Same as GRID_DIR but for the the air quality emission generation task.
  # Should be blank for the default value specified in setup.sh
  # 
  # NEXUS_FIX_DIR:
  # Directory containing grid_spec files as the input file of nexus
  # 
  # NEXUS_GRID_FN:
  # File name of the input grid_spec file of nexus
  #
  # NUM_SPLIT_NEXUS:
  # Number of split nexus emission tasks
  #
  # NEXUS_GFS_SFC_OFFSET_HRS: 0
  # Time offset when retrieving gfs surface data files
  # 
  # NEXUS_GFS_SFC_DIR:
  # Path to directory containing GFS surface data files
  # This is set to COMINgfs when DO_REAL_TIME=TRUE. 
  #
  # NEXUS_GFS_SFC_ARCHV_DIR: 
  # Path to archive directory for gfs surface files on HPSS
  #
  # PT_SRC_BASEDIR:
  # Parent directory containing point source files for CONUS/AK/HI
  #
  # AQM_AIRNOW_HIST_DIR:
  # Path to the directory where the historical AIRNOW data are located
  #
  #-----------------------------------------------------------------------
  #
  CPL_AQM: false

  DO_AQM_DUST: true
  DO_AQM_CANOPY: false
  DO_AQM_PRODUCT: true
  DO_AQM_CHEM_LBCS: true
  DO_AQM_GEFS_LBCS: false
  DO_AQM_SAVE_AIRNOW_HIST: false
  DO_AQM_SAVE_FIRE: false

  AQM_CONFIG_DIR: ""
  AQM_BIO_DIR: ""
  AQM_BIO_FILE: "BEIS_SARC401.ncf"

  AQM_DUST_DIR: "/path/to/dust/dir"
  AQM_DUST_FILE_PREFIX: "FENGSHA_p8_10km_inputs"
  AQM_DUST_FILE_SUFFIX: ".nc"

  AQM_CANOPY_DIR: "/path/to/canopy/dir"
  AQM_CANOPY_FILE_PREFIX: "gfs.t12z.geo"
  AQM_CANOPY_FILE_SUFFIX: ".canopy_regrid.nc"

  AQM_FIRE_DIR: ""
  AQM_FIRE_FILE_PREFIX: "GBBEPx_C401GRID.emissions_v003"
  AQM_FIRE_FILE_SUFFIX: ".nc"
  AQM_FIRE_FILE_OFFSET_HRS: 0
  AQM_FIRE_ARCHV_DIR: "/path/to/archive/dir/for/RAVE/on/HPSS"

  AQM_RC_FIRE_FREQUENCY: "static"
  AQM_RC_PRODUCT_FN: "aqm.prod.nc"
  AQM_RC_PRODUCT_FREQUENCY: "hourly"

  AQM_LBCS_DIR: ""
  AQM_LBCS_FILES: "gfs_bndy_chen_<MM>.tile7.000.nc"

  AQM_GEFS_DIR: ""
  AQM_GEFS_FILE_PREFIX: "geaer"
  AQM_GEFS_FILE_CYC: ""

  NEXUS_INPUT_DIR: ""
  NEXUS_FIX_DIR: ""
  NEXUS_GRID_FN: "grid_spec_GSD_HRRR_25km.nc"
  NUM_SPLIT_NEXUS: 3
  NEXUS_GFS_SFC_OFFSET_HRS: 0
  NEXUS_GFS_SFC_DIR: ""
  NEXUS_GFS_SFC_ARCHV_DIR: "/NCEPPROD/hpssprod/runhistory"

  PT_SRC_BASEDIR: "/path/to/point/source/base/directory/for/conus/hi/ak"

  AQM_AIRNOW_HIST_DIR: "/path/to/historical/airnow/data/dir"

rocoto:
  attrs: ""
  cycledefs: ""
  entities: ""
  log: ""
  tasks:
    taskgroups: ""
<|MERGE_RESOLUTION|>--- conflicted
+++ resolved
@@ -1017,160 +1017,6 @@
   MAILTO: ""
   MAILCC: ""
 
-<<<<<<< HEAD
-=======
-
-#----------------------------
-# WORKFLOW SWITCHES config parameters
-#-----------------------------
-workflow_switches:
-  #
-  #-----------------------------------------------------------------------
-  #
-  # Set flags (and related directories) that determine whether various
-  # workflow tasks should be run.  Note that the TN_MAKE_GRID, TN_MAKE_OROG, 
-  # and TN_MAKE_SFC_CLIMO are all cycle-independent tasks, i.e. if they 
-  # are to be run, they do so only once at the beginning of the workflow 
-  # before any cycles are run.  Definitions:
-  #
-  # RUN_TASK_MAKE_GRID:
-  # Flag that determines whether the TN_MAKE_GRID task is to be run.  If 
-  # this is set to true, the grid generation task is run and new grid
-  # files are generated.  If it is set to false, then the scripts look
-  # for pregenerated grid files in the directory specified by GRID_DIR 
-  # (see below).
-  #
-  # RUN_TASK_MAKE_OROG:
-  # Same as RUN_TASK_MAKE_GRID but for the TN_MAKE_OROG task.
-  #
-  # RUN_TASK_MAKE_SFC_CLIMO:
-  # Same as RUN_TASK_MAKE_GRID but for the TN_MAKE_SFC_CLIMO task.
-  #
-  # RUN_TASK_GET_EXTRN_ICS:
-  # Flag that determines whether the TN_GET_EXTRN_ICS task is to be run.
-  #
-  # RUN_TASK_GET_EXTRN_LBCS:
-  # Flag that determines whether the TN_GET_EXTRN_LBCS task is to be run.
-  #
-  # RUN_TASK_MAKE_ICS:
-  # Flag that determines whether the TN_MAKE_ICS task is to be run.
-  #
-  # RUN_TASK_MAKE_LBCS:
-  # Flag that determines whether the TN_MAKE_LBCS task is to be run.
-  #
-  # RUN_TASK_RUN_FCST:
-  # Flag that determines whether the TN_RUN_FCST task is to be run.
-  #
-  # RUN_TASK_RUN_POST:
-  # Flag that determines whether the TN_RUN_POST task is to be run.
-  # 
-  # RUN_TASK_RUN_PRDGEN:
-  # Flag that determines whether the TN_RUN_PRDGEN task is to be run.
-  #
-  # RUN_TASK_GET_OBS_CCPA:
-  # Flag that determines whether to run the TN_GET_OBS_CCPA task, which
-  # retrieves the CCPA hourly precipitation files used by METplus from NOAA HPSS. 
-  # 
-  # RUN_TASK_GET_OBS_MRMS:
-  # Flag that determines whether to run the TN_GET_OBS_MRMS task, which
-  # retrieves the MRMS composite reflectivity files used by METplus from NOAA HPSS. 
-  #
-  # RUN_TASK_GET_OBS_NDAS:
-  # Flag that determines whether to run the TN_GET_OBS_NDAS task, which
-  # retrieves the NDAS PrepBufr files used by METplus from NOAA HPSS. 
-  #
-  # RUN_TASK_VX_GRIDSTAT:
-  # Flag that determines whether the grid-stat verification task is to be
-  # run.
-  #
-  # RUN_TASK_VX_POINTSTAT:
-  # Flag that determines whether the point-stat verification task is to be
-  # run.
-  #
-  # RUN_TASK_VX_ENSGRID:
-  # Flag that determines whether the ensemble-stat verification for gridded
-  # data task is to be run. 
-  #
-  # RUN_TASK_VX_ENSPOINT:
-  # Flag that determines whether the ensemble point verification task is
-  # to be run. If this flag is set, both ensemble-stat point verification
-  # and point verification of ensemble-stat output is computed.
-  #
-  # RUN_TASK_PLOT_ALLVARS:
-  # Flag that determines whether to run python plotting scripts
-  #
-  # RUN_TASK_AQM_ICS:
-  # Flag that determines whether the TN_AQM_ICS task is to be run for air quality modeling.
-  #
-  # RUN_TASK_AQM_LBCS:
-  # Flag that determines whether the TN_AQM_LBCS task is to be run for air quality modeling.
-  #
-  # RUN_TASK_NEXUS_GFS_SFC:
-  # Flag that determines whether the TN_NEXUS_GFS_SFC task is to be run for air quality modeling.
-  #
-  # RUN_TASK_NEXUS_EMISSION:
-  # Flag that determines whether the TN_NEXUS_EMISSION task is to be run for air quality modeling.
-  #
-  # RUN_TASK_FIRE_EMISSION:
-  # Flag that determines whether the TN_FIRE_EMISSION task is to be run for air quality modeling.
-  #
-  # RUN_TASK_POINT_SOURCE:
-  # Flag that determines whether the TN_POINT_SOURCE task is to be run for air quality modeling.
-  #
-  # RUN_TASK_PRE_POST_STAT:
-  # Flag that determines whether the TN_PRE_POST_STAT task is to be run for air quality modeling.
-  #
-  # RUN_TASK_POST_STAT_O3:
-  # Flag that determines whether the TN_POST_STAT_O3 task is to be run for air quality modeling.
-  #
-  # RUN_TASK_POST_STAT_PM25:
-  # Flag that determines whether the TN_POST_STAT_PM25 task is to be run for air quality modeling.
-  #
-  # RUN_TASK_BIAS_CORRECTION_O3:
-  # Flag that determines whether the TN_BIAS_CORRECTION_O3 task is to be run for air quality modeling.
-  #
-  # RUN_TASK_BIAS_CORRECTION_PM25:
-  # Flag that determines whether the TN_BIAS_CORRECTION_PM25 task is to be run for air quality modeling.
-  #
-  #-----------------------------------------------------------------------
-  #
-  RUN_TASK_MAKE_GRID: true
-  RUN_TASK_MAKE_OROG: true
-  RUN_TASK_MAKE_SFC_CLIMO: true
-  
-  RUN_TASK_GET_EXTRN_ICS: true
-  RUN_TASK_GET_EXTRN_LBCS: true
-  RUN_TASK_MAKE_ICS: true
-  RUN_TASK_MAKE_LBCS: true
-  RUN_TASK_RUN_FCST: true
-  RUN_TASK_RUN_POST: true
-
-  RUN_TASK_RUN_PRDGEN: false
-  
-  RUN_TASK_GET_OBS_CCPA: false
-  RUN_TASK_GET_OBS_MRMS: false
-  RUN_TASK_GET_OBS_NDAS: false
-  RUN_TASK_VX_GRIDSTAT: false
-  RUN_TASK_VX_POINTSTAT: false
-  RUN_TASK_VX_ENSGRID: false
-  RUN_TASK_VX_ENSPOINT: false
-
-  RUN_TASK_PLOT_ALLVARS: false
-
-  RUN_TASK_AQM_ICS: false
-  RUN_TASK_AQM_LBCS: false
-  RUN_TASK_NEXUS_GFS_SFC: false
-  RUN_TASK_NEXUS_EMISSION: false
-  RUN_TASK_FIRE_EMISSION: false
-  RUN_TASK_POINT_SOURCE: false
-  RUN_TASK_PRE_POST_STAT: false
-  RUN_TASK_POST_STAT_O3: false
-  RUN_TASK_POST_STAT_PM25: false
-  RUN_TASK_BIAS_CORRECTION_O3: false
-  RUN_TASK_BIAS_CORRECTION_PM25: false
-
-
->>>>>>> 4018b005
 #----------------------------
 # MAKE GRID config parameters
 #-----------------------------
@@ -2081,473 +1927,6 @@
   PLOT_DOMAINS: ["conus"]
 
 #----------------------------
-<<<<<<< HEAD
-=======
-# GET OBS CCPA config parameters
-#-----------------------------
-task_get_obs_ccpa:
-  TN_GET_OBS_CCPA: "get_obs_ccpa"
-  NNODES_GET_OBS_CCPA: 1
-  PPN_GET_OBS_CCPA: 1
-  MEM_GET_OBS_CCPA: 2G
-  WTIME_GET_OBS_CCPA: 00:45:00
-  MAXTRIES_GET_OBS_CCPA: 1
-
-#----------------------------
-# GET OBS MRMS config parameters
-#-----------------------------
-task_get_obs_mrms:
-  TN_GET_OBS_MRMS: "get_obs_mrms"
-  NNODES_GET_OBS_MRMS: 1
-  PPN_GET_OBS_MRMS: 1
-  MEM_GET_OBS_MRMS: 2G
-  WTIME_GET_OBS_MRMS: 00:45:00
-  MAXTRIES_GET_OBS_MRMS: 1
-
-#----------------------------
-# GET OBS NDAS config parameters
-#-----------------------------
-task_get_obs_ndas:
-  TN_GET_OBS_NDAS: "get_obs_ndas"
-  NNODES_GET_OBS_NDAS: 1
-  PPN_GET_OBS_NDAS: 1
-  MEM_GET_OBS_NDAS: 2G
-  WTIME_GET_OBS_NDAS: 02:00:00
-  MAXTRIES_GET_OBS_NDAS: 1
-
-#----------------------------
-# tn_run_met_pb2nc_obs config parameters
-#-----------------------------
-task_tn_run_met_pb2nc_obs:
-  TN_RUN_MET_PB2NC_OBS: "run_MET_Pb2nc_obs"
-  NNODES_RUN_MET_PB2NC_OBS: 1
-  PPN_RUN_MET_PB2NC_OBS: 1
-  MEM_RUN_MET_PB2NC_OBS: 2G
-  WTIME_RUN_MET_PB2NC_OBS: 00:30:00
-  MAXTRIES_RUN_MET_PB2NC_OBS: 2
-
-#----------------------------
-# tn_run_met_pcpcombine config parameters
-#-----------------------------
-task_tn_run_met_pcpcombine:
-  TN_RUN_MET_PCPCOMBINE: "run_MET_PcpCombine"
-#
-  NNODES_RUN_MET_PCPCOMBINE_OBS: 1
-  PPN_RUN_MET_PCPCOMBINE_OBS: 1
-  MEM_RUN_MET_PCPCOMBINE_OBS: 2G
-  WTIME_RUN_MET_PCPCOMBINE_OBS: 00:30:00
-  MAXTRIES_RUN_MET_PCPCOMBINE_OBS: 2
-#
-  NNODES_RUN_MET_PCPCOMBINE_FCST: 1
-  PPN_RUN_MET_PCPCOMBINE_FCST: 1
-  MEM_RUN_MET_PCPCOMBINE_FCST: 2G
-  WTIME_RUN_MET_PCPCOMBINE_FCST: 00:30:00
-  MAXTRIES_RUN_MET_PCPCOMBINE_FCST: 2
-  
-#----------------------------
-# run_met_gridstat_vx_apcp01h config parameters
-#-----------------------------
-task_run_met_gridstat_vx_apcp01h:
-  TN_RUN_MET_GRIDSTAT_VX_APCP01H: "run_MET_GridStat_vx_APCP01h"
-  NNODES_RUN_MET_GRIDSTAT_VX_APCP01H: 1
-  PPN_RUN_MET_GRIDSTAT_VX_APCP01H: 1
-  MEM_RUN_MET_GRIDSTAT_VX_APCP01H: 2G
-  WTIME_RUN_MET_GRIDSTAT_VX_APCP01H: 02:00:00
-  MAXTRIES_RUN_MET_GRIDSTAT_VX_APCP01H: 2
-
-#----------------------------
-# run_met_gridstat_vx_apcp03h config parameters
-#-----------------------------
-task_run_met_gridstat_vx_apcp03h:
-  TN_RUN_MET_GRIDSTAT_VX_APCP03H: "run_MET_GridStat_vx_APCP03h"
-  NNODES_RUN_MET_GRIDSTAT_VX_APCP03H: 1
-  PPN_RUN_MET_GRIDSTAT_VX_APCP03H: 1
-  MEM_RUN_MET_GRIDSTAT_VX_APCP03H: 2G
-  WTIME_RUN_MET_GRIDSTAT_VX_APCP03H: 02:00:00
-  MAXTRIES_RUN_MET_GRIDSTAT_VX_APCP03H: 2
-
-#----------------------------
-# run_met_gridstat_vx_apcp06h config parameters
-#-----------------------------
-task_run_met_gridstat_vx_apcp06h:
-  TN_RUN_MET_GRIDSTAT_VX_APCP06H: "run_MET_GridStat_vx_APCP06h"
-  NNODES_RUN_MET_GRIDSTAT_VX_APCP06H: 1
-  PPN_RUN_MET_GRIDSTAT_VX_APCP06H: 1
-  MEM_RUN_MET_GRIDSTAT_VX_APCP06H: 2G
-  WTIME_RUN_MET_GRIDSTAT_VX_APCP06H: 02:00:00
-  MAXTRIES_RUN_MET_GRIDSTAT_VX_APCP06H: 2
-
-#----------------------------
-# run_met_gridstat_vx_apcp24h config parameters
-#-----------------------------
-task_run_met_gridstat_vx_apcp24h:
-  TN_RUN_MET_GRIDSTAT_VX_APCP24H: "run_MET_GridStat_vx_APCP24h"
-  NNODES_RUN_MET_GRIDSTAT_VX_APCP24H: 1
-  PPN_RUN_MET_GRIDSTAT_VX_APCP24H: 1
-  MEM_RUN_MET_GRIDSTAT_VX_APCP24H: 2G
-  WTIME_RUN_MET_GRIDSTAT_VX_APCP24H: 02:00:00
-  MAXTRIES_RUN_MET_GRIDSTAT_VX_APCP24H: 2
-
-#----------------------------
-# run_met_gridstat_vx_refc config parameters
-#-----------------------------
-task_run_met_gridstat_vx_refc:
-  TN_RUN_MET_GRIDSTAT_VX_REFC: "run_MET_GridStat_vx_REFC"
-  NNODES_RUN_MET_GRIDSTAT_VX_REFC: 1
-  PPN_RUN_MET_GRIDSTAT_VX_REFC: 1
-  MEM_RUN_MET_GRIDSTAT_VX_REFC: 2G
-  WTIME_RUN_MET_GRIDSTAT_VX_REFC: 02:00:00
-  MAXTRIES_RUN_MET_GRIDSTAT_VX_REFC: 2
-
-#----------------------------
-# run_met_gridstat_vx_retop config parameters
-#-----------------------------
-task_run_met_gridstat_vx_retop:
-  TN_RUN_MET_GRIDSTAT_VX_RETOP: "run_MET_GridStat_vx_RETOP"
-  NNODES_RUN_MET_GRIDSTAT_VX_RETOP: 1
-  PPN_RUN_MET_GRIDSTAT_VX_RETOP: 1
-  MEM_RUN_MET_GRIDSTAT_VX_RETOP: 2G
-  WTIME_RUN_MET_GRIDSTAT_VX_RETOP: 02:00:00
-  MAXTRIES_RUN_MET_GRIDSTAT_VX_RETOP: 2
-
-#----------------------------
-# run_met_pointstat_vx_sfc config parameters
-#-----------------------------
-task_run_met_pointstat_vx_sfc:
-  TN_RUN_MET_POINTSTAT_VX_SFC: "run_MET_PointStat_vx_SFC"
-  NNODES_RUN_MET_POINTSTAT_VX_SFC: 1
-  PPN_RUN_MET_POINTSTAT_VX_SFC: 1
-  MEM_RUN_MET_POINTSTAT_VX_SFC: 2G
-  WTIME_RUN_MET_POINTSTAT_VX_SFC: 01:00:00
-  MAXTRIES_RUN_MET_POINTSTAT_VX_SFC: 2
-
-#----------------------------
-# run_met_pointstat_vx_upa config parameters
-#-----------------------------
-task_run_met_pointstat_vx_upa:
-  TN_RUN_MET_POINTSTAT_VX_UPA: "run_MET_PointStat_vx_UPA"
-  NNODES_RUN_MET_POINTSTAT_VX_UPA: 1
-  PPN_RUN_MET_POINTSTAT_VX_UPA: 1
-  MEM_RUN_MET_POINTSTAT_VX_UPA: 2G
-  WTIME_RUN_MET_POINTSTAT_VX_UPA: 01:00:00
-  MAXTRIES_RUN_MET_POINTSTAT_VX_UPA: 2
-
-#----------------------------
-# run_met_ensemblestat_vx_apcp01h config parameters
-#-----------------------------
-task_run_met_ensemblestat_vx_apcp01h:
-  TN_RUN_MET_ENSEMBLESTAT_VX_APCP01H: "run_MET_EnsembleStat_vx_APCP01h"
-  NNODES_RUN_MET_ENSEMBLESTAT_VX_APCP01H: 1
-  PPN_RUN_MET_ENSEMBLESTAT_VX_APCP01H: 1
-  MEM_RUN_MET_ENSEMBLESTAT_VX_APCP01H: 2G
-  WTIME_RUN_MET_ENSEMBLESTAT_VX_APCP01H: 01:00:00
-  MAXTRIES_RUN_MET_ENSEMBLESTAT_VX_APCP01H: 2
-
-#----------------------------
-# run_met_ensemblestat_vx_apcp03h config parameters
-#-----------------------------
-task_run_met_ensemblestat_vx_apcp03h:
-  TN_RUN_MET_ENSEMBLESTAT_VX_APCP03H: "run_MET_EnsembleStat_vx_APCP03h"
-  NNODES_RUN_MET_ENSEMBLESTAT_VX_APCP03H: 1
-  PPN_RUN_MET_ENSEMBLESTAT_VX_APCP03H: 1
-  MEM_RUN_MET_ENSEMBLESTAT_VX_APCP03H: 2G
-  WTIME_RUN_MET_ENSEMBLESTAT_VX_APCP03H: 01:00:00
-  MAXTRIES_RUN_MET_ENSEMBLESTAT_VX_APCP03H: 2
-
-#----------------------------
-# run_met_ensemblestat_vx_apcp06h config parameters
-#-----------------------------
-task_run_met_ensemblestat_vx_apcp06h:
-  TN_RUN_MET_ENSEMBLESTAT_VX_APCP06H: "run_MET_EnsembleStat_vx_APCP06h"
-  NNODES_RUN_MET_ENSEMBLESTAT_VX_APCP06H: 1
-  PPN_RUN_MET_ENSEMBLESTAT_VX_APCP06H: 1
-  MEM_RUN_MET_ENSEMBLESTAT_VX_APCP06H: 2G
-  WTIME_RUN_MET_ENSEMBLESTAT_VX_APCP06H: 01:00:00
-  MAXTRIES_RUN_MET_ENSEMBLESTAT_VX_APCP06H: 2
-
-#----------------------------
-# run_met_ensemblestat_vx_apcp24h config parameters
-#-----------------------------
-task_run_met_ensemblestat_vx_apcp24h:
-  TN_RUN_MET_ENSEMBLESTAT_VX_APCP24H: "run_MET_EnsembleStat_vx_APCP24h"
-  NNODES_RUN_MET_ENSEMBLESTAT_VX_APCP24H: 1
-  PPN_RUN_MET_ENSEMBLESTAT_VX_APCP24H: 1
-  MEM_RUN_MET_ENSEMBLESTAT_VX_APCP24H: 2G
-  WTIME_RUN_MET_ENSEMBLESTAT_VX_APCP24H: 01:00:00
-  MAXTRIES_RUN_MET_ENSEMBLESTAT_VX_APCP24H: 2
-
-#----------------------------
-# run_met_ensemblestat_vx_refc config parameters
-#-----------------------------
-task_run_met_ensemblestat_vx_refc:
-  TN_RUN_MET_ENSEMBLESTAT_VX_REFC: "run_MET_EnsembleStat_vx_REFC"
-  NNODES_RUN_MET_ENSEMBLESTAT_VX_REFC: 1
-  PPN_RUN_MET_ENSEMBLESTAT_VX_REFC: 1
-  MEM_RUN_MET_ENSEMBLESTAT_VX_REFC: 2G
-  WTIME_RUN_MET_ENSEMBLESTAT_VX_REFC: 01:00:00
-  MAXTRIES_RUN_MET_ENSEMBLESTAT_VX_REFC: 2
-
-#----------------------------
-# run_met_ensemblestat_vx_retop config parameters
-#-----------------------------
-task_run_met_ensemblestat_vx_retop:
-  TN_RUN_MET_ENSEMBLESTAT_VX_RETOP: "run_MET_EnsembleStat_vx_RETOP"
-  NNODES_RUN_MET_ENSEMBLESTAT_VX_RETOP: 1
-  PPN_RUN_MET_ENSEMBLESTAT_VX_RETOP: 1
-  MEM_RUN_MET_ENSEMBLESTAT_VX_RETOP: 2G
-  WTIME_RUN_MET_ENSEMBLESTAT_VX_RETOP: 01:00:00
-  MAXTRIES_RUN_MET_ENSEMBLESTAT_VX_RETOP: 2
-
-#----------------------------
-# run_met_ensemblestat_vx_sfc config parameters
-#-----------------------------
-task_run_met_ensemblestat_vx_sfc:
-  TN_RUN_MET_ENSEMBLESTAT_VX_SFC: "run_MET_EnsembleStat_vx_SFC"
-  NNODES_RUN_MET_ENSEMBLESTAT_VX_SFC: 1
-  PPN_RUN_MET_ENSEMBLESTAT_VX_SFC: 1
-  MEM_RUN_MET_ENSEMBLESTAT_VX_SFC: 2G
-  WTIME_RUN_MET_ENSEMBLESTAT_VX_SFC: 01:00:00
-  MAXTRIES_RUN_MET_ENSEMBLESTAT_VX_SFC: 2
-
-#----------------------------
-# run_met_ensemblestat_vx_upa config parameters
-#-----------------------------
-task_run_met_ensemblestat_vx_upa:
-  TN_RUN_MET_ENSEMBLESTAT_VX_UPA: "run_MET_EnsembleStat_vx_UPA"
-  NNODES_RUN_MET_ENSEMBLESTAT_VX_UPA: 1
-  PPN_RUN_MET_ENSEMBLESTAT_VX_UPA: 1
-  MEM_RUN_MET_ENSEMBLESTAT_VX_UPA: 2G
-  WTIME_RUN_MET_ENSEMBLESTAT_VX_UPA: 01:00:00
-  MAXTRIES_RUN_MET_ENSEMBLESTAT_VX_UPA: 2
-
-#----------------------------
-# run_met_gridstat_vx_ensmean_apcp01h config parameters
-#-----------------------------
-task_run_met_gridstat_vx_ensmean_apcp01h:
-  TN_RUN_MET_GRIDSTAT_VX_ENSMEAN_APCP01H: "run_MET_GridStat_vx_ensmean_APCP01h"
-  NNODES_RUN_MET_GRIDSTAT_VX_ENSMEAN_APCP01H: 1
-  PPN_RUN_MET_GRIDSTAT_VX_ENSMEAN_APCP01H: 1
-  MEM_RUN_MET_GRIDSTAT_VX_ENSMEAN_APCP01H: 2G
-  WTIME_RUN_MET_GRIDSTAT_VX_ENSMEAN_APCP01H: 01:00:00
-  MAXTRIES_RUN_MET_GRIDSTAT_VX_ENSMEAN_APCP01H: 2
-
-#----------------------------
-# run_met_gridstat_vx_ensmean_apcp03h config parameters
-#-----------------------------
-task_run_met_gridstat_vx_ensmean_apcp03h:
-  TN_RUN_MET_GRIDSTAT_VX_ENSMEAN_APCP03H: "run_MET_GridStat_vx_ensmean_APCP03h"
-  NNODES_RUN_MET_GRIDSTAT_VX_ENSMEAN_APCP03H: 1
-  PPN_RUN_MET_GRIDSTAT_VX_ENSMEAN_APCP03H: 1
-  MEM_RUN_MET_GRIDSTAT_VX_ENSMEAN_APCP03H: 2G
-  WTIME_RUN_MET_GRIDSTAT_VX_ENSMEAN_APCP03H: 01:00:00
-  MAXTRIES_RUN_MET_GRIDSTAT_VX_ENSMEAN_APCP03H: 2
-
-#----------------------------
-# run_met_gridstat_vx_ensmean_apcp06h config parameters
-#-----------------------------
-task_run_met_gridstat_vx_ensmean_apcp06h:
-  TN_RUN_MET_GRIDSTAT_VX_ENSMEAN_APCP06H: "run_MET_GridStat_vx_ensmean_APCP06h"
-  NNODES_RUN_MET_GRIDSTAT_VX_ENSMEAN_APCP06H: 1
-  PPN_RUN_MET_GRIDSTAT_VX_ENSMEAN_APCP06H: 1
-  MEM_RUN_MET_GRIDSTAT_VX_ENSMEAN_APCP06H: 2G
-  WTIME_RUN_MET_GRIDSTAT_VX_ENSMEAN_APCP06H: 01:00:00
-  MAXTRIES_RUN_MET_GRIDSTAT_VX_ENSMEAN_APCP06H: 2
-
-#----------------------------
-# run_met_gridstat_vx_ensmean_apcp24h config parameters
-#-----------------------------
-task_run_met_gridstat_vx_ensmean_apcp24h:
-  TN_RUN_MET_GRIDSTAT_VX_ENSMEAN_APCP24H: "run_MET_GridStat_vx_ensmean_APCP24h"
-  NNODES_RUN_MET_GRIDSTAT_VX_ENSMEAN_APCP24H: 1
-  PPN_RUN_MET_GRIDSTAT_VX_ENSMEAN_APCP24H: 1
-  MEM_RUN_MET_GRIDSTAT_VX_ENSMEAN_APCP24H: 2G
-  WTIME_RUN_MET_GRIDSTAT_VX_ENSMEAN_APCP24H: 01:00:00
-  MAXTRIES_RUN_MET_GRIDSTAT_VX_ENSMEAN_APCP24H: 2
-
-#----------------------------
-# run_met_pointstat_vx_ensmean_sfc config parameters
-#-----------------------------
-task_run_met_pointstat_vx_ensmean_sfc:
-  TN_RUN_MET_POINTSTAT_VX_ENSMEAN_SFC: "run_MET_PointStat_vx_ensmean_SFC"
-  NNODES_RUN_MET_POINTSTAT_VX_ENSMEAN_SFC: 1
-  PPN_RUN_MET_POINTSTAT_VX_ENSMEAN_SFC: 1
-  MEM_RUN_MET_POINTSTAT_VX_ENSMEAN_SFC: 2G
-  WTIME_RUN_MET_POINTSTAT_VX_ENSMEAN_SFC: 01:00:00
-  MAXTRIES_RUN_MET_POINTSTAT_VX_ENSMEAN_SFC: 2
-
-#----------------------------
-# run_met_pointstat_vx_ensmean_upa config parameters
-#-----------------------------
-task_run_met_pointstat_vx_ensmean_upa:
-  TN_RUN_MET_POINTSTAT_VX_ENSMEAN_UPA: "run_MET_PointStat_vx_ensmean_UPA"
-  NNODES_RUN_MET_POINTSTAT_VX_ENSMEAN_UPA: 1
-  PPN_RUN_MET_POINTSTAT_VX_ENSMEAN_UPA: 1
-  MEM_RUN_MET_POINTSTAT_VX_ENSMEAN_UPA: 2G
-  WTIME_RUN_MET_POINTSTAT_VX_ENSMEAN_UPA: 01:00:00
-  MAXTRIES_RUN_MET_POINTSTAT_VX_ENSMEAN_UPA: 2
-
-#----------------------------
-# run_met_gridstat_vx_ensprob_apcp01h config parameters
-#-----------------------------
-task_run_met_gridstat_vx_ensprob_apcp01h:
-  TN_RUN_MET_GRIDSTAT_VX_ENSPROB_APCP01H: "run_MET_GridStat_vx_ensprob_APCP01h"
-  NNODES_RUN_MET_GRIDSTAT_VX_ENSPROB_APCP01H: 1
-  PPN_RUN_MET_GRIDSTAT_VX_ENSPROB_APCP01H: 1
-  MEM_RUN_MET_GRIDSTAT_VX_ENSPROB_APCP01H: 2G
-  WTIME_RUN_MET_GRIDSTAT_VX_ENSPROB_APCP01H: 01:00:00
-  MAXTRIES_RUN_MET_GRIDSTAT_VX_ENSPROB_APCP01H: 2
-
-#----------------------------
-# run_met_gridstat_vx_ensprob_apcp03h config parameters
-#-----------------------------
-task_run_met_gridstat_vx_ensprob_apcp03h:
-  TN_RUN_MET_GRIDSTAT_VX_ENSPROB_APCP03H: "run_MET_GridStat_vx_ensprob_APCP03h"
-  NNODES_RUN_MET_GRIDSTAT_VX_ENSPROB_APCP03H: 1
-  PPN_RUN_MET_GRIDSTAT_VX_ENSPROB_APCP03H: 1
-  MEM_RUN_MET_GRIDSTAT_VX_ENSPROB_APCP03H: 2G
-  WTIME_RUN_MET_GRIDSTAT_VX_ENSPROB_APCP03H: 01:00:00
-  MAXTRIES_RUN_MET_GRIDSTAT_VX_ENSPROB_APCP03H: 2
-
-#----------------------------
-# run_met_gridstat_vx_ensprob_apcp06h config parameters
-#-----------------------------
-task_run_met_gridstat_vx_ensprob_apcp06h:
-  TN_RUN_MET_GRIDSTAT_VX_ENSPROB_APCP06H: "run_MET_GridStat_vx_ensprob_APCP06h"
-  NNODES_RUN_MET_GRIDSTAT_VX_ENSPROB_APCP06H: 1
-  PPN_RUN_MET_GRIDSTAT_VX_ENSPROB_APCP06H: 1
-  MEM_RUN_MET_GRIDSTAT_VX_ENSPROB_APCP06H: 2G
-  WTIME_RUN_MET_GRIDSTAT_VX_ENSPROB_APCP06H: 01:00:00
-  MAXTRIES_RUN_MET_GRIDSTAT_VX_ENSPROB_APCP06H: 2
-
-#----------------------------
-# run_met_gridstat_vx_ensprob_apcp24h config parameters
-#-----------------------------
-task_run_met_gridstat_vx_ensprob_apcp24h:
-  TN_RUN_MET_GRIDSTAT_VX_ENSPROB_APCP24H: "run_MET_GridStat_vx_ensprob_APCP24h"
-  NNODES_RUN_MET_GRIDSTAT_VX_ENSPROB_APCP24H: 1
-  PPN_RUN_MET_GRIDSTAT_VX_ENSPROB_APCP24H: 1
-  MEM_RUN_MET_GRIDSTAT_VX_ENSPROB_APCP24H: 2G
-  WTIME_RUN_MET_GRIDSTAT_VX_ENSPROB_APCP24H: 01:00:00
-  MAXTRIES_RUN_MET_GRIDSTAT_VX_ENSPROB_APCP24H: 2
-
-#----------------------------
-# run_met_gridstat_vx_ensprob_refc config parameters
-#-----------------------------
-task_run_met_gridstat_vx_ensprob_refc:
-  TN_RUN_MET_GRIDSTAT_VX_ENSPROB_REFC: "run_MET_GridStat_vx_ensprob_REFC"
-  NNODES_RUN_MET_GRIDSTAT_VX_ENSPROB_REFC: 1
-  PPN_RUN_MET_GRIDSTAT_VX_ENSPROB_REFC: 1
-  MEM_RUN_MET_GRIDSTAT_VX_ENSPROB_REFC: 2G
-  WTIME_RUN_MET_GRIDSTAT_VX_ENSPROB_REFC: 01:00:00
-  MAXTRIES_RUN_MET_GRIDSTAT_VX_ENSPROB_REFC: 2
-
-#----------------------------
-# run_met_gridstat_vx_ensprob_retop config parameters
-#-----------------------------
-task_run_met_gridstat_vx_ensprob_retop:
-  TN_RUN_MET_GRIDSTAT_VX_ENSPROB_RETOP: "run_MET_GridStat_vx_ensprob_RETOP"
-  NNODES_RUN_MET_GRIDSTAT_VX_ENSPROB_RETOP: 1
-  PPN_RUN_MET_GRIDSTAT_VX_ENSPROB_RETOP: 1
-  MEM_RUN_MET_GRIDSTAT_VX_ENSPROB_RETOP: 2G
-  WTIME_RUN_MET_GRIDSTAT_VX_ENSPROB_RETOP: 01:00:00
-  MAXTRIES_RUN_MET_GRIDSTAT_VX_ENSPROB_RETOP: 2
-
-#----------------------------
-# run_met_pointstat_vx_ensprob_sfc config parameters
-#-----------------------------
-task_run_met_pointstat_vx_ensprob_sfc:
-  TN_RUN_MET_POINTSTAT_VX_ENSPROB_SFC: "run_MET_PointStat_vx_ensprob_SFC"
-  NNODES_RUN_MET_POINTSTAT_VX_ENSPROB_SFC: 1
-  PPN_RUN_MET_POINTSTAT_VX_ENSPROB_SFC: 1
-  MEM_RUN_MET_POINTSTAT_VX_ENSPROB_SFC: 2G
-  WTIME_RUN_MET_POINTSTAT_VX_ENSPROB_SFC: 01:00:00
-  MAXTRIES_RUN_MET_POINTSTAT_VX_ENSPROB_SFC: 2
-
-#----------------------------
-# run_met_pointstat_vx_ensprob_upa config parameters
-#-----------------------------
-task_run_met_pointstat_vx_ensprob_upa:
-  TN_RUN_MET_POINTSTAT_VX_ENSPROB_UPA: "run_MET_PointStat_vx_ensprob_UPA"
-  NNODES_RUN_MET_POINTSTAT_VX_ENSPROB_UPA: 1
-  PPN_RUN_MET_POINTSTAT_VX_ENSPROB_UPA: 1
-  MEM_RUN_MET_POINTSTAT_VX_ENSPROB_UPA: 2G
-  WTIME_RUN_MET_POINTSTAT_VX_ENSPROB_UPA: 01:00:00
-  MAXTRIES_RUN_MET_POINTSTAT_VX_ENSPROB_UPA: 2
-
-#----------------------------
-# AQM_ICS config parameters
-#-----------------------------
-task_aqm_ics:
-  TN_AQM_ICS: "aqm_ics"
-  NNODES_AQM_ICS: 1
-  PPN_AQM_ICS: 1
-  WTIME_AQM_ICS: 00:30:00
-  MAXTRIES_AQM_ICS: 2
-
-#----------------------------
-# AQM_LBCS config parameters
-#-----------------------------
-task_aqm_lbcs:
-  TN_AQM_LBCS: "aqm_lbcs"
-  NNODES_AQM_LBCS: 1
-  PPN_AQM_LBCS: 24
-  WTIME_AQM_LBCS: 00:30:00
-  MAXTRIES_AQM_LBCS: 2
-
-#----------------------------
-# NEXUS_GFS_SFC config parameters
-#-----------------------------
-task_nexus_gfs_sfc:
-  TN_NEXUS_GFS_SFC: "nexus_gfs_sfc"
-  NNODES_NEXUS_GFS_SFC: 1
-  PPN_NEXUS_GFS_SFC: 1
-  MEM_NEXUS_GFS_SFC: 2G
-  WTIME_NEXUS_GFS_SFC: 00:30:00
-  MAXTRIES_NEXUS_GFS_SFC: 2
-
-#----------------------------
->>>>>>> 4018b005
-# NEXUS_EMISSION config parameters
-#-----------------------------
-task_nexus_emission:
-  PPN_NEXUS_EMISSION: '{{ platform.NCORES_PER_NODE // OMP_NUM_THREADS_NEXUS_EMISSION }}'
-  KMP_AFFINITY_NEXUS_EMISSION: "scatter"
-  OMP_NUM_THREADS_NEXUS_EMISSION: 2
-  OMP_STACKSIZE_NEXUS_EMISSION: "1024m"
-
-#----------------------------
-# POST_STAT_O3 config parameters
-#-----------------------------
-task_post_stat_o3:
-  KMP_AFFINITY_POST_STAT_O3: "scatter"
-  OMP_NUM_THREADS_POST_STAT_O3: 1
-  OMP_STACKSIZE_POST_STAT_O3: "2056M"
-
-#----------------------------
-# POST_STAT_PM25 config parameters
-#-----------------------------
-task_post_stat_pm25:
-  KMP_AFFINITY_POST_STAT_PM25: "scatter"
-  OMP_NUM_THREADS_POST_STAT_PM25: 1
-  OMP_STACKSIZE_POST_STAT_PM25: "2056M"
-
-#----------------------------
-# BIAS_CORRECTION_O3 config parameters
-#-----------------------------
-task_bias_correction_o3:
-  KMP_AFFINITY_BIAS_CORRECTION_O3: "scatter"
-  OMP_NUM_THREADS_BIAS_CORRECTION_O3: 128
-  OMP_STACKSIZE_BIAS_CORRECTION_O3: "2056M"
-
-#----------------------------
-# BIAS_CORRECTION_PM25 config parameters
-#-----------------------------
-task_bias_correction_pm25:
-  KMP_AFFINITY_BIAS_CORRECTION_PM25: "scatter"
-  OMP_NUM_THREADS_BIAS_CORRECTION_PM25: 128
-  OMP_STACKSIZE_BIAS_CORRECTION_PM25: "2056M"
-
-#----------------------------
 # global config parameters
 #-----------------------------
 global:
@@ -2594,8 +1973,6 @@
   # A list of names for the ensemble member names following the format
   # mem001, mem002, etc.
   #
-<<<<<<< HEAD
-=======
   # FV3_NML_ENSMEM_FPS:
   # Paths to the ensemble member corresponding namelists in the
   # experiment directory
@@ -2603,18 +1980,13 @@
   # ENS_TIME_LAG_HRS:
   # Time lag (in hours) to use for each ensemble member.
   #
->>>>>>> 4018b005
   #-----------------------------------------------------------------------
   #
   DO_ENSEMBLE: false
   NUM_ENS_MEMBERS: 0
-<<<<<<< HEAD
   ENSMEM_NAMES: '{% for m in range(NUM_ENS_MEMBERS) %}{{ "mem%03d, " % m }}{% endfor %}'
-=======
-  ENSMEM_NAMES: '{% for m in range(NUM_ENS_MEMBERS) %} "mem%03d, " % m {% endfor %}'
   FV3_NML_ENSMEM_FPS: '{% for mem in ENSMEM_NAMES %}{{ [EXPTDIR, "%s_%s" % FV3_NML_FN, mem]|path_join }}{% endfor %}'
   ENS_TIME_LAG_HRS: '[ {% for m in range(NUM_ENS_MEMBERS) %} 0, {% endfor %} ]'
->>>>>>> 4018b005
   #
   #-----------------------------------------------------------------------
   #
@@ -2720,12 +2092,6 @@
 # verification (vx) parameters
 #-----------------------------
 verification:
-  # Move some of the following to another section at some point.
-  #
-  # GET_OBS_LOCAL_MODULE_FN:
-  # Local task modulefile name for all GET_OBS_* tasks.
-  #
-  GET_OBS_LOCAL_MODULE_FN: 'get_obs'
   #
   # Templates for CCPA observation files.
   #
@@ -2734,49 +2100,12 @@
   OBS_NDAS_SFCorUPA_FN_TEMPLATE: 'prepbufr.ndas.{valid?fmt=%Y%m%d%H}'
   OBS_NDAS_SFCorUPA_FN_METPROC_TEMPLATE: '${OBS_NDAS_SFCorUPA_FN_TEMPLATE}.nc'
   #
-  # VX_LOCAL_MODULE_FN:
-  # Name (without extension) of the local module file for running the vx
-  # tasks in the workflow.
-  #
-  VX_LOCAL_MODULE_FN: 'run_vx'
-  #
-  # RUN_TASKS_METVX_DET:
-  # Flag that specifies whether to run deterministic verification.  If set
-  # to True, this will run deterministic vx on the post-processed forecast
-  # output.  This post-processed output may consist of a single forecast
-  # or an ensemble of foreasts, and it may be staged from previous runs of
-  # the SRW App or may be generated by running the TN_RUN_FCST task as part
-  # of the current SRW-App-generated experiment.
-  #
-  # RUN_TASKS_METVX_ENS:
-  # Flag that specifies whether to run ensemble verification.  The ensemble
-  # forecast output on which vx will be run may be staged or generated by
-  # running an ensemble of forecasts with the weather model as part of the
-  # current SRW-App-generated experiment.
-  #
-  RUN_TASKS_METVX_DET: False
-  RUN_TASKS_METVX_ENS: False
-  #
   # VX_FCST_MODEL_NAME:
   # String that specifies a descriptive name for the model being verified.
   # This is used in forming the names of the verification output files as
   # well as in the contents of those files.
   #
-  # VX_FIELDS:
-  # The fields or groups of fields on which to run verification.
-  #
-  # VX_APCP_ACCUMS_HH:
-  # The 2-digit accumulation periods (in units of hours) to consider for
-  # APCP (accumulated precipitation).  If VX_FIELDS contains "APCP", then
-  # VX_APCP_ACCUMS_HH must contain at least one element.  If not,
-  # VX_APCP_ACCUMS_HH will be ignored.
-  #
   VX_FCST_MODEL_NAME: '{{ nco.NET }}.{{ task_run_post.POST_OUTPUT_DOMAIN_NAME }}'
-<<<<<<< HEAD
-  VX_FCST_INPUT_BASEDIR: '{{ workflow.EXPTDIR }}'
-=======
-  VX_FIELDS: [ "APCP", "REFC", "RETOP", "SFC", "UPA" ]
-  VX_APCP_ACCUMS_HH: [ "01", "03", "06", "24" ]
   #
   # VX_FCST_INPUT_BASEDIR:
   # Location of top-level directory containing forecast (but not obs) files
@@ -2786,7 +2115,7 @@
   # VX_OUTPUT_BASEDIR:
   # Top-level directory in which METplus will place its output.
   #
-  VX_FCST_INPUT_BASEDIR: '{{ workflow.EXPTDIR if ((workflow_switches.RUN_TASK_RUN_FCST and task_run_fcst.WRITE_DOPOST) or workflow_switches.RUN_TASK_RUN_POST) }}'
+  VX_FCST_INPUT_BASEDIR: '{{ workflow.EXPTDIR }}'
   VX_OUTPUT_BASEDIR: '{{ workflow.EXPTDIR }}'
   #
   # File name and path templates are used in the verification tasks.
@@ -2807,7 +2136,6 @@
   # number missing divided by the number that are expected to exist).
   #
   NUM_MISSING_OBS_FILES_MAX: 2
->>>>>>> 4018b005
 
 #----------------------------
 # CPL_AQM config parameters
