#----------------------------
# Test description
#----------------------------
metadata:
  description: >-
    Default configuration for an experiment. The valid values for most of the
    parameters are specified in valid_param_vals.yaml
  version: !!str '1.0'
#----------------------------
# USER config parameters
#----------------------------
user:
  #
  #-----------------------------------------------------------------------
  #
  # Set the RUN_ENVIR variable that is listed and described in the WCOSS
  # Implementation Standards document:
  #
  #   NCEP Central Operations
  #   WCOSS Implementation Standards
  #   April 19, 2022
  #   Version 11.0.0
  #
  # RUN_ENVIR is described in this document as follows:
  #
  #   Set to "nco" if running in NCO's production environment. Used to 
  #   distinguish between organizations.
  #
  # Valid values are "nco" and "community".  Here, we use it to generate
  # and run the experiment either in NCO mode (if RUN_ENVIR is set to "nco")
  # or in community mode (if RUN_ENVIR is set to "community").  This has 
  # implications on the experiment variables that need to be set and the
  # the directory structure used.
  #
  #-----------------------------------------------------------------------
  #
  RUN_ENVIR: "nco"
  #
  #-----------------------------------------------------------------------
  #
  # Set machine and queue parameters.  Definitions:
  #
  # MACHINE:
  # Machine on which the workflow will run. If you are NOT on a named,
  # supported platform, and you want to use the Rocoto workflow manager,
  # you will need set MACHINE: "linux" and WORKFLOW_MANAGER: "rocoto". This
  # combination will assume a Slurm batch manager when generating the XML.
  # Please see ush/valid_param_vals.yaml for a full list of supported
  # platforms.
  #
  # ACCOUNT:
  # The account under which to submit jobs to the queue.
  #
  #-----------------------------------------------------------------------
  MACHINE: "BIG_COMPUTER"
  ACCOUNT: ""

  HOMEdir: '{{ user.HOMEdir }}'
  USHdir: '{{ user.USHdir }}'
  SCRIPTSdir: '{{ [HOMEdir, "scripts"]|path_join }}'
  JOBSdir: '{{ [HOMEdir, "jobs"]|path_join }}'
  SORCdir: '{{ [HOMEdir, "sorc"]|path_join }}'
  PARMdir: '{{ [HOMEdir, "parm"]|path_join }}'
  MODULESdir: '{{ [HOMEdir, "modulefiles"]|path_join }}'
  EXECdir: '{{ [HOMEdir, workflow.EXEC_SUBDIR]|path_join }}'
  VX_CONFIG_DIR: '{{ [HOMEdir, "parm"]|path_join }}'
  METPLUS_CONF: '{{ [PARMdir, "metplus"]|path_join }}'
  MET_CONFIG: '{{ [PARMdir, "met"]|path_join }}'
  UFS_WTHR_MDL_DIR: '{{ user.UFS_WTHR_MDL_DIR }}'
  ARL_NEXUS_DIR: '{{ [SORCdir, "arl_nexus"]|path_join }}'

#----------------------------
# PLATFORM config parameters
#-----------------------------
platform:
  #
  #-----------------------------------------------------------------------
  #
  # WORKFLOW_MANAGER:
  # The workflow manager to use (e.g. rocoto). This is set to "none" by
  # default, but if the machine name is set to a platform that supports
  # rocoto, this will be overwritten and set to "rocoto". If set
  # explicitly to rocoto along with the use of the MACHINE=linux target,
  # the configuration layer assumes a Slurm batch manager when generating
  # the XML. Valid options: "rocoto" or "none"
  #
  # NCORES_PER_NODE:
  # The number of cores available per node on the compute platform, now 
  # configurable for all platforms.
  #
  # TASKTHROTTLE:
  # The number of active tasks run simultaneously. For linux/mac setting this
  # to 1 makes sense
  #
  # BUILD_MOD_FN:
  # Name of alternative build module file to use if using an
  # unsupported platform. Is set automatically for supported machines.
  #
  # WFLOW_MOD_FN:
  # Name of alternative workflow module file to use if using an
  # unsupported platform. Is set automatically for supported machines.
  #
  # BUILD_VER_FN:
  # File name containing the version of the modules used for building the app.
  # Currently, WCOSS2 only uses this file.
  #
  # RUN_VER_FN:
  # File name containing the version of the modules used for running the app.
  # Currently, WCOSS2 only uses this file.
  #
  # SCHED:
  # The job scheduler to use (e.g. slurm).  Set this to an empty string in
  # order for the experiment generation script to set it depending on the
  # machine.
  #
  # PARTITION_DEFAULT:
  # If using the slurm job scheduler (i.e. if SCHED is set to "slurm"), 
  # the default partition to which to submit workflow tasks.  If a task 
  # does not have a specific variable that specifies the partition to which 
  # it will be submitted (e.g. PARTITION_HPSS, PARTITION_FCST; see below), 
  # it will be submitted to the partition specified by this variable.  If 
  # this is not set or is set to an empty string, it will be (re)set to a 
  # machine-dependent value.  This is not used if SCHED is not set to 
  # "slurm".
  #
  # QUEUE_DEFAULT:
  # The default queue or QOS (if using the slurm job scheduler, where QOS
  # is Quality of Service) to which workflow tasks are submitted.  If a 
  # task does not have a specific variable that specifies the queue to which 
  # it will be submitted (e.g. QUEUE_HPSS, QUEUE_FCST; see below), it will 
  # be submitted to the queue specified by this variable.  If this is not 
  # set or is set to an empty string, it will be (re)set to a machine-
  # dependent value.
  #
  # PARTITION_HPSS:
  # If using the slurm job scheduler (i.e. if SCHED is set to "slurm"), 
  # the partition to which the tasks that get or create links to external 
  # model files [which are needed to generate initial conditions (ICs) and 
  # lateral boundary conditions (LBCs)] are submitted.  If this is not set 
  # or is set to an empty string, it will be (re)set to a machine-dependent 
  # value.  This is not used if SCHED is not set to "slurm".
  #
  # QUEUE_HPSS:
  # The queue or QOS to which the tasks that get or create links to external 
  # model files [which are needed to generate initial conditions (ICs) and 
  # lateral boundary conditions (LBCs)] are submitted.  If this is not set 
  # or is set to an empty string, it will be (re)set to a machine-dependent 
  # value.
  #
  # PARTITION_FCST:
  # If using the slurm job scheduler (i.e. if SCHED is set to "slurm"), 
  # the partition to which the task that runs forecasts is submitted.  If 
  # this is not set or set to an empty string, it will be (re)set to a 
  # machine-dependent value.  This is not used if SCHED is not set to 
  # "slurm".
  #
  # QUEUE_FCST:
  # The queue or QOS to which the task that runs a forecast is submitted.  
  # If this is not set or set to an empty string, it will be (re)set to a 
  # machine-dependent value.
  #
  # REMOVE_MEMORY:
  # Boolean flag determining whether to remove the memory flag for the
  # Rocoto XML. Some platforms are not configured to accept the memory
  # flag, so must not be included at all in the XML.
  #-----------------------------------------------------------------------
  #
  WORKFLOW_MANAGER: ""
  NCORES_PER_NODE: ""
  TASKTHROTTLE: 1000
  BUILD_MOD_FN: 'build_{{ user.MACHINE|lower() }}_{{ workflow.COMPILER }}'
  WFLOW_MOD_FN: 'wflow_{{ user.MACHINE|lower() }}'
  BUILD_VER_FN: 'build.ver.{{ user.MACHINE|lower() }}'
  RUN_VER_FN: 'run.ver.{{ user.MACHINE|lower() }}'
  SCHED: ""
  PARTITION_DEFAULT: ""
  QUEUE_DEFAULT: ""
  PARTITION_HPSS: ""
  QUEUE_HPSS: ""
  PARTITION_FCST: ""
  QUEUE_FCST: ""
  REMOVE_MEMORY: False
  #
  #-----------------------------------------------------------------------
  #
  # Set run commands for platforms without a workflow manager. These values
  # will be ignored unless WORKFLOW_MANAGER: "none".  Definitions:
  #
  # RUN_CMD_UTILS:
  # The run command for pre-processing utilities (shave, orog, sfc_climo_gen, 
  # etc.) Can be left blank for smaller domains, in which case the executables 
  # will run without MPI.
  #
  # RUN_CMD_FCST:
  # The run command for the model forecast step. 
  #
  # RUN_CMD_POST:
  # The run command for post-processing (UPP). Can be left blank for smaller 
  # domains, in which case UPP will run without MPI.
  #
  # RUN_CMD_PRDGEN: 
  # The run command for the product generation job.
  #
  # RUN_CMD_SERIAL:
  # The run command for some serial jobs 
  #
  # RUN_CMD_AQM:
  # The run command for some AQM tasks.
  #
  # RUN_CMD_AQMLBC:
  # The run command for the AQM_LBCS task.
  #
  #-----------------------------------------------------------------------
  #
  RUN_CMD_SERIAL: ""
  RUN_CMD_UTILS: ""
  RUN_CMD_FCST: ""
  RUN_CMD_POST: ""
  RUN_CMD_PRDGEN: ""
  RUN_CMD_AQM: ""
  RUN_CMD_AQMLBC: ""

  #
  #-----------------------------------------------------------------------
  #
  # Allows an extra parameter to be passed to SCHEDULER (SLURM/PBSPRO) via 
  # XML Native command
  #
  SCHED_NATIVE_CMD: ""

  #
  #-----------------------------------------------------------------------
  #
  # Set METplus parameters.  Definitions:
  #
  # MET_INSTALL_DIR:
  # Location to top-level directory of MET installation.
  #
  # MET_BIN_EXEC:
  # Subdirectory containing MET binaries e.g. "bin"
  #
  # METPLUS_PATH:
  # Location to top-level directory of METplus installation.
  #
  # MET_BIN_EXEC
  # Name of subdirectory where METplus executables are installed.
  #
  # CCPA_OBS_DIR:
  # User-specified location of top-level directory where CCPA hourly
  # precipitation files used by METplus are located. This parameter
  # needs to be set for both user-provided observations and for
  # observations that are retrieved from the NOAA HPSS (if the user has
  # access) via the get_obs_ccpa task (activated in workflow by
  # including the parm/wflow/verify.yaml task set in the wflow config).
  # In the case of pulling observations directly from NOAA HPSS, the
  # data retrieved will be placed in this directory. Please note, this
  # path must be defind as /full-path-to-obs/ccpa/proc. METplus is
  # configured to verify 01-, 03-, 06-, and 24-h accumulated
  # precipitation using hourly CCPA files.
  # METplus configuration files require the use of predetermined
  # directory structure and file names. Therefore, if the CCPA files are
  # user provided, they need to follow the anticipated naming structure:
  #
  # {YYYYMMDD}/ccpa.t{HH}z.01h.hrap.conus.gb2,
  #
  # where YYYY is the 4-digit valid year, MM the 2-digit valid month, DD
  # the 2-digit valid day of the month, and HH the 2-digit valid hour of
  # the day. In addition, a caveat is noted for using hourly CCPA data.
  # There is a problem with the valid time in the metadata for files
  # valid from 19 - 00 UTC (or files under the '00' directory). The
  # script to pull the CCPA data from the NOAA HPSS has an example of
  # how to account for this as well as organizing the data into a more
  # intuitive format: scripts/exregional_get_ccpa_files.sh. When a fix
  # is provided, it will be accounted for in the
  # exregional_get_ccpa_files.sh script.
  #
  # MRMS_OBS_DIR:
  # User-specified location of top-level directory where MRMS composite
  # reflectivity files used by METplus are located.  This parameter
  # needs to be set for both user-provided observations and for
  # observations that are retrieved from the NOAA HPSS (if the user has
  # access) via the get_obs_mrms task (activated in workflow by
  # including the parm/wflow/verify.yaml task set in the wflow config).
  # In the case of pulling observations directly from NOAA HPSS, the
  # data retrieved will be placed in this directory. Please note, this
  # path must be defind as /full-path-to-obs/mrms/proc.
  # METplus configuration files require the use of predetermined
  # directory structure and file names. Therefore, if the MRMS files are
  # user provided, they need to follow the anticipated naming structure:
  #
  # {YYYYMMDD}/MergedReflectivityQCComposite_00.50_{YYYYMMDD}-{HH}{mm}{SS}.grib2,
  #
  # where YYYY is the 4-digit valid year, MM the 2-digit valid month, DD
  # the 2-digit valid day of the month, HH the 2-digit valid hour of the
  # day, mm the 2-digit valid minutes of the hour, and SS is the
  # two-digit valid seconds of the hour. In addition, METplus is
  # configured to look for a MRMS composite reflectivity file for the
  # valid time of the forecast being verified; since MRMS composite
  # reflectivity files do not always exactly match the valid time, a
  # script, within the main script to retrieve MRMS data from the NOAA
  # HPSS, is used to identify and rename the MRMS composite reflectivity
  # file to match the valid time of the forecast.  The script to pull
  # the MRMS data from the NOAA HPSS has an example of the expected file
  # naming structure: scripts/exregional_get_mrms_files.sh. This script
  # calls the script used to identify the MRMS file closest to the valid
  # time: ush/mrms_pull_topofhour.py.
  #
  # NDAS_OBS_DIR:
  # User-specified location of top-level directory where NDAS prepbufr 
  # files used by METplus are located. This parameter needs to be set for
  # both user-provided observations and for observations that are 
  # retrieved from the NOAA HPSS (if the user has access) via the 
  # get_obs_ndas task (activated in workflow by includeing the
  # parm/wflow/verify.yaml task set in the wflow config). 
  # In the case of pulling observations directly from NOAA HPSS, the
  # data retrieved will be placed in this directory. Please note, this
  # path must be defind as /full-path-to-obs/ndas/proc. METplus is
  # configured to verify near-surface variables hourly and upper-air
  # variables at times valid at 00 and 12 UTC with NDAS prepbufr files.
  # METplus configuration files require the use of predetermined file
  # names. Therefore, if the NDAS files are user provided, they need to
  # follow the anticipated naming structure:
  #
  # prepbufr.ndas.{YYYYMMDDHH},
  #
  # where YYYY is the 4-digit valid year, MM the 2-digit valid month, DD
  # the 2-digit valid day of the month, and HH the 2-digit valid hour of
  # the day. The script to pull the NDAS data from the NOAA HPSS has an
  # example of how to rename the NDAS data into a more intuitive format
  # with the valid time listed in the file name:
  # scripts/exregional_get_ndas_files.sh
  #
  #-----------------------------------------------------------------------
  #
  MET_INSTALL_DIR: ""
  MET_BIN_EXEC: ""
  METPLUS_PATH: ""
  CCPA_OBS_DIR: ""
  MRMS_OBS_DIR: ""
  NDAS_OBS_DIR: ""
  #
  #-----------------------------------------------------------------------
  #
  # DOMAIN_PREGEN_BASEDIR:
  # The base directory containing pregenerated grid, orography, and surface 
  # climatology files. This is an alternative for setting GRID_DIR,
  # OROG_DIR, and SFC_CLIMO_DIR individually
  # 
  # For the pregenerated grid specified by PREDEF_GRID_NAME, 
  # these "fixed" files are located in:
  #
  #   ${DOMAIN_PREGEN_BASEDIR}/${PREDEF_GRID_NAME}
  #
  # The workflow scripts will create a symlink in the experiment directory
  # that will point to a subdirectory (having the name of the grid being
  # used) under this directory.  This variable should be set to a null 
  # string in this file, but it can be specified in the user-specified 
  # workflow configuration file (EXPT_CONFIG_FN).
  #
  #-----------------------------------------------------------------------
  #
  DOMAIN_PREGEN_BASEDIR: ""
  #
  #-----------------------------------------------------------------------
  # Pre task commands such as "ulimit" needed by tasks
  #-----------------------------------------------------------------------
  #
  PRE_TASK_CMDS: ""
  #
  #-----------------------------------------------------------------------
  # Test directories used in run_WE2E script
  #-----------------------------------------------------------------------
  #
  TEST_EXTRN_MDL_SOURCE_BASEDIR: ""
  TEST_PREGEN_BASEDIR: ""
  TEST_ALT_EXTRN_MDL_SYSBASEDIR_ICS: ""
  TEST_ALT_EXTRN_MDL_SYSBASEDIR_LBCS: ""
  TEST_VX_FCST_INPUT_BASEDIR: ""
  #
  #-----------------------------------------------------------------------
  #
  # Set parameters associated with the fixed (i.e. static) files.  Definitions:
  #
  # FIXgsm:
  # System directory in which the majority of fixed (i.e. time-independent) 
  # files that are needed to run the FV3-LAM model are located
  #
  # FIXaer:
  # System directory where MERRA2 aerosol climatology files are located
  #
  # FIXlut:
  # System directory where the lookup tables for optics properties are located
  #
  # FIXorg:
  # System directory where orography data is located
  #
  # FIXsfc:
  # System directory where surface climatology data is located
  #
  # FIXgsi:
  # System directory where GSI fixed files are located
  #
  #-----------------------------------------------------------------------
  #
  FIXgsm: ""
  FIXaer: ""
  FIXlut: ""
  FIXorg: ""
  FIXsfc: ""
  FIXshp: ""
  FIXgsi: ""
  #
  #-----------------------------------------------------------------------
  #
  # EXTRN_MDL_DATA_STORES:
  # A list of data stores where the scripts should look for external model
  # data. The list is in priority order. If disk information is provided
  # via USE_USER_STAGED_EXTRN_FILES or a known location on the platform,
  # the disk location will be highest priority. Options are disk, hpss,
  # aws, and nomads.
  #
  #-----------------------------------------------------------------------
  #
  EXTRN_MDL_DATA_STORES: ""
  #
  #-----------------------------------------------------------------------
  #
  # COMINgfs:
  # Path to the real-time GFS data
  #
  # COMINgefs:
  # Path to the real-time GEFS data
  #
  # COMINairnow:
  # Path to the real-time AIRNOW observation data
  #
  #-----------------------------------------------------------------------
  #
  COMINgfs: ""
  COMINgefs: ""
  COMINairnow: "/path/to/real/time/airnow/data"
  #
  #-----------------------------------------------------------------------
  #
  # Setup default observation locations for data assimilation:
  #
  #
  # OBSPATH_NSSLMOSIAC: location of NSSL radar reflectivity 
  #
  #-----------------------------------------------------------------------
  #
  OBSPATH_NSSLMOSIAC: ""

#-----------------------------
# WORKFLOW config parameters
#-----------------------------
workflow:
  #
  #-----------------------------------------------------------------------
  #
  # Unique ID for workflow run that will be set in setup.py
  #
  #-----------------------------------------------------------------------
  #
  WORKFLOW_ID: !nowtimestamp ''
  #
  #-----------------------------------------------------------------------
  #
  # How to make links. Relative links by default. Empty string for
  # absolute paths in links.
  #
  #-----------------------------------------------------------------------
  #
  RELATIVE_LINK_FLAG: "--relative"
  #
  #-----------------------------------------------------------------------
  #
  # Set cron-associated parameters.  Definitions:
  #
  # USE_CRON_TO_RELAUNCH:
  # Flag that determines whether or not to add a line to the user's cron 
  # table to call the experiment launch script every CRON_RELAUNCH_INTVL_MNTS 
  # minutes.
  #
  # CRON_RELAUNCH_INTVL_MNTS:
  # The interval (in minutes) between successive calls of the experiment
  # launch script by a cron job to (re)launch the experiment (so that the
  # workflow for the experiment kicks off where it left off).
  #
  #-----------------------------------------------------------------------
  #
  USE_CRON_TO_RELAUNCH: false
  CRON_RELAUNCH_INTVL_MNTS: 3
  CRONTAB_LINE: ""
  LOAD_MODULES_RUN_TASK_FP: '{{ [user.USHdir, "load_modules_run_task.sh"]|path_join }}'

  #
  #-----------------------------------------------------------------------
  #
  # Set directories.  Definitions:
  #
  # EXPT_BASEDIR:
  # The base directory in which the experiment directory will be created.  
  # If this is not specified or if it is set to an empty string, it will
  # default to ${HOMEdir}/../expt_dirs. If set to a relative path, the
  # path will be appended to the default value ${HOMEdir}/../expt_dirs 
  #
  # EXPT_SUBDIR:
  # The name that the experiment directory (without the full path) will
  # have.  The full path to the experiment directory, which will be contained
  # in the variable EXPTDIR, will be:
  #
  #   EXPTDIR: "${EXPT_BASEDIR}/${EXPT_SUBDIR}"
  #
  # This cannot be empty.  If set to a null string here, it must be set to
  # a (non-empty) value in the user-defined experiment configuration file.
  #
  # EXEC_SUBDIR:
  # The name of the subdirectory of ufs-srweather-app where executables are
  # installed.
  #-----------------------------------------------------------------------
  #
  EXPT_BASEDIR: '' # This will be set in setup.py prior to extend_yaml() being called
  EXPT_SUBDIR: '{{ EXPT_SUBDIR }}'
  EXEC_SUBDIR: "exec"
  EXPTDIR: '{{ [workflow.EXPT_BASEDIR, workflow.EXPT_SUBDIR]|path_join }}'
  #
  #-----------------------------------------------------------------------
  #
  # Set the separator character(s) to use in the names of the grid, mosaic,
  # and orography fixed files.
  #
  # Ideally, the same separator should be used in the names of these fixed
  # files as the surface climatology fixed files (which always use a "."
  # as the separator), i.e. ideally, DOT_OR_USCORE should be set to "."
  #
  #-----------------------------------------------------------------------
  #
  DOT_OR_USCORE: "_"
  #
  #-----------------------------------------------------------------------
  #
  # Set file names.  Definitions:
  #
  # EXPT_CONFIG_FN:
  # Name of the user-specified configuration file for the forecast experiment.
  #
  # CONSTANTS_FN:
  # Name of the file containing definitions of various mathematical, physical, 
  # and SRW App contants.
  #
  # RGNL_GRID_NML_FN:
  # Name of file containing the namelist settings for the code that generates
  # a "ESGgrid" type of regional grid.
  #
  # FV3_NML_BASE_SUITE_FN:
  # Name of Fortran namelist file containing the forecast model's base suite
  # namelist, i.e. the portion of the namelist that is common to all physics
  # suites.
  #
  # FV3_NML_YAML_CONFIG_FN:
  # Name of YAML configuration file containing the forecast model's namelist
  # settings for various physics suites.
  #
  # FV3_NML_BASE_ENS_FN:
  # Name of Fortran namelist file containing the forecast model's base 
  # ensemble namelist, i.e. the the namelist file that is the starting point 
  # from which the namelist files for each of the enesemble members are
  # generated.
  #
  # FV3_EXEC_FN:
  # Name to use for the forecast model executable when it is copied from
  # the directory in which it is created in the build step to the executables
  # directory (EXECDIR; this is set during experiment generation).
  #
  # DIAG_TABLE_TMPL_FN:
  # Name of a template file that specifies the output fields of the
  # forecast model (ufs-weather-model: diag_table) followed by the name
  # of the ccpp_phys_suite.  Its default value is the name of the file
  # that the ufs weather model 
  # expects to read in.
  #
  # FIELD_TABLE_TMPL_FN:
  # Name of a template file that specifies the tracers in IC/LBC files of the 
  # forecast model (ufs-weather-mode: field_table) followed by [dot_ccpp_phys_suite]. 
  # Its default value is the name of the file that the ufs weather model expects 
  # to read in.
  #
  # MODEL_CONFIG_TMPL_FN:
  # Name of a template file that contains settings and configurations for the 
  # NUOPC/ESMF main component (ufs-weather-model: model_config). Its default 
  # value is the name of the file that the ufs weather model expects to read in.
  #
  # NEMS_CONFIG_TMPL_FN:
  # Name of a template file that contains information about the various NEMS 
  # components and their run sequence (ufs-weather-model: nems.configure). 
  # Its default value is the name of the file that the ufs weather model expects 
  # to read in.
  #
  # AQM_RC_TMPL_FN:
  # Template file name of resource file for NOAA Air Quality Model (AQM)
  #
  # FCST_MODEL:
  # Name of forecast model (default=ufs-weather-model)
  #
  # WFLOW_XML_FN:
  # Name of the rocoto workflow XML file that the experiment generation
  # script creates and that defines the workflow for the experiment.
  #
  # GLOBAL_VAR_DEFNS_FN:
  # Name of file (a shell script) containing the defintions of the primary 
  # experiment variables (parameters) defined in this default configuration 
  # script and in the user-specified configuration as well as secondary 
  # experiment variables generated by the experiment generation script.  
  # This file is sourced by many scripts (e.g. the J-job scripts corresponding 
  # to each workflow task) in order to make all the experiment variables 
  # available in those scripts.
  #
  # ROCOTO_YAML_FN:
  # Name of the YAML file containing the YAML workflow definition from
  # which the Rocoto XML file is created.
  #
  # EXTRN_MDL_VAR_DEFNS_FN:
  # Name of file (a shell script) containing the defintions of variables
  # associated with the external model from which ICs or LBCs are generated.  This
  # file is created by the get_extrn_* task because the values of the variables
  # it contains are not known before this task runs.  The file is then sourced by
  # the make_ics and make_lbcs tasks.
  #
  # WFLOW_LAUNCH_SCRIPT_FN:
  # Name of the script that can be used to (re)launch the experiment's rocoto
  # workflow.
  #
  # WFLOW_LAUNCH_LOG_FN:
  # Name of the log file that contains the output from successive calls to
  # the workflow launch script (WFLOW_LAUNCH_SCRIPT_FN).
  #
  #-----------------------------------------------------------------------
  #
  EXPT_CONFIG_FN: "config.yaml"
  CONSTANTS_FN: "constants.yaml"
  
  RGNL_GRID_NML_FN: "regional_grid.nml"
  
  FV3_NML_BASE_SUITE_FN: "input.nml.FV3"
  FV3_NML_YAML_CONFIG_FN: "FV3.input.yml"
  FV3_NML_BASE_ENS_FN: "input.nml.base_ens"
  FV3_NML_FN: "input.nml"
  FV3_EXEC_FN: "ufs_model"

  DATA_TABLE_FN: "data_table"
  DIAG_TABLE_FN: "diag_table"
  FIELD_TABLE_FN: "field_table"
  DIAG_TABLE_TMPL_FN: 'diag_table.{{ CCPP_PHYS_SUITE }}'
  FIELD_TABLE_TMPL_FN: 'field_table.{{ CCPP_PHYS_SUITE }}'
  MODEL_CONFIG_FN: "model_configure"
  NEMS_CONFIG_FN: "nems.configure"
  AQM_RC_FN: "aqm.rc"
  AQM_RC_TMPL_FN: "aqm.rc"

  FV3_NML_BASE_SUITE_FP: '{{ [user.PARMdir, FV3_NML_BASE_SUITE_FN]|path_join }}'
  FV3_NML_YAML_CONFIG_FP: '{{ [user.PARMdir, FV3_NML_YAML_CONFIG_FN]|path_join }}'
  FV3_NML_BASE_ENS_FP: '{{ [EXPTDIR, FV3_NML_BASE_ENS_FN]|path_join }}'
  DATA_TABLE_TMPL_FP: '{{ [user.PARMdir, DATA_TABLE_FN]|path_join }}'
  DIAG_TABLE_TMPL_FP: '{{ [user.PARMdir, DIAG_TABLE_TMPL_FN]|path_join }}'
  FIELD_TABLE_TMPL_FP: '{{ [user.PARMdir, FIELD_TABLE_TMPL_FN]|path_join }}'
  MODEL_CONFIG_TMPL_FP: '{{ [user.PARMdir, MODEL_CONFIG_FN]|path_join }}'
  NEMS_CONFIG_TMPL_FP: '{{ [user.PARMdir, NEMS_CONFIG_FN]|path_join }}'
  AQM_RC_TMPL_FP: '{{ [user.PARMdir, AQM_RC_TMPL_FN]|path_join }}'

  # These are staged in the exptdir at configuration time
  DATA_TABLE_FP: '{{ [EXPTDIR, DATA_TABLE_FN]|path_join }}'
  FIELD_TABLE_FP: '{{ [EXPTDIR, FIELD_TABLE_FN]|path_join }}'
  NEMS_CONFIG_FP: '{{ [EXPTDIR, NEMS_CONFIG_FN]|path_join }}'
  FV3_NML_FP: '{{ [EXPTDIR, FV3_NML_FN]|path_join }}'

  FCST_MODEL: "ufs-weather-model"
  WFLOW_XML_FN: "FV3LAM_wflow.xml"
  GLOBAL_VAR_DEFNS_FN: "var_defns.sh"
  ROCOTO_YAML_FN: "rocoto_defns.yaml"
  EXTRN_MDL_VAR_DEFNS_FN: "extrn_mdl_var_defns"
  WFLOW_LAUNCH_SCRIPT_FN: "launch_FV3LAM_wflow.sh"
  WFLOW_LAUNCH_LOG_FN: "log.launch_FV3LAM_wflow"

  GLOBAL_VAR_DEFNS_FP: '{{ [EXPTDIR, GLOBAL_VAR_DEFNS_FN] |path_join }}'
  ROCOTO_YAML_FP: '{{ [EXPTDIR, ROCOTO_YAML_FN] |path_join }}'
  WFLOW_LAUNCH_SCRIPT_FP: '{{ [user.USHdir, WFLOW_LAUNCH_SCRIPT_FN] |path_join }}'
  WFLOW_LAUNCH_LOG_FP: '{{ [EXPTDIR, WFLOW_LAUNCH_LOG_FN] |path_join }}'
  #
  #-----------------------------------------------------------------------
  #
  # Set the fix file paths
  #
  # FIXdir:
  # Location where fix files will be stored for a given experiment
  #
  # FIXam:
  # Directory containing the fixed files (or symlinks) for various fields on
  # global grids (which are usually much coarser than the native FV3-LAM grid).
  #
  # FIXclim:
  # Directory containing the MERRA2 aerosol climatology data file and
  # lookup tables for optics properties
  #
  # FIXlam:
  # Directory containing the fixed files (or symlinks) for the grid,
  # orography, and surface climatology on the native FV3-LAM grid.
  #
  # THOMPSON_MP_CLIMO_FN and _FP:
  # Name and path of file that contains aerosol climatology data. It can
  # be used to generate approximate versions of the aerosol fields
  # needed by Thompson microphysics.  This file will be used to
  # generate such approximate aerosol fields in the ICs and LBCs if
  # Thompson MP is included in the physics suite and if the exteranl
  # model for ICs or LBCs does not already provide these fields.
  #
  #-----------------------------------------------------------------------
  #
  FIXdir: '{{ EXPTDIR if rocoto.tasks.get("task_make_grid") else [user.HOMEdir, "fix"]|path_join }}'
  FIXam: '{{ [FIXdir, "fix_am"]|path_join }}'
  FIXclim: '{{ [FIXdir, "fix_clim"]|path_join }}'
  FIXlam: '{{ [FIXdir, "fix_lam"]|path_join }}'

  THOMPSON_MP_CLIMO_FN: "Thompson_MP_MONTHLY_CLIMO.nc"
  THOMPSON_MP_CLIMO_FP: '{{ [FIXam, THOMPSON_MP_CLIMO_FN]|path_join }}'
  #
  #-----------------------------------------------------------------------
  #
  # Set CCPP-associated parameters.  Definitions:
  #
  # CCPP_PHYS_SUITE:
  # The physics suite that will run using CCPP (Common Community Physics
  # Package).  The choice of physics suite determines the forecast model's 
  # namelist file, the diagnostics table file, the field table file, and 
  # the XML physics suite definition file that are staged in the experiment 
  # directory or the cycle directories under it.
  #
  # *_FN and *_FP variables set the name and paths to the suite
  # definition files used for the experiment
  #-----------------------------------------------------------------------
  #
  CCPP_PHYS_SUITE: "FV3_GFS_v16"
  CCPP_PHYS_SUITE_FN: 'suite_{{ CCPP_PHYS_SUITE }}.xml'
  CCPP_PHYS_SUITE_IN_CCPP_FP: '{{ [user.UFS_WTHR_MDL_DIR, "FV3", "ccpp", "suites", CCPP_PHYS_SUITE_FN] |path_join }}'
  CCPP_PHYS_SUITE_FP: '{{ [workflow.EXPTDIR, CCPP_PHYS_SUITE_FN]|path_join }}'
  #
  #-----------------------------------------------------------------------
  #
  # Set the field dictionary file name and paths.
  #
  #-----------------------------------------------------------------------
  #
  FIELD_DICT_FN: "fd_nems.yaml"
  FIELD_DICT_IN_UWM_FP: '{{ [user.UFS_WTHR_MDL_DIR, "tests", "parm", FIELD_DICT_FN]|path_join }}'
  FIELD_DICT_FP: '{{ [workflow.EXPTDIR, FIELD_DICT_FN]|path_join }}'
  #
  #-----------------------------------------------------------------------
  #
  # Set GRID_GEN_METHOD.  This variable specifies the method to use to 
  # generate a regional grid in the horizontal.  The values that it can 
  # take on are:
  #
  # * "GFDLgrid":
  #   This setting will generate a regional grid by first generating a 
  #   "parent" global cubed-sphere grid and then taking a portion of tile
  #   6 of that global grid -- referred to in the grid generation scripts
  #   as "tile 7" even though it doesn't correspond to a complete tile --
  #   and using it as the regional grid.  Note that the forecast is run on
  #   only on the regional grid (i.e. tile 7, not tiles 1 through 6).
  #
  # * "ESGgrid":
  #   This will generate a regional grid using the map projection developed
  #   by Jim Purser of EMC.
  #
  # Note that:
  #
  # 1) If the experiment is using one of the predefined grids (i.e. if 
  #    PREDEF_GRID_NAME is set to the name of one of the valid predefined 
  #    grids), then GRID_GEN_METHOD will be reset to the value of 
  #    GRID_GEN_METHOD for that grid.  This will happen regardless of 
  #    whether or not GRID_GEN_METHOD is assigned a value in the user-
  #    specified experiment configuration file, i.e. any value it may be
  #    assigned in the experiment configuration file will be overwritten.
  #
  # 2) If the experiment is not using one of the predefined grids (i.e. if 
  #    PREDEF_GRID_NAME is set to a null string), then GRID_GEN_METHOD must 
  #    be set in the experiment configuration file.  Otherwise, it will 
  #    remain set to a null string, and the experiment generation will 
  #    fail because the generation scripts check to ensure that it is set 
  #    to a non-empty string before creating the experiment directory.
  #
  #-----------------------------------------------------------------------
  #
  GRID_GEN_METHOD: ""
  #
  #-----------------------------------------------------------------------
  #
  # Set PREDEF_GRID_NAME.  This parameter specifies a predefined regional
  # grid, as follows:
  #
  # * If PREDEF_GRID_NAME is set to a valid predefined grid name, the grid 
  #   generation method GRID_GEN_METHOD, the (native) grid parameters, and 
  #   the write-component grid parameters are set to predefined values for 
  #   the specified grid, overwriting any settings of these parameters in 
  #   the user-specified experiment configuration file.  In addition, if 
  #   the time step DT_ATMOS and the computational parameters LAYOUT_X, 
  #   LAYOUT_Y, and BLOCKSIZE are not specified in that configuration file, 
  #   they are also set to predefined values for the specified grid.
  #
  # * If PREDEF_GRID_NAME is set to an empty string, it implies the user
  #   is providing the native grid parameters in the user-specified 
  #   experiment configuration file (EXPT_CONFIG_FN).  In this case, the 
  #   grid generation method GRID_GEN_METHOD, the native grid parameters, 
  #   and the write-component grid parameters as well as the time step 
  #   forecast model's main time step DT_ATMOS and the computational 
  #   parameters LAYOUT_X, LAYOUT_Y, and BLOCKSIZE must be set in that 
  #   configuration file; otherwise, the values of all of these parameters 
  #   in this default experiment configuration file will be used.
  #
  # Setting PREDEF_GRID_NAME provides a convenient method of specifying a
  # commonly used set of grid-dependent parameters.  The predefined grid 
  # parameters are specified in the script 
  #
  #   $HOMEdir/ush/set_predef_grid_params.py
  #
  #-----------------------------------------------------------------------
  #
  PREDEF_GRID_NAME: ""
  #
  #-----------------------------------------------------------------------
  #
  # Set forecast parameters.  Definitions:
  #
  # DATE_FIRST_CYCL:
  # Starting cycle date of the FIRST forecast in the set of forecasts to
  # run.  Format is "YYYYMMDDHH". Note: This has recently changed to
  # include the first cycle hour.
  #
  # DATE_LAST_CYCL:
  # Starting cylce date of the LAST forecast in the set of forecasts to run.
  # Format is "YYYYMMDDHH".  Note: This has recently changed to include
  # the last cycle hour.
  #
  # INCR_CYCL_FREQ:
  # Increment in hours for Rocoto cycle frequency.
  # Default is 24, which means cycle_freq=24:00:00
  #
  # FCST_LEN_HRS:
  # The length of each forecast, in integer hours. The short forecast
  # length when there are different lengths.
  #
  # LONG_FCST_LEN_HRS:
  # The length of the longer forecast in integer hours in a system that
  # varies the length of the forecast by time of day forecasts for a
  # shorter period. There is no need for the user to update this value
  # directly, as it is derived from FCST_LEN_CYCL when FCST_LEN_HRS=-1
  #
  # FCST_LEN_CYCL:
  # The length of forecast for each cycle date in integer hours.
  # This is valid only when FCST_LEN_HRS = -1.
  # This pattern is recurred for all cycle dates.
  # Must have the same number of entries as cycles per day, or if less
  # than one day the entries must include the length of each cycle to be
  # run. By default, set it to a 1-item list containing the standard
  # fcst length.
  #
  # CYCL_HRS_SPINSTART:
  # An array containing the hours of the day at which the spin up cycle starts.
  #
  # CYCL_HRS_PRODSTART:
  # An array containing the hours of the day at which the product cycle starts,
  # from cold start input or from spin-up cycle forcast
  #
  #-----------------------------------------------------------------------
  #
  DATE_FIRST_CYCL: "YYYYMMDDHH"
  DATE_LAST_CYCL: "YYYYMMDDHH"
  INCR_CYCL_FREQ: 24
  FCST_LEN_HRS: 24
  FCST_LEN_CYCL:
    - '{{ FCST_LEN_HRS }}'
  LONG_FCST_LEN: '{% if FCST_LEN_HRS < 0 %}{{ FCST_LEN_CYCL|max }}{% else %}{{ FCST_LEN_HRS }}{% endif %}'

  CYCL_HRS_SPINSTART: []
  CYCL_HRS_PRODSTART: []
  #
  #-----------------------------------------------------------------------
  #
  # Set PREEXISTING_DIR_METHOD.  This variable determines the method to use
  # use to deal with preexisting directories [e.g ones generated by previous
  # calls to the experiment generation script using the same experiment name
  # (EXPT_SUBDIR) as the current experiment].  This variable must be set to
  # one of "delete", "reuse", "rename", and "quit".  The resulting behavior for each
  # of these values is as follows:
  #
  # * "delete":
  #   The preexisting directory is deleted and a new directory (having the
  #   same name as the original preexisting directory) is created.
  #
  # * "rename":
  #   The preexisting directory is renamed and a new directory (having the
  #   same name as the original preexisting directory) is created.  The new
  #   name of the preexisting directory consists of its original name and
  #   the suffix "_oldNNN", where NNN is a 3-digit integer chosen to make
  #   the new name unique.
  #
  # * "reuse":
  #    If method is set to "reuse", 
  #     keep preexisting directory intact except that
  #     when preexisting directory is $EXPDIR, do the following:
  #       save all old files to a subdirecotry oldxxx/ and then
  #       populate new files into the $EXPDIR directory
  #    This is useful to keep ongoing runs uninterrupted:
  #     rocotoco *db files and previous cycles will stay and hence
  #       1. no need to manually cp/mv *db files and previous cycles back
  #       2. no need to manually restart related rocoto tasks failed during
  #            the workflow generation process
  #    This may best suit for incremental system reuses.
  #   
  #    Alternatively, one can always elect to use the "rename" option 
  #      and then manually do the above aftermath
  #
  # * "quit":
  #   The preexisting directory is left unchanged, but execution of the
  #   currently running script is terminated.  In this case, the preexisting
  #   directory must be dealt with manually before rerunning the script.
  #
  #-----------------------------------------------------------------------
  #
  PREEXISTING_DIR_METHOD: "delete"
  #
  #-----------------------------------------------------------------------
  #
  # Set flags for more detailed messages.  Defintitions:
  #
  # VERBOSE:
  # This is a flag that determines whether or not the experiment generation 
  # and workflow task scripts tend to print out more informational messages.
  #
  # DEBUG:
  # This is a flag that determines whether or not very detailed debugging
  # messages are printed to out.  Note that if DEBUG is set to TRUE, then
  # VERBOSE will also get reset to TRUE if it isn't already.
  #
  #-----------------------------------------------------------------------
  #
  VERBOSE: true
  DEBUG: false
  #
  #-----------------------------------------------------------------------
  #
  # COMPILER:
  # Type of compiler invoked during the build step. Currently, this must 
  # be set manually; it is not inherited from the build system in the 
  # ufs-srweather-app directory.
  #
  # SYMLINK_FIX_FILES:
  # Symlink fix files to experiment directory if true; otherwise copy the files.
  #
  #------------------------------------------------------------------------
  #
  COMPILER: "intel"
  SYMLINK_FIX_FILES: true
  #
  #-----------------------------------------------------------------------
  #
  # DO_REAL_TIME:
  # switch for real-time run
  #
  #-----------------------------------------------------------------------
  #
  DO_REAL_TIME: false
  #
  #-----------------------------------------------------------------------
  #
  # COLDSTART:
  # Flag turning on/off warm start
  #
  # WARMSTART_CYCLE_DIR:
  # Path to the directory where RESTART dir is located for warm start
  #
  #-----------------------------------------------------------------------
  #
  COLDSTART: true
  WARMSTART_CYCLE_DIR: "/path/to/warm/start/cycle/dir"

#----------------------------
# NCO specific variables
#-----------------------------
nco:
  #
  #-----------------------------------------------------------------------
  #
  # Set variables that are only used in NCO mode (i.e. when RUN_ENVIR is 
  # set to "nco").  Definitions:
  #
  # envir, NET, model_ver, RUN:
  # Standard environment variables defined in the NCEP Central Operations WCOSS
  # Implementation Standards document as follows:
  #
  #   envir:
  #   Set to "test" during the initial testing phase, "para" when running
  #   in parallel (on a schedule), and "prod" in production.
  #
  #   NET:
  #   Model name (first level of com directory structure)
  #
  #   model_ver:
  #   Version number of package in three digits (second level of com directory)
  #
  #   RUN:
  #   Name of model run (third level of com directory structure).
  #   In general, same as $NET
  #
  # OPSROOT:
  # The operations root directory in NCO mode.
  #
  # LOGBASEDIR:
  # Directory in which the log files from the workflow tasks will be placed.
  # 
  # For more information on NCO standards
  #   
  #   https://www.nco.ncep.noaa.gov/idsb/implementation_standards/ImplementationStandards.v11.0.0.pdf
  #
  #-----------------------------------------------------------------------
  #
  envir: "para"
  NET: "rrfs"
  RUN: "rrfs"
  model_ver: "v1.0.0"
  OPSROOT: '{{ workflow.EXPT_BASEDIR }}/../nco_dirs'
  COMROOT: '{{ OPSROOT }}/com'
  PACKAGEROOT: '{{ OPSROOT }}/packages'
  DATAROOT: '{{ OPSROOT }}/tmp'
  DCOMROOT: '{{ OPSROOT }}/dcom'
  LOGBASEDIR: '{% if user.RUN_ENVIR == "nco" %}{{ [OPSROOT, "output"]|path_join }}{% else %}{{ [workflow.EXPTDIR, "log"]|path_join }}{% endif %}'
  EXTROOT: '{{ OPSROOT }}/ext'
  COMIN_BASEDIR: '{{ COMROOT }}/{{ NET }}/{{ model_ver }}'
  COMOUT_BASEDIR: '{{ COMROOT }}/{{ NET }}/{{ model_ver }}'

  #
  #-----------------------------------------------------------------------
  #
  # The following are also described in the NCO doc above
  #
  #-----------------------------------------------------------------------
  #
  DBNROOT: ""
  SENDECF: false
  SENDDBN: false
  SENDDBN_NTC: false
  SENDCOM: false
  SENDWEB: false
  KEEPDATA: true
  MAILTO: ""
  MAILCC: ""

#----------------------------
# MAKE GRID config parameters
#-----------------------------
task_make_grid:
  #
  #-----------------------------------------------------------------------
  #
  # GRID_DIR:
  # The directory in which to look for pregenerated grid files if the
  # make_grid task is not set to run.
  # 
  #-----------------------------------------------------------------------
  # 
  GRID_DIR: '{{ [workflow.EXPTDIR, "grid"]|path_join if rocoto.tasks.get("task_make_grid") else "" }}'
  #
  #-----------------------------------------------------------------------
  #
  # Set parameters specific to the "ESGgrid" method of generating a regional
  # grid (i.e. for GRID_GEN_METHOD set to "ESGgrid").  Definitions:
  #
  # ESGgrid_LON_CTR:
  # The longitude of the center of the grid (in degrees).
  #
  # ESGgrid_LAT_CTR:
  # The latitude of the center of the grid (in degrees).
  #
  # ESGgrid_DELX:
  # The cell size in the zonal direction of the regional grid (in meters).
  #
  # ESGgrid_DELY:
  # The cell size in the meridional direction of the regional grid (in 
  # meters).
  #
  # ESGgrid_NX:
  # The number of cells in the zonal direction on the regional grid.
  #
  # ESGgrid_NY:
  # The number of cells in the meridional direction on the regional grid.
  #
  # ESGgrid_WIDE_HALO_WIDTH:
  # The width (in units of number of grid cells) of the halo to add around
  # the regional grid before shaving the halo down to the width(s) expected
  # by the forecast model.  
  #
  # ESGgrid_PAZI:
  # The rotational parameter for the ESG grid (in degrees).
  #
  # In order to generate grid files containing halos that are 3-cell and
  # 4-cell wide and orography files with halos that are 0-cell and 3-cell
  # wide (all of which are required as inputs to the forecast model), the
  # grid and orography tasks first create files with halos around the regional
  # domain of width ESGgrid_WIDE_HALO_WIDTH cells.  These are first stored 
  # in files.  The files are then read in and "shaved" down to obtain grid
  # files with 3-cell-wide and 4-cell-wide halos and orography files with
  # 0-cell-wide (i.e. no halo) and 3-cell-wide halos.  For this reason, we
  # refer to the original halo that then gets shaved down as the "wide" 
  # halo, i.e. because it is wider than the 0-cell-wide, 3-cell-wide, and
  # 4-cell-wide halos that we will eventually end up with.  Note that the
  # grid and orography files with the wide halo are only needed as intermediates
  # in generating the files with 0-cell-, 3-cell-, and 4-cell-wide halos;
  # they are not needed by the forecast model.  
  # NOTE: Probably don't need to make ESGgrid_WIDE_HALO_WIDTH a user-specified 
  #       variable.  Just set it in the function set_gridparams_ESGgrid.py.
  #
  # Note that:
  #
  # 1) If the experiment is using one of the predefined grids (i.e. if 
  #    PREDEF_GRID_NAME is set to the name of one of the valid predefined
  #    grids), then:
  #
  #    a) If the value of GRID_GEN_METHOD for that grid is "GFDLgrid", then
  #       these parameters will not be used and thus do not need to be reset
  #       to non-empty strings.
  #
  #    b) If the value of GRID_GEN_METHOD for that grid is "ESGgrid", then
  #       these parameters will get reset to the values for that grid.  
  #       This will happen regardless of whether or not they are assigned 
  #       values in the user-specified experiment configuration file, i.e. 
  #       any values they may be assigned in the experiment configuration 
  #       file will be overwritten.
  #
  # 2) If the experiment is not using one of the predefined grids (i.e. if 
  #    PREDEF_GRID_NAME is set to a null string), then:
  #
  #    a) If GRID_GEN_METHOD is set to "GFDLgrid" in the user-specified 
  #       experiment configuration file, then these parameters will not be 
  #       used and thus do not need to be reset to non-empty strings.
  #
  #    b) If GRID_GEN_METHOD is set to "ESGgrid" in the user-specified 
  #       experiment configuration file, then these parameters must be set
  #       in that configuration file.
  #
  #-----------------------------------------------------------------------
  #
  ESGgrid_LON_CTR: ""
  ESGgrid_LAT_CTR: ""
  ESGgrid_DELX: ""
  ESGgrid_DELY: ""
  ESGgrid_NX: ""
  ESGgrid_NY: ""
  ESGgrid_WIDE_HALO_WIDTH: ""
  ESGgrid_PAZI: ""

  #-----------------------------------------------------------------------
  #
  # Set parameters specific to the "GFDLgrid" method of generating a regional
  # grid (i.e. for GRID_GEN_METHOD set to "GFDLgrid").  The following 
  # parameters will be used only if GRID_GEN_METHOD is set to "GFDLgrid". 
  # In this grid generation method:
  #
  # * The regional grid is defined with respect to a "parent" global cubed-
  #   sphere grid.  Thus, all the parameters for a global cubed-sphere grid
  #   must be specified in order to define this parent global grid even 
  #   though the model equations are not integrated on (they are integrated
  #   only on the regional grid).
  #
  # * GFDLgrid_NUM_CELLS is the number of grid cells in either one of the two 
  #   horizontal directions x and y on any one of the 6 tiles of the parent
  #   global cubed-sphere grid.  The mapping from GFDLgrid_NUM_CELLS to a nominal
  #   resolution (grid cell size) for a uniform global grid (i.e. Schmidt
  #   stretch factor GFDLgrid_STRETCH_FAC set to 1) for several values of
  #   GFDLgrid_NUM_CELLS is as follows:
  #
  #     GFDLgrid_NUM_CELLS      typical cell size
  #     ------------      -----------------
  #              192                  50 km
  #              384                  25 km
  #              768                  13 km
  #             1152                 8.5 km
  #             3072                 3.2 km
  #
  #   Note that these are only typical cell sizes.  The actual cell size on
  #   the global grid tiles varies somewhat as we move across a tile.
  #
  # * Tile 6 has arbitrarily been chosen as the tile to use to orient the
  #   global parent grid on the sphere (Earth).  This is done by specifying 
  #   GFDLgrid_LON_T6_CTR and GFDLgrid_LAT_T6_CTR, which are the longitude
  #   and latitude (in degrees) of the center of tile 6.
  #
  # * Setting the Schmidt stretching factor GFDLgrid_STRETCH_FAC to a value
  #   greater than 1 shrinks tile 6, while setting it to a value less than 
  #   1 (but still greater than 0) expands it.  The remaining 5 tiles change
  #   shape as necessary to maintain global coverage of the grid.
  #
  # * The cell size on a given global tile depends on both GFDLgrid_NUM_CELLS and
  #   GFDLgrid_STRETCH_FAC (since changing GFDLgrid_NUM_CELLS changes the number
  #   of cells in the tile, and changing GFDLgrid_STRETCH_FAC modifies the
  #   shape and size of the tile).
  #
  # * The regional grid is embedded within tile 6 (i.e. it doesn't extend
  #   beyond the boundary of tile 6).  Its exact location within tile 6 is
  #   is determined by specifying the starting and ending i and j indices
  #   of the regional grid on tile 6, where i is the grid index in the x
  #   direction and j is the grid index in the y direction.  These indices
  #   are stored in the variables 
  #
  #     GFDLgrid_ISTART_OF_RGNL_DOM_ON_T6G
  #     GFDLgrid_JSTART_OF_RGNL_DOM_ON_T6G
  #     GFDLgrid_IEND_OF_RGNL_DOM_ON_T6G
  #     GFDLgrid_JEND_OF_RGNL_DOM_ON_T6G
  #
  # * In the forecast model code and in the experiment generation and workflow
  #   scripts, for convenience the regional grid is denoted as "tile 7" even
  #   though it doesn't map back to one of the 6 faces of the cube from 
  #   which the parent global grid is generated (it maps back to only a 
  #   subregion on face 6 since it is wholly confined within tile 6).  Tile
  #   6 may be referred to as the "parent" tile of the regional grid.
  #
  # * GFDLgrid_REFINE_RATIO is the refinement ratio of the regional grid 
  #   (tile 7) with respect to the grid on its parent tile (tile 6), i.e.
  #   it is the number of grid cells along the boundary of the regional grid
  #   that abut one cell on tile 6.  Thus, the cell size on the regional 
  #   grid depends not only on GFDLgrid_NUM_CELLS and GFDLgrid_STRETCH_FAC (because
  #   the cell size on tile 6 depends on these two parameters) but also on 
  #   GFDLgrid_REFINE_RATIO.  Note that as on the tiles of the global grid, 
  #   the cell size on the regional grid is not uniform but varies as we 
  #   move across the grid.
  #
  # Definitions of parameters that need to be specified when GRID_GEN_METHOD
  # is set to "GFDLgrid":
  #
  # GFDLgrid_LON_T6_CTR:
  # Longitude of the center of tile 6 (in degrees).
  #
  # GFDLgrid_LAT_T6_CTR:
  # Latitude of the center of tile 6 (in degrees).
  #
  # GFDLgrid_NUM_CELLS:
  # Number of points in each of the two horizontal directions (x and y) on
  # each tile of the parent global grid.  Note that the name of this parameter
  # is really a misnomer because although it has the string "RES" (for 
  # "resolution") in its name, it specifies number of grid cells, not grid
  # size (in say meters or kilometers).  However, we keep this name in order
  # to remain consistent with the usage of the word "resolution" in the 
  # global forecast model and other auxiliary codes.
  #
  # GFDLgrid_STRETCH_FAC:
  # Stretching factor used in the Schmidt transformation applied to the
  # parent cubed-sphere grid.
  #
  # GFDLgrid_REFINE_RATIO:
  # Cell refinement ratio for the regional grid, i.e. the number of cells
  # in either the x or y direction on the regional grid (tile 7) that abut
  # one cell on its parent tile (tile 6).
  #
  # GFDLgrid_ISTART_OF_RGNL_DOM_ON_T6G:
  # i-index on tile 6 at which the regional grid (tile 7) starts.
  #
  # GFDLgrid_IEND_OF_RGNL_DOM_ON_T6G:
  # i-index on tile 6 at which the regional grid (tile 7) ends.
  #
  # GFDLgrid_JSTART_OF_RGNL_DOM_ON_T6G:
  # j-index on tile 6 at which the regional grid (tile 7) starts.
  #
  # GFDLgrid_JEND_OF_RGNL_DOM_ON_T6G:
  # j-index on tile 6 at which the regional grid (tile 7) ends.
  #
  # GFDLgrid_USE_NUM_CELLS_IN_FILENAMES:
  # Flag that determines the file naming convention to use for grid, orography,
  # and surface climatology files (or, if using pregenerated files, the
  # naming convention that was used to name these files).  These files 
  # usually start with the string "C${RES}_", where RES is an integer.
  # In the global forecast model, RES is the number of points in each of
  # the two horizontal directions (x and y) on each tile of the global grid
  # (defined here as GFDLgrid_NUM_CELLS).  If this flag is set to true, RES will
  # be set to GFDLgrid_NUM_CELLS just as in the global forecast model.  If it is
  # set to false, we calculate (in the grid generation task) an "equivalent
  # global uniform cubed-sphere resolution" -- call it RES_EQUIV -- and 
  # then set RES equal to it.  RES_EQUIV is the number of grid points in 
  # each of the x and y directions on each tile that a global UNIFORM (i.e. 
  # stretch factor of 1) cubed-sphere grid would have to have in order to
  # have the same average grid size as the regional grid.  This is a more
  # useful indicator of the grid size because it takes into account the 
  # effects of GFDLgrid_NUM_CELLS, GFDLgrid_STRETCH_FAC, and GFDLgrid_REFINE_RATIO
  # in determining the regional grid's typical grid size, whereas simply
  # setting RES to GFDLgrid_NUM_CELLS doesn't take into account the effects of
  # GFDLgrid_STRETCH_FAC and GFDLgrid_REFINE_RATIO on the regional grid's
  # resolution.  Nevertheless, some users still prefer to use GFDLgrid_NUM_CELLS
  # in the file names, so we allow for that here by setting this flag to
  # true.
  #
  # Note that:
  #
  # 1) If the experiment is using one of the predefined grids (i.e. if 
  #    PREDEF_GRID_NAME is set to the name of one of the valid predefined
  #    grids), then:
  #
  #    a) If the value of GRID_GEN_METHOD for that grid is "GFDLgrid", then
  #       these parameters will get reset to the values for that grid.  
  #       This will happen regardless of whether or not they are assigned 
  #       values in the user-specified experiment configuration file, i.e. 
  #       any values they may be assigned in the experiment configuration 
  #       file will be overwritten.
  #
  #    b) If the value of GRID_GEN_METHOD for that grid is "ESGgrid", then
  #       these parameters will not be used and thus do not need to be reset
  #       to non-empty strings.
  #
  # 2) If the experiment is not using one of the predefined grids (i.e. if 
  #    PREDEF_GRID_NAME is set to a null string), then:
  #
  #    a) If GRID_GEN_METHOD is set to "GFDLgrid" in the user-specified 
  #       experiment configuration file, then these parameters must be set
  #       in that configuration file.
  #
  #    b) If GRID_GEN_METHOD is set to "ESGgrid" in the user-specified 
  #       experiment configuration file, then these parameters will not be 
  #       used and thus do not need to be reset to non-empty strings.
  #
  #-----------------------------------------------------------------------
  #
  GFDLgrid_LON_T6_CTR: ""
  GFDLgrid_LAT_T6_CTR: ""
  GFDLgrid_NUM_CELLS: ""
  GFDLgrid_STRETCH_FAC: ""
  GFDLgrid_REFINE_RATIO: ""
  GFDLgrid_ISTART_OF_RGNL_DOM_ON_T6G: ""
  GFDLgrid_IEND_OF_RGNL_DOM_ON_T6G: ""
  GFDLgrid_JSTART_OF_RGNL_DOM_ON_T6G: ""
  GFDLgrid_JEND_OF_RGNL_DOM_ON_T6G: ""
  GFDLgrid_USE_NUM_CELLS_IN_FILENAMES: ""
  #
#----------------------------
# MAKE OROG config parameters
#-----------------------------
task_make_orog:
  KMP_AFFINITY_MAKE_OROG: "disabled"
  OMP_NUM_THREADS_MAKE_OROG: 6
  OMP_STACKSIZE_MAKE_OROG: "2048m"
  OROG_DIR: '{{ [workflow.EXPTDIR, "orog"]|path_join if rocoto.tasks.get("task_make_orog") else "" }}'

#----------------------------
# MAKE SFC CLIMO config parameters
#-----------------------------
task_make_sfc_climo:
  KMP_AFFINITY_MAKE_SFC_CLIMO: "scatter"
  OMP_NUM_THREADS_MAKE_SFC_CLIMO: 1
  OMP_STACKSIZE_MAKE_SFC_CLIMO: "1024m"
  SFC_CLIMO_DIR: '{{ [workflow.EXPTDIR, "sfc_climo"]|path_join if rocoto.tasks.get("task_make_sfc_climo") else "" }}'

#----------------------------
# EXTRN ICS config parameters
#-----------------------------
task_get_extrn_ics:
  #
  #-----------------------------------------------------------------------
  #
  # Set initial and lateral boundary condition generation parameters.  
  # Definitions:
  #
  # EXTRN_MDL_NAME_ICS:
  #`The name of the external model that will provide fields from which 
  # initial condition (including and surface) files will be generated for
  # input into the forecast model.
  #
  # EXTRN_MDL_ICS_OFFSET_HRS:
  # Users may wish to start a forecast from a forecast of a previous cycle
  # of an external model. This variable sets the number of hours earlier
  # the external model started than when the FV3 forecast configured here
  # should start. For example, the forecast should start from a 6 hour
  # forecast of the GFS, then EXTRN_MDL_ICS_OFFSET_HRS=6.
  #
  # FV3GFS_FILE_FMT_ICS:
  # If using the FV3GFS model as the source of the ICs (i.e. if EXTRN_MDL_NAME_ICS
  # is set to "FV3GFS"), this variable specifies the format of the model
  # files to use when generating the ICs.
  #
  #-----------------------------------------------------------------------
  #
  EXTRN_MDL_NAME_ICS: "FV3GFS"
  EXTRN_MDL_ICS_OFFSET_HRS: 0
  FV3GFS_FILE_FMT_ICS: "nemsio"
  #
  #-----------------------------------------------------------------------
  #
  # Base directories in which to search for external model files.
  #
  # EXTRN_MDL_SYSBASEDIR_ICS:
  # Base directory on the local machine containing external model files for
  # generating ICs on the native grid.  The way the full path containing 
  # these files is constructed depends on the user-specified external model
  # for ICs, i.e. EXTRN_MDL_NAME_ICS.
  #
  # Note that this must be defined as a null string here so that if it is 
  # specified by the user in the experiment configuration file, it remains 
  # set to those values, and if not, it gets set to machine-dependent 
  # values.
  #
  #-----------------------------------------------------------------------
  # 
  EXTRN_MDL_SYSBASEDIR_ICS: ''
  #
  #-----------------------------------------------------------------------
  #
  # User-staged external model directories and files.  Definitions:
  #
  # USE_USER_STAGED_EXTRN_FILES:
  # Flag that determines whether or not the workflow will look for the 
  # external model files needed for generating ICs in user-specified
  # directories.
  #
  # EXTRN_MDL_SOURCE_BASEDIR_ICS:
  # Directory in which to look for external model files for generating ICs.
  # If USE_USER_STAGED_EXTRN_FILES is set to true, the workflow looks in 
  # this directory (specifically, in a subdirectory under this directory 
  # named "YYYYMMDDHH" consisting of the starting date and cycle hour of 
  # the forecast, where YYYY is the 4-digit year, MM the 2-digit month, DD 
  # the 2-digit day of the month, and HH the 2-digit hour of the day) for 
  # the external model files specified by the array EXTRN_MDL_FILES_ICS 
  # (these files will be used to generate the ICs on the native FV3-LAM 
  # grid).  This variable is not used if USE_USER_STAGED_EXTRN_FILES is 
  # set to false.
  # 
  # EXTRN_MDL_FILES_ICS:
  # Array containing templates of the names of the files to search for in
  # the directory specified by EXTRN_MDL_SOURCE_BASEDIR_ICS.  This
  # variable is not used if USE_USER_STAGED_EXTRN_FILES is set to false.
  # A single template should be used for each model file type that is
  # meant to be used. You may use any of the Python-style templates
  # allowed in the ush/retrieve_data.py script. To see the full list of
  # supported templates, run that script with a -h option. Here is an example of
  # setting FV3GFS nemsio input files:
  #   EXTRN_MDL_FILES_ICS=( gfs.t{hh}z.atmf{fcst_hr:03d}.nemsio \
  #   gfs.t{hh}z.sfcf{fcst_hr:03d}.nemsio )
  # Or for FV3GFS grib files:
  #   EXTRN_MDL_FILES_ICS=( gfs.t{hh}z.pgrb2.0p25.f{fcst_hr:03d} )
  #
  #-----------------------------------------------------------------------
  #
  USE_USER_STAGED_EXTRN_FILES: false
  EXTRN_MDL_SOURCE_BASEDIR_ICS: ""
  EXTRN_MDL_FILES_ICS: ""

#----------------------------
# EXTRN LBCS config parameters
#-----------------------------
task_get_extrn_lbcs:
  #
  #-----------------------------------------------------------------------
  #
  # EXTRN_MDL_NAME_LBCS:
  #`The name of the external model that will provide fields from which 
  # lateral boundary condition (LBC) files (except for the 0-th hour LBC 
  # file) will be generated for input into the forecast model.
  #
  # LBC_SPEC_INTVL_HRS:
  # The interval (in integer hours) with which LBC files will be generated.
  # We will refer to this as the boundary update interval.  Note that the
  # model specified in EXTRN_MDL_NAME_LBCS must have data available at a
  # frequency greater than or equal to that implied by LBC_SPEC_INTVL_HRS.
  # For example, if LBC_SPEC_INTVL_HRS is set to 6, then the model must have
  # data availble at least every 6 hours.  It is up to the user to ensure 
  # that this is the case.
  #
  # EXTRN_MDL_LBCS_OFFSET_HRS:
  # Users may wish to use lateral boundary conditions from a forecast that
  # was started earlier than the initial time for the FV3 forecast
  # configured here. This variable sets the number of hours earlier
  # the external model started than when the FV3 forecast configured here
  # should start. For example, the forecast should use lateral boundary
  # conditions from the GFS started 6 hours earlier, then
  # EXTRN_MDL_LBCS_OFFSET_HRS=6. Defaults to 0 except for RAP, which
  # uses a 3 hour offset.
  #
  # FV3GFS_FILE_FMT_LBCS:
  # If using the FV3GFS model as the source of the LBCs (i.e. if 
  # EXTRN_MDL_NAME_LBCS is set to "FV3GFS"), this variable specifies the 
  # format of the model files to use when generating the LBCs.
  #
  #-----------------------------------------------------------------------
  #
  EXTRN_MDL_NAME_LBCS: "FV3GFS"
  LBC_SPEC_INTVL_HRS: 6
  EXTRN_MDL_LBCS_OFFSET_HRS: '{{ 3 if EXTRN_MDL_NAME_LBCS == "RAP" else 0 }}'
  FV3GFS_FILE_FMT_LBCS: "nemsio"
  #-----------------------------------------------------------------------
  #
  # EXTRN_MDL_SYSBASEDIR_LBCS:
  # Same as EXTRN_MDL_SYSBASEDIR_ICS but for LBCs.
  #
  # Note that this must be defined as a null string here so that if it is 
  # specified by the user in the experiment configuration file, it remains 
  # set to those values, and if not, it gets set to machine-dependent 
  # values.
  #
  #-----------------------------------------------------------------------
  #
  EXTRN_MDL_SYSBASEDIR_LBCS: ''
  #
  #-----------------------------------------------------------------------
  #
  # User-staged external model directories and files.  Definitions:
  #
  # USE_USER_STAGED_EXTRN_FILES:
  # Analogous to USE_USER_STAGED_EXTRN_FILES in ICS but for LBCs
  #
  # EXTRN_MDL_SOURCE_BASEDIR_LBCS:
  # Analogous to EXTRN_MDL_SOURCE_BASEDIR_ICS but for LBCs instead of ICs.
  #
  # EXTRN_MDL_FILES_LBCS:
  # Analogous to EXTRN_MDL_FILES_ICS but for LBCs instead of ICs.
  #
  #-----------------------------------------------------------------------
  #
  USE_USER_STAGED_EXTRN_FILES: false
  EXTRN_MDL_SOURCE_BASEDIR_LBCS: ""
  EXTRN_MDL_FILES_LBCS: ""

#----------------------------
# MAKE ICS config parameters
#-----------------------------
task_make_ics:
  KMP_AFFINITY_MAKE_ICS: "scatter"
  OMP_NUM_THREADS_MAKE_ICS: 1
  OMP_STACKSIZE_MAKE_ICS: "1024m"
  #
  #-----------------------------------------------------------------------
  #
  # USE_FVCOM:
  # Flag set to update surface conditions in FV3-LAM with fields generated
  # from the Finite Volume Community Ocean Model (FVCOM). This will
  # replace lake/sea surface temperature, ice surface temperature, and ice
  # placement. FVCOM data must already be interpolated to the desired
  # FV3-LAM grid. This flag will be used in make_ics to modify sfc_data.nc
  # after chgres_cube is run by running the routine process_FVCOM.exe
  #
  # FVCOM_WCSTART:
  # Define if this is a "warm" start or a "cold" start. Setting this to 
  # "warm" will read in sfc_data.nc generated in a RESTART directory.
  # Setting this to "cold" will read in the sfc_data.nc generated from 
  # chgres_cube in the make_ics portion of the workflow.
  #
  # FVCOM_DIR:
  # User defined directory where FVCOM data already interpolated to FV3-LAM
  # grid is located. File name in this path should be "fvcom.nc" to allow
  #
  # FVCOM_FILE:
  # Name of file located in FVCOM_DIR that has FVCOM data interpolated to 
  # FV3-LAM grid. This file will be copied later to a new location and name
  # changed to fvcom.nc
  #
  #------------------------------------------------------------------------
  #
  USE_FVCOM: false
  FVCOM_WCSTART: "cold"
  FVCOM_DIR: ""
  FVCOM_FILE: "fvcom.nc"

#----------------------------
# MAKE LBCS config parameters
#-----------------------------
task_make_lbcs:
  KMP_AFFINITY_MAKE_LBCS: "scatter"
  OMP_NUM_THREADS_MAKE_LBCS: 1
  OMP_STACKSIZE_MAKE_LBCS: "1024m"

#----------------------------
# FORECAST config parameters
#-----------------------------
task_run_fcst:
  NNODES_RUN_FCST: '{{ (PE_MEMBER01 + PPN_RUN_FCST - 1) // PPN_RUN_FCST }}'
  PPN_RUN_FCST: '{{ platform.NCORES_PER_NODE // OMP_NUM_THREADS_RUN_FCST }}'
  FV3_EXEC_FP: '{{ [user.EXECdir, workflow.FV3_EXEC_FN]|path_join }}'
  IO_LAYOUT_Y: 1
  #
  #-----------------------------------------------------------------------
  #
  # KMP_AFFINITY_*:
  # From Intel: "The Intel® runtime library has the ability to bind OpenMP
  # threads to physical processing units. The interface is controlled using
  # the KMP_AFFINITY environment variable. Depending on the system (machine)
  # topology, application, and operating system, thread affinity can have a
  # dramatic effect on the application speed. 
  #
  # Thread affinity restricts execution of certain threads (virtual execution
  # units) to a subset of the physical processing units in a multiprocessor 
  # computer. Depending upon the topology of the machine, thread affinity can
  # have a dramatic effect on the execution speed of a program."
  #
  # For more information, see the following link:
  # https://software.intel.com/content/www/us/en/develop/documentation/cpp-
  # compiler-developer-guide-and-reference/top/optimization-and-programming-
  # guide/openmp-support/openmp-library-support/thread-affinity-interface-
  # linux-and-windows.html
  # 
  # OMP_NUM_THREADS_*:
  # The number of OpenMP threads to use for parallel regions.
  # 
  # OMP_STACKSIZE_*:
  # Controls the size of the stack for threads created by the OpenMP 
  # implementation.
  #
  # Note that settings for the make_grid and make_orog tasks are not 
  # included below as they do not use parallelized code.
  #
  #-----------------------------------------------------------------------
  #
  KMP_AFFINITY_RUN_FCST: "scatter"
  OMP_NUM_THREADS_RUN_FCST: 1    # ATM_omp_num_threads in nems.configure
  OMP_STACKSIZE_RUN_FCST: "512m"
  #
  #-----------------------------------------------------------------------
  #
  # Set model_configure parameters.  Definitions:
  #
  # DT_ATMOS:
  # The main forecast model integration time step.  As described in the 
  # forecast model documentation, "It corresponds to the frequency with 
  # which the top level routine in the dynamics is called as well as the 
  # frequency with which the physics is called."
  #
  # FHROT:
  # Forecast hour at restart
  #
  # RESTART_INTERVAL:
  # frequency of the output restart files (unit:hour). 
  # Default=0: restart files are produced at the end of a forecast run
  # For example, i) RESTART_INTERVAL: 1 -1 => restart files are produced 
  # every hour with the prefix "YYYYMMDD.HHmmSS." in the RESTART directory
  # ii) RESTART_INTERVAL: 1 2 5 => restart files are produced only when 
  # fh = 1, 2, and 5.
  #
  # WRITE_DOPOST:
  # Flag that determines whether or not to use the inline post feature
  # [i.e. calling the Unified Post Processor (UPP) from within the
  # weather model].  If this is set to true, the the run_post task will
  # be deactivated.
  #
  #-----------------------------------------------------------------------
  #
  DT_ATMOS: ""
  FHROT: 0
  RESTART_INTERVAL: 0
  WRITE_DOPOST: false
  #
  #-----------------------------------------------------------------------
  #
  # Set computational parameters for the forecast.  Definitions:
  #
  # LAYOUT_X, LAYOUT_Y:
  # The number of MPI tasks (processes) to use in the two horizontal 
  # directions (x and y) of the regional grid when running the forecast 
  # model.
  #
  # BLOCKSIZE:
  # The amount of data that is passed into the cache at a time.
  #
  # Here, we set these parameters to null strings.  This is so that, for 
  # any one of these parameters:
  #
  # 1) If the experiment is using a predefined grid, then if the user 
  #    sets the parameter in the user-specified experiment configuration 
  #    file (EXPT_CONFIG_FN), that value will be used in the forecast(s).
  #    Otherwise, the default value of the parameter for that predefined 
  #    grid will be used.
  #
  # 2) If the experiment is not using a predefined grid (i.e. it is using
  #    a custom grid whose parameters are specified in the experiment 
  #    configuration file), then the user must specify a value for the 
  #    parameter in that configuration file.  Otherwise, the parameter 
  #    will remain set to a null string, and the experiment generation 
  #    will fail because the generation scripts check to ensure that all 
  #    the parameters defined in this section are set to non-empty strings
  #    before creating the experiment directory.
  #
  #-----------------------------------------------------------------------
  #
  LAYOUT_X: '{{ LAYOUT_X }}'
  LAYOUT_Y: '{{ LAYOUT_Y }}'
  BLOCKSIZE: '{{ BLOCKSIZE }}'
  #
  #-----------------------------------------------------------------------
  #
  # Set write-component (quilting) parameters.  Definitions:
  #
  # QUILTING:
  # Flag that determines whether or not to use the write component for 
  # writing output files to disk. The regional grid requires the use of 
  # the write component, so users should not change the default value. 
  #
  # PRINT_ESMF:
  # Flag for whether or not to output extra (debugging) information from
  # ESMF routines. Must be true or false. Note that the write
  # component uses ESMF library routines to interpolate from the native
  # forecast model grid to the user-specified output grid (which is defined 
  # in the model configuration file "model_configure" in the forecast's  
  # run directory).
  # 
  # WRTCMP_write_groups:
  # The number of write groups (i.e. groups of MPI tasks) to use in the
  # write component.
  #
  # WRTCMP_write_tasks_per_group:
  # The number of MPI tasks to allocate for each write group.
  #
  # WRTCMP_output_grid:
  # Sets the type (coordinate system) of the write component grid. The 
  # default empty string forces the user to set a valid value for 
  # WRTCMP_output_grid in config.yaml if specifying a *custom* grid. When 
  # creating an experiment with a user-defined grid, this parameter must 
  # be specified or the experiment will fail. 
  #
  # WRTCMP_cen_lon:
  # Longitude (in degrees) of the center of the write component grid. Can 
  # usually be set to the corresponding value from the native grid.
  #
  # WRTCMP_cen_lat:
  # Latitude (in degrees) of the center of the write component grid. Can 
  # usually be set to the corresponding value from the native grid.
  # WRTCMP_lon_lwr_left:
  # Longitude (in degrees) of the center of the lower-left (southwest) 
  # cell on the write component grid. If using the "rotated_latlon" 
  # coordinate system, this is expressed in terms of the rotated longitude. 
  # Must be set manually when running an experiment with a user-defined grid.
  #
  # WRTCMP_lat_lwr_left:
  # Latitude (in degrees) of the center of the lower-left (southwest) cell 
  # on the write component grid. If using the "rotated_latlon" coordinate 
  # system, this is expressed in terms of the rotated latitude. Must be set 
  # manually when running an experiment with a user-defined grid.
  # 
  # -----------------------------------------------------------------------
  # 
  # WRTCMP_lon_upr_rght:
  # Longitude (in degrees) of the center of the upper-right (northeast) cell 
  # on the write component grid (expressed in terms of the rotated longitude).
  #
  # WRTCMP_lat_upr_rght:
  # Latitude (in degrees) of the center of the upper-right (northeast) cell 
  # on the write component grid (expressed in terms of the rotated latitude).
  #
  # WRTCMP_dlon:
  # Size (in degrees) of a grid cell on the write component grid (expressed 
  # in terms of the rotated longitude).
  #
  # WRTCMP_dlat:
  # Size (in degrees) of a grid cell on the write component grid (expressed 
  # in terms of the rotated latitude).
  #
  # -----------------------------------------------------------------------
  # 
  # WRTCMP_stdlat1:
  # First standard latitude (in degrees) in definition of Lambert conformal 
  # projection.
  #
  # WRTCMP_stdlat2:
  # Second standard latitude (in degrees) in definition of Lambert conformal 
  # projection.
  #
  # WRTCMP_nx:
  # Number of grid points in the x-coordinate of the Lambert conformal 
  # projection.
  #
  # WRTCMP_ny:
  # Number of grid points in the y-coordinate of the Lambert conformal 
  # projection.
  #
  # WRTCMP_dx:
  # Grid cell size (in meters) along the x-axis of the Lambert conformal 
  # projection.
  #
  # WRTCMP_dy:
  # Grid cell size (in meters) along the y-axis of the Lambert conformal 
  # projection. 
  #
  #-----------------------------------------------------------------------
  #
  QUILTING: true
  PRINT_ESMF: false

  PE_MEMBER01: '{{ LAYOUT_Y * LAYOUT_X + WRTCMP_write_groups * WRTCMP_write_tasks_per_group if QUILTING else LAYOUT_Y * LAYOUT_X}}'
  
  WRTCMP_write_groups: ""
  WRTCMP_write_tasks_per_group: ""
  
  WRTCMP_output_grid: "''"
  WRTCMP_cen_lon: ""
  WRTCMP_cen_lat: ""
  WRTCMP_lon_lwr_left: ""
  WRTCMP_lat_lwr_left: ""
  #
  # The following are used only for the case of WRTCMP_output_grid set to
  # "'rotated_latlon'".
  #
  WRTCMP_lon_upr_rght: ""
  WRTCMP_lat_upr_rght: ""
  WRTCMP_dlon: ""
  WRTCMP_dlat: ""
  #
  # The following are used only for the case of WRTCMP_output_grid set to
  # "'lambert_conformal'".
  #
  WRTCMP_stdlat1: ""
  WRTCMP_stdlat2: ""
  WRTCMP_nx: ""
  WRTCMP_ny: ""
  WRTCMP_dx: ""
  WRTCMP_dy: ""
  #
  #-----------------------------------------------------------------------
  #
  # Flag that determines whether MERRA2 aerosol climatology data and
  # lookup tables for optics properties are obtained
  #
  #-----------------------------------------------------------------------
  #
  USE_MERRA_CLIMO: '{{ workflow.CCPP_PHYS_SUITE == "FV3_GFS_v15_thompson_mynn_lam3km" or workflow.CCPP_PHYS_SUITE == "FV3_GFS_v17_p8" }}'
  #
  #-----------------------------------------------------------------------
  #
  # DO_FCST_RESTART:
  # Flag turning on/off restart capability of forecast task
  #
  #-----------------------------------------------------------------------
  #
  DO_FCST_RESTART: false

#----------------------------
# POST config parameters
#-----------------------------
task_run_post:
  KMP_AFFINITY_RUN_POST: "scatter"
  OMP_NUM_THREADS_RUN_POST: 1
  OMP_STACKSIZE_RUN_POST: "1024m"
  #
  #-----------------------------------------------------------------------
  #
  # Set parameters associated with subhourly forecast model output and 
  # post-processing.
  #
  # SUB_HOURLY_POST:
  # Flag that indicates whether the forecast model will generate output 
  # files on a sub-hourly time interval (e.g. 10 minutes, 15 minutes, etc).
  # This will also cause the post-processor to process these sub-hourly
  # files.  If ths is set to true, then DT_SUBHOURLY_POST_MNTS should be 
  # set to a value between "00" and "59".
  #
  # DT_SUB_HOURLY_POST_MNTS:
  # Time interval in minutes between the forecast model output files.  If 
  # SUB_HOURLY_POST is set to true, this needs to be set to a two-digit 
  # integer between "01" and "59".  This is not used if SUB_HOURLY_POST is
  # not set to true.  Note that if SUB_HOURLY_POST is set to true but
  # DT_SUB_HOURLY_POST_MNTS is set to "00", SUB_HOURLY_POST will get reset
  # to false in the experiment generation scripts (there will be an 
  # informational message in the log file to emphasize this).
  #
  #-----------------------------------------------------------------------
  #
  SUB_HOURLY_POST: false
  DT_SUBHOURLY_POST_MNTS: 0
  #
  #-----------------------------------------------------------------------
  #
  # Set parameters for customizing the post-processor (UPP).  Definitions:
  #
  # USE_CUSTOM_POST_CONFIG_FILE:
  # Flag that determines whether a user-provided custom configuration file
  # should be used for post-processing the model data. If this is set to
  # true, then the workflow will use the custom post-processing (UPP) 
  # configuration file specified in CUSTOM_POST_CONFIG_FP. Otherwise, a 
  # default configuration file provided in the UPP repository will be 
  # used.
  #
  # CUSTOM_POST_CONFIG_FP:
  # The full path to the custom post flat file, including filename, to be 
  # used for post-processing. This is only used if CUSTOM_POST_CONFIG_FILE
  # is set to true.
  #
  # TESTBED_FIELDS_FN
  # The file which lists grib2 fields to be extracted for testbed files
  # Empty string means no need to generate testbed files
  #
  # POST_OUTPUT_DOMAIN_NAME:
  # Domain name (in lowercase) used in constructing the names of the output 
  # files generated by UPP [which is called either by running the run_post 
  # task or by activating the inline post feature (WRITE_DOPOST set to true)].  
  # The post output files are named as follows:
  # 
  #   $NET.tHHz.[var_name].f###.${POST_OUTPUT_DOMAIN_NAME}.grib2
  # 
  # If using a custom grid, POST_OUTPUT_DOMAIN_NAME must be specified by 
  # the user.  If using a predefined grid, POST_OUTPUT_DOMAIN_NAME defaults
  # to PREDEF_GRID_NAME.  Note that this variable is first changed to lower
  # case before being used to construct the file names.
  #
  #-----------------------------------------------------------------------
  #
  USE_CUSTOM_POST_CONFIG_FILE: false
  CUSTOM_POST_CONFIG_FP: ""
  POST_OUTPUT_DOMAIN_NAME: '{{ workflow.PREDEF_GRID_NAME }}'
  TESTBED_FIELDS_FN: ""

#----------------------------
# RUN PRDGEN config parameters
#-----------------------------
task_run_prdgen:
  KMP_AFFINITY_RUN_PRDGEN: "scatter"
  OMP_NUM_THREADS_RUN_PRDGEN: 1
  OMP_STACKSIZE_RUN_PRDGEN: "1024m"
  #-----------------------------------------------------------------------
  #
  # Flag that determines whether to use CFP to run the product generation
  # job in parallel.  This should be used with the RRFS_NA_3km grid.
  #
  #-----------------------------------------------------------------------
  DO_PARALLEL_PRDGEN: false
  #
  #
  #-----------------------------------------------------------------------
  #
  # Set additional output grids for wgrib2 remapping, if any
  # Space-separated list of strings, e.g., ( "130" "242" "clue" )
  # Default is no additional grids
  #
  # Current options as of 23 Apr 2021:
  #  "130"   (CONUS 13.5 km)
  #  "200"   (Puerto Rico 16 km)
  #  "221"   (North America 32 km)
  #  "242"   (Alaska 11.25 km)
  #  "243"   (Pacific 0.4-deg)
  #  "clue"  (NSSL/SPC 3-km CLUE grid for 2020/2021)
  #  "hrrr"  (HRRR 3-km CONUS grid)
  #  "hrrre" (HRRRE 3-km CONUS grid)
  #  "rrfsak" (RRFS 3-km Alaska grid)
  #  "hrrrak" (HRRR 3-km Alaska grid)
  #
  #-----------------------------------------------------------------------
  #
  ADDNL_OUTPUT_GRIDS: []

#----------------------------
# PLOT_ALLVARS config parameters
#-----------------------------
task_plot_allvars:
  #-------------------------------------------------------------------------
  # Reference experiment's COMOUT directory. This is where the GRIB2 files 
  # from postprocessing are located. Make this a template to compare
  # multiple cycle and dates. COMOUT_REF should end with:
  #    nco mode: $PDY/$cyc
  #    community mode: $PDY$cyc/postprd
  # We don't do this inside the code, so that we can compare nco vs com runs.
  #-------------------------------------------------------------------------
  COMOUT_REF: ""
  #------------------------------
  # Plot fcts start and increment
  #------------------------------
  PLOT_FCST_START: 0
  PLOT_FCST_INC: 3
  #-----------------------------------
  # By default the end is FCST_LEN_HRS
  #-----------------------------------
  PLOT_FCST_END: ""
  #------------------------------------------------------------------------------
  # Domains to plot. Currently supported are either "conus" or "regional" or both
  #-------------------------------------------------------------------------------
  PLOT_DOMAINS: ["conus"]

#----------------------------
<<<<<<< HEAD
# PROCESS RADARREF config parameters
#-----------------------------
task_process_radarref:
  RADAR_REF_THINNING: 1
  #
  #-----------------------------------------------------------------------
  #
  # Parameters for observation preprocess.
  # RADARREFL_MINS:
  #   minute from the hour that the NSSL mosaic files will be searched for 
  #      data preprocess
  # RADARREFL_TIMELEVEL:
  #   time level (minute) from the hour that the NSSL mosaic files will be generated 
  #
  # OBS_SUFFIX
  #   machine specific grib2 file name extension (grib2 or grib2.gz)
  #
  #-----------------------------------------------------------------------
  #
  RADARREFL_MINS: [0, 1, 2, 3]
  RADARREFL_TIMELEVEL: [0]
  OBS_SUFFIX: grib2
=======
# NEXUS_EMISSION config parameters
#-----------------------------
task_nexus_emission:
  PPN_NEXUS_EMISSION: '{{ platform.NCORES_PER_NODE // OMP_NUM_THREADS_NEXUS_EMISSION }}'
  KMP_AFFINITY_NEXUS_EMISSION: "scatter"
  OMP_NUM_THREADS_NEXUS_EMISSION: 2
  OMP_STACKSIZE_NEXUS_EMISSION: "1024m"

#----------------------------
# BIAS_CORRECTION_O3 config parameters
#-----------------------------
task_bias_correction_o3:
  KMP_AFFINITY_BIAS_CORRECTION_O3: "scatter"
  OMP_NUM_THREADS_BIAS_CORRECTION_O3: 32
  OMP_STACKSIZE_BIAS_CORRECTION_O3: "2056M"

#----------------------------
# BIAS_CORRECTION_PM25 config parameters
#-----------------------------
task_bias_correction_pm25:
  KMP_AFFINITY_BIAS_CORRECTION_PM25: "scatter"
  OMP_NUM_THREADS_BIAS_CORRECTION_PM25: 32
  OMP_STACKSIZE_BIAS_CORRECTION_PM25: "2056M"
>>>>>>> ff9eddd0

#----------------------------
# global config parameters
#-----------------------------
global:
  #
  #-----------------------------------------------------------------------
  #
  # Set parameters associated with outputting satellite fields in the UPP
  # grib2 files using the Community Radiative Transfer Model (CRTM).
  #
  # USE_CRTM:
  # Flag that defines whether external CRTM coefficient files have been
  # staged by the user in order to output synthetic satellite products
  # available within the UPP. If this is set to true, then the workflow
  # will check for these files in the directory CRTM_DIR. Otherwise, it is
  # assumed that no satellite fields are being requested in the UPP
  # configuration.
  #
  # CRTM_DIR:
  # This is the path to the top CRTM fix file directory. This is only used
  # if USE_CRTM is set to true.
  #
  #-----------------------------------------------------------------------
  #
  USE_CRTM: false
  CRTM_DIR: ""
  #
  #-----------------------------------------------------------------------
  #
  # Set parameters associated with running ensembles.  Definitions:
  #
  # DO_ENSEMBLE:
  # Flag that determines whether to run a set of ensemble forecasts (for
  # each set of specified cycles).  If this is set to true, NUM_ENS_MEMBERS
  # forecasts are run for each cycle, each with a different set of stochastic
  # seed values.  Otherwise, a single forecast is run for each cycle.
  #
  # NUM_ENS_MEMBERS:
  # The number of ensemble members to run if DO_ENSEMBLE is set to true.
  # This variable also controls the naming of the ensemble member directories.
  # For example, if this is set to 8, the member directories will be named 
  # mem1, mem2, ..., mem8. Not used if DO_ENSEMBLE is set to false.
  #
  # ENSMEM_NAMES:
  # A list of names for the ensemble member names following the format
  # mem001, mem002, etc.
  #
  # FV3_NML_ENSMEM_FPS:
  # Paths to the ensemble member corresponding namelists in the
  # experiment directory
  #
  # ENS_TIME_LAG_HRS:
  # Time lag (in hours) to use for each ensemble member.
  #
  #-----------------------------------------------------------------------
  #
  DO_ENSEMBLE: false
  NUM_ENS_MEMBERS: 0
  ENSMEM_NAMES: '{% for m in range(NUM_ENS_MEMBERS) %}{{ "mem%03d, " % m }}{% endfor %}'
  FV3_NML_ENSMEM_FPS: '{% for mem in ENSMEM_NAMES %}{{ [EXPTDIR, "%s_%s" % FV3_NML_FN, mem]|path_join }}{% endfor %}'
  ENS_TIME_LAG_HRS: '[ {% for m in range(NUM_ENS_MEMBERS) %} 0, {% endfor %} ]'
  #
  #-----------------------------------------------------------------------
  #
  # Set default ad-hoc stochastic physics options.
  # For detailed documentation of these parameters, see:
  # https://stochastic-physics.readthedocs.io/en/ufs_public_release/namelist_options.html
  #
  #-----------------------------------------------------------------------
  #
  DO_SHUM: false
  DO_SPPT: false
  DO_SKEB: false
  ISEED_SPPT: 1
  ISEED_SHUM: 2
  ISEED_SKEB: 3
  NEW_LSCALE: true
  SHUM_MAG: 0.006 #Variable "shum" in input.nml
  SHUM_LSCALE: 150000
  SHUM_TSCALE: 21600 #Variable "shum_tau" in input.nml
  SHUM_INT: 3600 #Variable "shumint" in input.nml
  SPPT_MAG: 0.7 #Variable "sppt" in input.nml
  SPPT_LOGIT: true
  SPPT_LSCALE: 150000
  SPPT_TSCALE: 21600 #Variable "sppt_tau" in input.nml
  SPPT_INT: 3600 #Variable "spptint" in input.nml
  SPPT_SFCLIMIT: true
  SKEB_MAG: 0.5 #Variable "skeb" in input.nml
  SKEB_LSCALE: 150000
  SKEB_TSCALE: 21600 #Variable "skeb_tau" in input.nml
  SKEB_INT: 3600 #Variable "skebint" in input.nml
  SKEBNORM: 1
  SKEB_VDOF: 10
  USE_ZMTNBLCK: false
  #
  #-----------------------------------------------------------------------
  #
  # Set default SPP stochastic physics options. Each SPP option is an array, 
  # applicable (in order) to the scheme/parameter listed in SPP_VAR_LIST. 
  # Enter each value of the array in config.yaml as shown below without commas
  # or single quotes (e.g., SPP_VAR_LIST=( "pbl" "sfc" "mp" "rad" "gwd" ). 
  # Both commas and single quotes will be added by Jinja when creating the
  # namelist.
  #
  # Note that SPP is currently only available for specific physics schemes 
  # used in the RAP/HRRR physics suite.  Users need to be aware of which SDF
  # is chosen when turning this option on. 
  #
  # Patterns evolve and are applied at each time step.
  #
  #-----------------------------------------------------------------------
  #
  DO_SPP: false
  SPP_VAR_LIST: [ "pbl", "sfc", "mp", "rad", "gwd" ]
  SPP_MAG_LIST: [ 0.2, 0.2, 0.75, 0.2, 0.2 ] #Variable "spp_prt_list" in input.nml
  SPP_LSCALE: [ 150000.0, 150000.0, 150000.0, 150000.0, 150000.0 ]
  SPP_TSCALE: [ 21600.0, 21600.0, 21600.0, 21600.0, 21600.0 ] #Variable "spp_tau" in input.nml
  SPP_SIGTOP1: [ 0.1, 0.1, 0.1, 0.1, 0.1 ]
  SPP_SIGTOP2: [ 0.025, 0.025, 0.025, 0.025, 0.025 ]
  SPP_STDDEV_CUTOFF: [ 1.5, 1.5, 2.5, 1.5, 1.5 ]
  ISEED_SPP: [ 4, 5, 6, 7, 8 ]
  #
  #-----------------------------------------------------------------------
  #
  # Turn on SPP in Noah or RUC LSM (support for Noah MP is in progress).
  # Please be aware of the SDF that you choose if you wish to turn on LSM
  # SPP.
  #
  # SPP in LSM schemes is handled in the &nam_sfcperts namelist block 
  # instead of in &nam_sppperts, where all other SPP is implemented.
  #
  # Perturbations to soil moisture content (SMC) are only applied at the 
  # first time step.
  #
  # LSM perturbations include SMC - soil moisture content (volume fraction),
  # VGF - vegetation fraction, ALB - albedo, SAL - salinity, 
  # EMI - emissivity, ZOL - surface roughness (cm), and STC - soil temperature.
  #
  # Only five perturbations at a time can be applied currently, but all seven
  # are shown below.  In addition, only one unique iseed value is allowed 
  # at the moment, and is used for each pattern.
  #
  DO_LSM_SPP: false #If true, sets lndp_type=2
  LSM_SPP_TSCALE: [ 21600, 21600, 21600, 21600, 21600, 21600, 21600 ]
  LSM_SPP_LSCALE: [ 150000, 150000, 150000, 150000, 150000, 150000, 150000 ]
  ISEED_LSM_SPP: [ 9 ]
  LSM_SPP_VAR_LIST: [ "smc", "vgf", "alb", "sal", "emi", "zol", "stc" ]
  LSM_SPP_MAG_LIST: [ 0.017, 0.001, 0.001, 0.001, 0.001, 0.001, 0.2 ]
  #
  #-----------------------------------------------------------------------
  # 
  # HALO_BLEND:
  # Number of rows into the computational domain that should be blended 
  # with the LBCs.  To shut halo blending off, this can be set to zero.
  #
  #-----------------------------------------------------------------------
  #
  HALO_BLEND: 10
  #
  #-----------------------------------------------------------------------
  #

#----------------------------
# verification (vx) parameters
#-----------------------------
verification:
  #
  # Templates for CCPA observation files.
  #
  OBS_CCPA_APCP01h_FN_TEMPLATE: '{valid?fmt=%Y%m%d}/ccpa.t{valid?fmt=%H}z.01h.hrap.conus.gb2'
  OBS_CCPA_APCPgt01h_FN_TEMPLATE: '${OBS_CCPA_APCP01h_FN_TEMPLATE}_a${ACCUM_HH}h.nc'
  OBS_NDAS_SFCorUPA_FN_TEMPLATE: 'prepbufr.ndas.{valid?fmt=%Y%m%d%H}'
  OBS_NDAS_SFCorUPA_FN_METPROC_TEMPLATE: '${OBS_NDAS_SFCorUPA_FN_TEMPLATE}.nc'
  #
  # VX_FCST_MODEL_NAME:
  # String that specifies a descriptive name for the model being verified.
  # This is used in forming the names of the verification output files as
  # well as in the contents of those files.
  #
  VX_FCST_MODEL_NAME: '{{ nco.NET }}.{{ task_run_post.POST_OUTPUT_DOMAIN_NAME }}'
  #
  # VX_FCST_INPUT_DIR:
  # Directory template for the path containing forecast (but not obs) files
  # that will be used as input into METplus for verification.
  #
  # VX_OUTPUT_BASEDIR:
  # Top-level directory in which METplus will place its output.
  #
  VX_FCST_INPUT_DIR: '{{ workflow.EXPTDIR }}/${CDATE}{% if global.DO_ENSEMBLE %}"/mem${ENSMEM_INDX}"{% endif %}/postprd'
  VX_OUTPUT_BASEDIR: '{{ workflow.EXPTDIR }}'
  #
  # File name and path templates are used in the verification tasks.
  #
  FCST_FN_TEMPLATE: '${NET}.t{init?fmt=%H?shift=-${time_lag}}z.prslev.f{lead?fmt=%HHH?shift=${time_lag}}.${POST_OUTPUT_DOMAIN_NAME}.grib2'
  FCST_FN_METPROC_TEMPLATE: '${NET}.t{init?fmt=%H}z.prslev.f{lead?fmt=%HHH}.${POST_OUTPUT_DOMAIN_NAME}_a${ACCUM_HH}h.nc'
  #
  # For verification tasks that need observational data, this specifies
  # the maximum number of observation files that may be missing.  If more
  # than this number are missing, the verification task will error out.
  #
  # Note that this is a crude way of checking that there are enough obs to
  # conduct verification since this number should probably depend on the
  # field being verified, the time interval between observations, the
  # length of the forecast, etc.  An alternative may be to specify the
  # maximum allowed fraction of obs files that can be missing (i.e. the
  # number missing divided by the number that are expected to exist).
  #
  NUM_MISSING_OBS_FILES_MAX: 2

#----------------------------
# CPL_AQM config parameters
#-----------------------------
cpl_aqm_parm:
  #
  #-----------------------------------------------------------------------
  #
  # CPL_AQM:
  # Coupling flag for air quality modeling
  #
  # DO_AQM_DUST:
  # Flag turning on/off AQM dust option in AQM_RC
  #
  # DO_AQM_CANOPY
  # Flag turning on/off AQM canopy option in AQM_RC
  # 
  # DO_AQM_PRODUCT
  # Flag turning on/off AQM output products in AQM_RC
  # 
  # DO_AQM_CHEM_LBCS:
  # Add chemical LBCs to chemical LBCs
  # 
  # DO_AQM_GEFS_LBCS:
  # Add GEFS aerosol LBCs to chemical LBCs
  #
  # DO_AQM_SAVE_AIRNOW_HIST:
  # Save bias-correction airnow training data
  #
  # DO_AQM_SAVE_FIRE:
  # Archive fire emission file to HPSS
  #
  # AQM_CONFIG_DIR:
  # Configuration directory for AQM
  # 
  # AQM_BIO_DIR:
  # Path to the directory containing AQM bio files
  # 
  # AQM_BIO_FILE:
  # File name of AQM BIO file
  #
  # AQM_DUST_DIR:
  # Path to the directory containing AQM dust file
  #
  # AQM_DUST_FILE_PREFIX:
  # Frefix of AQM dust file
  #
  # AQM_DUST_FILE_SUFFIX:
  # Suffix and extension of AQM dust file
  #
  # AQM_CANOPY_DIR:
  # Path to the directory containing AQM canopy files
  # 
  # AQM_CANOPY_FILE_PREFIX:
  # File name of AQM canopy file
  #
  # AQM_CANOPY_FILE_SUFFIX:
  # Suffix and extension of AQM CANOPY file
  # 
  # AQM_FIRE_DIR:
  # Path to the directory containing AQM fire files
  # 
  # AQM_FIRE_FILE_PREFIX:
  # Prefix of AQM FIRE file
  # 
  # AQM_FIRE_FILE_SUFFIX:
  # Suffix and extension of AQM FIRE file
  #
  # AQM_FIRE_ARCHV_DIR:
  # Path to the archive directory for RAVE emission files on HPSS
  #
  # AQM_RC_FIRE_FREQUENCY:
  # Fire frequency in aqm.rc
  #
  # AQM_RC_PRODUCT_FN:
  # File name of AQM output products
  #
  # AQM_RC_PRODUCT_FREQUENCY:
  # Frequency of AQM output products
  #
  # AQM_LBCS_DIR:
  # Path to the directory containing chemical LBC files
  # 
  # AQM_LBCS_FILES:
  # File name of chemical LBCs
  #
  # AQM_GEFS_DIR:
  # Path to the directory containing GEFS aerosol LBC files
  #
  # AQM_GEFS_FILE_PREFIX:
  # Prefix of AQM GEFS file ("geaer" or "gfs")
  #
  # AQM_GEFS_FILE_CYC:
  # Cycle of the GEFS aerosol LBC files only if it is fixed
  # 
  # NEXUS_INPUT_DIR:
  # Same as GRID_DIR but for the the air quality emission generation task.
  # Should be blank for the default value specified in setup.sh
  # 
  # NEXUS_FIX_DIR:
  # Directory containing grid_spec files as the input file of nexus
  # 
  # NEXUS_GRID_FN:
  # File name of the input grid_spec file of nexus
  #
  # NUM_SPLIT_NEXUS:
  # Number of split nexus emission tasks
  #
  # NEXUS_GFS_SFC_OFFSET_HRS: 0
  # Time offset when retrieving gfs surface data files
  # 
  # NEXUS_GFS_SFC_DIR:
  # Path to directory containing GFS surface data files
  # This is set to COMINgfs when DO_REAL_TIME=TRUE. 
  #
  # NEXUS_GFS_SFC_ARCHV_DIR: 
  # Path to archive directory for gfs surface files on HPSS
  #
  # PT_SRC_BASEDIR:
  # Parent directory containing point source files for CONUS/AK/HI
  #
  # AQM_AIRNOW_HIST_DIR:
  # Path to the directory where the historical AIRNOW data are located
  #
  #-----------------------------------------------------------------------
  #
  CPL_AQM: false

  DO_AQM_DUST: true
  DO_AQM_CANOPY: false
  DO_AQM_PRODUCT: true
  DO_AQM_CHEM_LBCS: true
  DO_AQM_GEFS_LBCS: false
  DO_AQM_SAVE_AIRNOW_HIST: false
  DO_AQM_SAVE_FIRE: false

  AQM_CONFIG_DIR: ""
  AQM_BIO_DIR: ""
  AQM_BIO_FILE: "BEIS_SARC401.ncf"

  AQM_DUST_DIR: "/path/to/dust/dir"
  AQM_DUST_FILE_PREFIX: "FENGSHA_p8_10km_inputs"
  AQM_DUST_FILE_SUFFIX: ".nc"

  AQM_CANOPY_DIR: "/path/to/canopy/dir"
  AQM_CANOPY_FILE_PREFIX: "gfs.t12z.geo"
  AQM_CANOPY_FILE_SUFFIX: ".canopy_regrid.nc"

  AQM_FIRE_DIR: ""
  AQM_FIRE_FILE_PREFIX: "GBBEPx_C401GRID.emissions_v003"
  AQM_FIRE_FILE_SUFFIX: ".nc"
  AQM_FIRE_FILE_OFFSET_HRS: 0
  AQM_FIRE_ARCHV_DIR: "/path/to/archive/dir/for/RAVE/on/HPSS"

  AQM_RC_FIRE_FREQUENCY: "static"
  AQM_RC_PRODUCT_FN: "aqm.prod.nc"
  AQM_RC_PRODUCT_FREQUENCY: "hourly"

  AQM_LBCS_DIR: ""
  AQM_LBCS_FILES: "gfs_bndy_chen_<MM>.tile7.000.nc"

  AQM_GEFS_DIR: ""
  AQM_GEFS_FILE_PREFIX: "geaer"
  AQM_GEFS_FILE_CYC: ""

  NEXUS_INPUT_DIR: ""
  NEXUS_FIX_DIR: ""
  NEXUS_GRID_FN: "grid_spec_GSD_HRRR_25km.nc"
  NUM_SPLIT_NEXUS: 3
  NEXUS_GFS_SFC_OFFSET_HRS: 0
  NEXUS_GFS_SFC_DIR: ""
  NEXUS_GFS_SFC_ARCHV_DIR: "/NCEPPROD/hpssprod/runhistory"

  PT_SRC_BASEDIR: "/path/to/point/source/base/directory/for/conus/hi/ak"

  AQM_AIRNOW_HIST_DIR: "/path/to/historical/airnow/data/dir"

rocoto:
  attrs: ""
  cycledefs: ""
  entities: ""
  log: ""
  tasks:
    taskgroups: ""
<|MERGE_RESOLUTION|>--- conflicted
+++ resolved
@@ -1973,7 +1973,6 @@
   PLOT_DOMAINS: ["conus"]
 
 #----------------------------
-<<<<<<< HEAD
 # PROCESS RADARREF config parameters
 #-----------------------------
 task_process_radarref:
@@ -1996,7 +1995,8 @@
   RADARREFL_MINS: [0, 1, 2, 3]
   RADARREFL_TIMELEVEL: [0]
   OBS_SUFFIX: grib2
-=======
+
+#-----------------------------
 # NEXUS_EMISSION config parameters
 #-----------------------------
 task_nexus_emission:
@@ -2020,7 +2020,6 @@
   KMP_AFFINITY_BIAS_CORRECTION_PM25: "scatter"
   OMP_NUM_THREADS_BIAS_CORRECTION_PM25: 32
   OMP_STACKSIZE_BIAS_CORRECTION_PM25: "2056M"
->>>>>>> ff9eddd0
 
 #----------------------------
 # global config parameters
