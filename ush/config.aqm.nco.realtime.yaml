--- conflicted
+++ resolved
@@ -33,27 +33,16 @@
   model_ver: v7.0
   RUN: aqm_nco_aqmna13km
   OPSROOT: /path/to/custom/opsroot
-<<<<<<< HEAD
 rocoto:
   taskgroups: '{{ ["parm/wflow/all_aqm.yaml", "parm/wflow/coldstart.yaml"]|include }}'
-=======
-workflow_switches:
-  RUN_TASK_MAKE_GRID: false
-  RUN_TASK_MAKE_OROG: false
-  RUN_TASK_MAKE_SFC_CLIMO: false
-  RUN_TASK_RUN_POST: true
-  RUN_TASK_AQM_ICS: true
-  RUN_TASK_AQM_LBCS: true
-  RUN_TASK_NEXUS_GFS_SFC: true
-  RUN_TASK_NEXUS_EMISSION: true
-  RUN_TASK_FIRE_EMISSION: true
-  RUN_TASK_POINT_SOURCE: true
-  RUN_TASK_PRE_POST_STAT: true
-  RUN_TASK_POST_STAT_O3: true
-  RUN_TASK_POST_STAT_PM25: true
-  RUN_TASK_BIAS_CORRECTION_O3: true
-  RUN_TASK_BIAS_CORRECTION_PM25: true
->>>>>>> ff6f103b
+  tasks:
+    task_get_extrn_lbcs:
+      walltime: 02:00:00
+    metatask_run_ensemble:
+      task_run_fcst_#mem#:
+        walltime: 04:00:00
+    task_aqm_lbcs:
+      walltime: 01:00:00
 task_make_grid:
   GRID_DIR: /lfs/h2/emc/lam/noscrub/RRFS_CMAQ/DOMAIN_DATA/AQM_NA_13km
 task_make_orog:
@@ -69,20 +58,16 @@
   LBC_SPEC_INTVL_HRS: 6
   FV3GFS_FILE_FMT_LBCS: netcdf
   EXTRN_MDL_LBCS_OFFSET_HRS: 0
-  WTIME_GET_EXTRN_LBCS: 02:00:00
 task_run_fcst:
   DT_ATMOS: 180
   LAYOUT_X: 50
   LAYOUT_Y: 34
   BLOCKSIZE: 16
   RESTART_INTERVAL: 6 18
-  WTIME_RUN_FCST: 04:00:00
   QUILTING: true
   PRINT_ESMF: false
 task_run_post:
   POST_OUTPUT_DOMAIN_NAME: 793
-task_aqm_lbcs:
-  WTIME_AQM_LBCS: 01:00:00
 global:
   DO_ENSEMBLE: false
   NUM_ENS_MEMBERS: 2
