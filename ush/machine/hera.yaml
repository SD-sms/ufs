platform:
  WORKFLOW_MANAGER: rocoto
  NCORES_PER_NODE: 40
  SCHED: slurm
  CCPA_OBS_DIR: /scratch1/NCEPDEV/nems/role.epic/UFS_SRW_data/develop/obs_data/ccpa/proc
  MRMS_OBS_DIR: /scratch1/NCEPDEV/nems/role.epic/UFS_SRW_data/develop/obs_data/mrms/proc
  NDAS_OBS_DIR: /scratch1/NCEPDEV/nems/role.epic/UFS_SRW_data/develop/obs_data/ndas/proc
  METPLUS_PATH: /contrib/METplus/METplus-4.1.1
  MET_BIN_EXEC: bin
  MET_INSTALL_DIR: /contrib/met/10.1.1
  DOMAIN_PREGEN_BASEDIR: /scratch1/NCEPDEV/nems/role.epic/UFS_SRW_data/develop/FV3LAM_pregen
  PARTITION_DEFAULT: hera
  QUEUE_DEFAULT: batch
  PARTITION_FCST: hera
  QUEUE_FCST: batch
  PARTITION_HPSS: service
  QUEUE_HPSS: batch
  RUN_CMD_FCST: srun --export=ALL
  RUN_CMD_POST: srun --export=ALL
  RUN_CMD_PRDGEN: srun --export=ALL
  RUN_CMD_SERIAL: time
  RUN_CMD_UTILS: srun --export=ALL
  RUN_CMD_AQM: srun -n ${nprocs} --export=ALL
  RUN_CMD_AQMLBC: srun --export=ALL -n ${NUMTS}
  SCHED_NATIVE_CMD: --export=NONE
  PRE_TASK_CMDS: '{ ulimit -s unlimited; ulimit -a; }'
  TEST_EXTRN_MDL_SOURCE_BASEDIR: /scratch1/NCEPDEV/nems/role.epic/UFS_SRW_data/develop/input_model_data
  TEST_PREGEN_BASEDIR: /scratch1/NCEPDEV/nems/role.epic/UFS_SRW_data/develop/FV3LAM_pregen
  TEST_ALT_EXTRN_MDL_SYSBASEDIR_ICS: /scratch1/NCEPDEV/nems/role.epic/UFS_SRW_data/develop/dummy_FV3GFS_sys_dir
  TEST_ALT_EXTRN_MDL_SYSBASEDIR_LBCS: /scratch1/NCEPDEV/nems/role.epic/UFS_SRW_data/develop/dummy_FV3GFS_sys_dir
  TEST_VX_FCST_INPUT_DIR: '{{ "/scratch1/NCEPDEV/nems/role.epic/UFS_SRW_data/develop/output_data/fcst_" }}{{ "ens" if (global.NUM_ENS_MEMBERS > 0) else "det" }}{{ "/{{workflow.PREDEF_GRID_NAME}}/${CDATE}/postprd" }}{% raw %}{% endraw %}'
  FIXaer: /scratch1/NCEPDEV/nems/role.epic/UFS_SRW_data/develop/fix/fix_aer
  FIXgsi: /scratch1/NCEPDEV/nems/role.epic/UFS_SRW_data/develop/fix/fix_gsi
  FIXgsm: /scratch1/NCEPDEV/nems/role.epic/UFS_SRW_data/develop/fix/fix_am
  FIXlut: /scratch1/NCEPDEV/nems/role.epic/UFS_SRW_data/develop/fix/fix_lut
  FIXorg: /scratch1/NCEPDEV/nems/role.epic/UFS_SRW_data/develop/fix/fix_orog
  FIXsfc: /scratch1/NCEPDEV/nems/role.epic/UFS_SRW_data/develop/fix/fix_sfc_climo
  FIXshp: /scratch1/NCEPDEV/nems/role.epic/UFS_SRW_data/develop/NaturalEarth
  EXTRN_MDL_DATA_STORES: hpss aws nomads
<<<<<<< HEAD
  LIGHTNING_ROOT: /scratch1/NCEPDEV/nems/role.epic/UFS_SRW_data/develop/rrfs_retro_data/lightning/vaisala/netcdf
=======


rocoto:
  tasks:
    metatask_run_ensemble:
      task_run_fcst_mem#mem#:
        cores: '{{ task_run_fcst.PE_MEMBER01 // 1 }}'
        native: '--cpus-per-task {{ task_run_fcst.OMP_NUM_THREADS_RUN_FCST|int }} --exclusive {{ platform.SCHED_NATIVE_CMD }}'
        nodes:
        nnodes:
        nodesize:
        ppn:

>>>>>>> 36084eb2
data:
  obs:
    RAP_obs: /scratch2/BMC/public/data/grids/rap/obs
cpl_aqm_parm:
  AQM_CONFIG_DIR: /scratch2/NCEPDEV/naqfc/RRFS_CMAQ/aqm/epa/data
  AQM_BIO_DIR: /scratch2/NCEPDEV/naqfc/RRFS_CMAQ/aqm/bio
  AQM_DUST_DIR: /scratch2/NCEPDEV/naqfc/RRFS_CMAQ/FENGSHA
  AQM_CANOPY_DIR: /scratch2/NCEPDEV/naqfc/RRFS_CMAQ/canopy
  AQM_FIRE_DIR: /scratch2/NCEPDEV/naqfc/RRFS_CMAQ/RAVE_fire
  AQM_LBCS_DIR: /scratch2/NCEPDEV/naqfc/RRFS_CMAQ/LBCS/AQM_NA13km_AM4_v1
  AQM_GEFS_DIR: /scratch2/NCEPDEV/naqfc/RRFS_CMAQ/GEFS_DATA
  NEXUS_INPUT_DIR: /scratch2/NCEPDEV/naqfc/RRFS_CMAQ/emissions/nexus
  NEXUS_FIX_DIR: /scratch2/NCEPDEV/naqfc/RRFS_CMAQ/nexus/fix
  PT_SRC_BASEDIR: /scratch1/RDARCH/rda-arl-gpu/YouHua.Tang/nei2016v1-pt

<|MERGE_RESOLUTION|>--- conflicted
+++ resolved
@@ -37,11 +37,8 @@
   FIXsfc: /scratch1/NCEPDEV/nems/role.epic/UFS_SRW_data/develop/fix/fix_sfc_climo
   FIXshp: /scratch1/NCEPDEV/nems/role.epic/UFS_SRW_data/develop/NaturalEarth
   EXTRN_MDL_DATA_STORES: hpss aws nomads
-<<<<<<< HEAD
-  LIGHTNING_ROOT: /scratch1/NCEPDEV/nems/role.epic/UFS_SRW_data/develop/rrfs_retro_data/lightning/vaisala/netcdf
-=======
-
-
+  
+  
 rocoto:
   tasks:
     metatask_run_ensemble:
@@ -52,8 +49,7 @@
         nnodes:
         nodesize:
         ppn:
-
->>>>>>> 36084eb2
+        
 data:
   obs:
     RAP_obs: /scratch2/BMC/public/data/grids/rap/obs
