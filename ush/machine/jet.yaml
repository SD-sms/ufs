platform:
  WORKFLOW_MANAGER: rocoto
  NCORES_PER_NODE: 24
  SCHED: slurm
  CCPA_OBS_DIR: /mnt/lfs4/BMC/wrfruc/UFS_SRW_App/develop/obs_data/ccpa/proc
  MRMS_OBS_DIR: /mnt/lfs4/BMC/wrfruc/UFS_SRW_App/develop/obs_data/mrms/proc
  NDAS_OBS_DIR: /mnt/lfs4/BMC/wrfruc/UFS_SRW_App/develop/obs_data/ndas/proc
  METPLUS_PATH: /contrib/met/METplus/METplus-4.1.1
  MET_BIN_EXEC: bin
  MET_INSTALL_DIR: /contrib/met/10.1.1
  DOMAIN_PREGEN_BASEDIR: /mnt/lfs4/BMC/wrfruc/UFS_SRW_App/develop/FV3LAM_pregen
  PARTITION_DEFAULT: sjet,vjet,kjet,xjet
  QUEUE_DEFAULT: batch
  PARTITION_FCST: sjet,vjet,kjet,xjet
  QUEUE_FCST: batch
  PARTITION_HPSS: service
  QUEUE_HPSS: batch
  RUN_CMD_FCST: srun --export=ALL
  RUN_CMD_POST: srun --export=ALL
  RUN_CMD_SERIAL: time
  RUN_CMD_UTILS: srun --export=ALL
  SCHED_NATIVE_CMD: --export=NONE
  PRE_TASK_CMDS: '{ ulimit -s unlimited; ulimit -a; }'
  TEST_EXTRN_MDL_SOURCE_BASEDIR: /mnt/lfs4/BMC/wrfruc/UFS_SRW_App/develop/input_model_data
  TEST_PREGEN_BASEDIR: /mnt/lfs4/BMC/wrfruc/UFS_SRW_App/develop/FV3LAM_pregen
  TEST_ALT_EXTRN_MDL_SYSBASEDIR_ICS: /mnt/lfs4/BMC/wrfruc/UFS_SRW_App/develop/dummy_FV3GFS_sys_dir
  TEST_ALT_EXTRN_MDL_SYSBASEDIR_LBCS: /mnt/lfs4/BMC/wrfruc/UFS_SRW_App/develop/dummy_FV3GFS_sys_dir
  FIXaer: /mnt/lfs4/BMC/wrfruc/UFS_SRW_App/develop/fix/fix_aer
  FIXgsm: /mnt/lfs4/BMC/wrfruc/UFS_SRW_App/develop/fix/fix_am
  FIXlut: /mnt/lfs4/BMC/wrfruc/UFS_SRW_App/develop/fix/fix_lut
  FIXorg: /mnt/lfs4/BMC/wrfruc/UFS_SRW_App/develop/fix/fix_orog
  FIXsfc: /mnt/lfs4/BMC/wrfruc/UFS_SRW_App/develop/fix/fix_sfc_climo
  FIXshp: /mnt/lfs4/BMC/wrfruc/UFS_SRW_App/develop/NaturalEarth
  EXTRN_MDL_DATA_STORES: hpss aws nomads
data:
  ics_lbcs:
    FV3GFS:
      nemsio: /public/data/grids/gfs/nemsio
      grib2: /public/data/grids/gfs/0p25deg/grib2
      netcdf: /public/data/grids/gfs/anl/netcdf
    RAP: /public/data/grids/rap/full/wrfprs/grib2
    HRRR: /public/data/grids/hrrr/conus/wrfprs/grib2
<<<<<<< HEAD

rocoto:
  tasks:
    task_run_fcst:
      cores: '{{ PE_MEMBER01 }}'
      native: '--cpus-per-task {{ OMP_NUM_THREADS_RUN_FCST }} --exclusive'
      nodes: ''
    
=======
  obs:
    RAP_obs: /public/data/grids/rap/obs
    GFS_obs:
      prepbufr: /public/data/grids/gfs/prepbufr
      tcvitals: /public/data/grids/gfs/bufr
>>>>>>> 57745b98
<|MERGE_RESOLUTION|>--- conflicted
+++ resolved
@@ -40,19 +40,15 @@
       netcdf: /public/data/grids/gfs/anl/netcdf
     RAP: /public/data/grids/rap/full/wrfprs/grib2
     HRRR: /public/data/grids/hrrr/conus/wrfprs/grib2
-<<<<<<< HEAD
+  obs:
+    RAP_obs: /public/data/grids/rap/obs
+    GFS_obs:
+      prepbufr: /public/data/grids/gfs/prepbufr
+      tcvitals: /public/data/grids/gfs/bufr
 
 rocoto:
   tasks:
     task_run_fcst:
       cores: '{{ PE_MEMBER01 }}'
       native: '--cpus-per-task {{ OMP_NUM_THREADS_RUN_FCST }} --exclusive'
-      nodes: ''
-    
-=======
-  obs:
-    RAP_obs: /public/data/grids/rap/obs
-    GFS_obs:
-      prepbufr: /public/data/grids/gfs/prepbufr
-      tcvitals: /public/data/grids/gfs/bufr
->>>>>>> 57745b98
+      nodes: ''